--- conflicted
+++ resolved
@@ -176,7 +176,6 @@
     <name>lens.server.estimate.timeout.millis</name>
     <value>120000</value>
   </property>
-<<<<<<< HEAD
 
   <property>
     <name>hive.server2.authentication</name>
@@ -186,11 +185,11 @@
   <property>
     <name>hive.server2.custom.authentication.class</name>
     <value>org.apache.lens.server.auth.FooBarAuthenticationProvider</value>
-=======
+  </property>
+
   <property>
     <name>lens.server.max.sessions.per.user</name>
     <value>20</value>
     <description>Number of sessions can be allowed for each user.</description>
->>>>>>> b7773d6c
   </property>
 </configuration>