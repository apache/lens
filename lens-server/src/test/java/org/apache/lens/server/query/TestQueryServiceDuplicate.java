/**
 * Licensed to the Apache Software Foundation (ASF) under one
 * or more contributor license agreements.  See the NOTICE file
 * distributed with this work for additional information
 * regarding copyright ownership.  The ASF licenses this file
 * to you under the Apache License, Version 2.0 (the
 * "License"); you may not use this file except in compliance
 * with the License.  You may obtain a copy of the License at
 *
 *   http://www.apache.org/licenses/LICENSE-2.0
 *
 * Unless required by applicable law or agreed to in writing,
 * software distributed under the License is distributed on an
 * "AS IS" BASIS, WITHOUT WARRANTIES OR CONDITIONS OF ANY
 * KIND, either express or implied.  See the License for the
 * specific language governing permissions and limitations
 * under the License.
 */
package org.apache.lens.server.query;

import java.util.HashMap;
import java.util.Map;

import javax.ws.rs.client.Entity;
import javax.ws.rs.client.WebTarget;
import javax.ws.rs.core.Application;
import javax.ws.rs.core.GenericType;
import javax.ws.rs.core.MediaType;

import org.apache.lens.api.APIResult;
import org.apache.lens.api.LensConf;
import org.apache.lens.api.LensSessionHandle;
import org.apache.lens.api.query.QueryHandle;
import org.apache.lens.api.result.LensAPIResult;
import org.apache.lens.driver.hive.HiveDriver;
import org.apache.lens.server.LensJerseyTest;
import org.apache.lens.server.LensServerTestUtil;
import org.apache.lens.server.LensServices;
import org.apache.lens.server.api.LensConfConstants;
import org.apache.lens.server.api.driver.LensDriver;
import org.apache.lens.server.api.metrics.MetricsService;
import org.apache.lens.server.api.query.QueryExecutionService;
import org.apache.lens.server.api.util.LensUtil;
import org.apache.lens.server.common.TestResourceFile;
import org.apache.lens.server.query.TestQueryService.QueryServiceTestApp;

import static org.testng.Assert.assertEquals;
import static org.testng.Assert.assertFalse;
import static org.testng.Assert.assertNotEquals;
import static org.testng.Assert.assertNotNull;

import org.glassfish.jersey.media.multipart.FormDataBodyPart;
import org.glassfish.jersey.media.multipart.FormDataContentDisposition;
import org.glassfish.jersey.media.multipart.FormDataMultiPart;
import org.glassfish.jersey.test.TestProperties;

import org.testng.annotations.AfterTest;
import org.testng.annotations.BeforeTest;
import org.testng.annotations.Test;

import lombok.extern.slf4j.Slf4j;

@Test(groups = "duplicate-query", dependsOnGroups = "two-working-drivers")
@Slf4j
public class TestQueryServiceDuplicate extends LensJerseyTest {
  /** The query service. */
  QueryExecutionServiceImpl queryService;

  /** The metrics svc. */
  MetricsService metricsSvc;

  /** The lens session id. */
  LensSessionHandle lensSessionId;

  @BeforeTest
  public void setUp() throws Exception {
    super.setUp();
  }

<<<<<<< HEAD
=======
  @Override
  public HiveConf getServerConf() {
    HiveConf serverConf = new HiveConf(super.getServerConf());
    serverConf.setBoolean(LensConfConstants.SERVER_DUPLICATE_QUERY_ALLOWED, false);
    return serverConf;
  }

>>>>>>> 9ace50b3
  @AfterTest
  public void tearDown() throws Exception {
    super.tearDown();
  }

  @Override
  public Map<String, String> getServerConfOverWrites() {
    return LensUtil.getHashMap(LensConfConstants.SERVER_DUPLICATE_QUERY_ALLOWED, String.valueOf(false));
  }

  @Override
  protected Application configure() {
    enable(TestProperties.LOG_TRAFFIC);
    enable(TestProperties.DUMP_ENTITY);
    return new QueryServiceTestApp();
  }

  /** The test table. */
  public static final String TEST_TABLE = "TEST_TABLE";

  /**
   * Creates the table.
   *
   * @param tblName
   *          the tbl name
   * @throws InterruptedException
   *           the interrupted exception
   */
  private void createTable(String tblName) throws InterruptedException {
    LensServerTestUtil.createTable(tblName, target(), lensSessionId, defaultMT);
  }

  /**
   * Load data.
   *
   * @param tblName
   *          the tbl name
   * @param testDataFile
   *          the test data file
   * @throws InterruptedException
   *           the interrupted exception
   */
  private void loadData(String tblName, final String testDataFile) throws InterruptedException {
    LensServerTestUtil.loadDataFromClasspath(tblName, testDataFile, target(), lensSessionId, defaultMT);
  }

  /**
   * Drop table.
   *
   * @param tblName
   *          the tbl name
   * @throws InterruptedException
   *           the interrupted exception
   */
  private void dropTable(String tblName) throws InterruptedException {
    LensServerTestUtil.dropTable(tblName, target(), lensSessionId, defaultMT);
  }

  /**
   * Checks duplicate query handle. In the starting of test, the lens-server is
   * started with the new configuration.
   *
   * @throws Exception
   */
  public void testExecuteAsyncDuplicate() throws Exception {
    MediaType mt = MediaType.APPLICATION_JSON_TYPE;
    log.info("Restarting lens server!");
    restartLensServer(getServerConf(), false);
    log.info("Restarted lens server!");
    queryService = LensServices.get().getService(QueryExecutionService.NAME);
    metricsSvc = LensServices.get().getService(MetricsService.NAME);
    Map<String, String> sessionconf = new HashMap<>();
    sessionconf.put("test.session.key", "svalue");
    lensSessionId = queryService.openSession("foo", "bar", sessionconf);
    // automatically
    createTable(TEST_TABLE);
    loadData(TEST_TABLE, TestResourceFile.TEST_DATA2_FILE.getValue());
    final WebTarget target = target().path("queryapi/queries");
    queryService.pauseQuerySubmitter(true);
    try {
      final FormDataMultiPart mp = new FormDataMultiPart();
      mp.bodyPart(new FormDataBodyPart(FormDataContentDisposition.name("sessionid").build(), lensSessionId, mt));
      mp.bodyPart(new FormDataBodyPart(FormDataContentDisposition.name("query").build(), "select ID, IDSTR from "
          + TEST_TABLE));
      mp.bodyPart(new FormDataBodyPart(FormDataContentDisposition.name("operation").build(), "execute"));
      mp.bodyPart(new FormDataBodyPart(FormDataContentDisposition.name("conf").fileName("conf").build(),
          new LensConf(), mt));
      // Dummy query
      final QueryHandle handle = target.request(mt)
          .post(Entity.entity(mp, MediaType.MULTIPART_FORM_DATA_TYPE), new GenericType<LensAPIResult<QueryHandle>>() {
          }).getData();

      target.path(handle.toString()).queryParam("sessionid", lensSessionId).request(mt).delete(APIResult.class);

      final QueryHandle handle1 = target.request(mt)
          .post(Entity.entity(mp, MediaType.MULTIPART_FORM_DATA_TYPE), new GenericType<LensAPIResult<QueryHandle>>() {
          }).getData();

      final QueryHandle handle2 = target.request(mt)
          .post(Entity.entity(mp, MediaType.MULTIPART_FORM_DATA_TYPE), new GenericType<LensAPIResult<QueryHandle>>() {
          }).getData();

      assertNotNull(handle1);
      assertNotNull(handle2);
      assertEquals(handle1, handle2);
      // Cancel the query
      target.path(handle1.toString()).queryParam("sessionid", lensSessionId).request(mt).delete(APIResult.class);

      // Create a different query
      final FormDataMultiPart mp1 = new FormDataMultiPart();
      mp1.bodyPart(new FormDataBodyPart(FormDataContentDisposition.name("sessionid").build(), lensSessionId, mt));
      mp1.bodyPart(new FormDataBodyPart(FormDataContentDisposition.name("query").build(), "select ID, IDSTR from "
          + TEST_TABLE));
      mp1.bodyPart(new FormDataBodyPart(FormDataContentDisposition.name("operation").build(), "execute"));
      mp1.bodyPart(new FormDataBodyPart(FormDataContentDisposition.name("conf").fileName("conf").build(),
          new LensConf(), mt));
      final QueryHandle handle3 = target.request(mt)
          .post(Entity.entity(mp1, MediaType.MULTIPART_FORM_DATA_TYPE), new GenericType<LensAPIResult<QueryHandle>>() {
          }).getData();
      assertNotNull(handle3);
      target.path(handle3.toString()).queryParam("sessionid", lensSessionId).request(mt).delete(APIResult.class);

      // After completion If we launch the same query it should return a new
      // handle.
      final QueryHandle handle4 = target.request(mt)
          .post(Entity.entity(mp1, MediaType.MULTIPART_FORM_DATA_TYPE), new GenericType<LensAPIResult<QueryHandle>>() {
          }).getData();
      assertNotEquals(handle4, handle3);

      target.path(handle4.toString()).queryParam("sessionid", lensSessionId).request(mt).delete(APIResult.class);
      // Launch the query in different session should result in the different
      // handle.

      final FormDataMultiPart mp2 = new FormDataMultiPart();
      mp2.bodyPart(new FormDataBodyPart(FormDataContentDisposition.name("sessionid").build(), lensSessionId, mt));
      mp2.bodyPart(new FormDataBodyPart(FormDataContentDisposition.name("query").build(), "select ID, IDSTR from "
          + TEST_TABLE));
      mp2.bodyPart(new FormDataBodyPart(FormDataContentDisposition.name("operation").build(), "execute"));
      mp2.bodyPart(new FormDataBodyPart(FormDataContentDisposition.name("conf").fileName("conf").build(),
          new LensConf(), mt));
      final QueryHandle handle5 = target.request(mt)
          .post(Entity.entity(mp2, MediaType.MULTIPART_FORM_DATA_TYPE), new GenericType<LensAPIResult<QueryHandle>>() {
          }).getData();

      sessionconf = new HashMap<>();
      sessionconf.put("test.session.key", "svalue");

      LensSessionHandle lensSessionId1 = queryService.openSession("foo@localhost", "bar", sessionconf);
      final FormDataMultiPart mp3 = new FormDataMultiPart();
      mp3.bodyPart(new FormDataBodyPart(FormDataContentDisposition.name("sessionid").build(), lensSessionId1, mt));
      mp3.bodyPart(new FormDataBodyPart(FormDataContentDisposition.name("query").build(), "select ID, IDSTR from "
          + TEST_TABLE));
      mp3.bodyPart(new FormDataBodyPart(FormDataContentDisposition.name("operation").build(), "execute"));
      mp3.bodyPart(new FormDataBodyPart(FormDataContentDisposition.name("conf").fileName("conf").build(),
          new LensConf(), mt));
      final QueryHandle handle6 = target.request(mt)
          .post(Entity.entity(mp3, MediaType.MULTIPART_FORM_DATA_TYPE), new GenericType<LensAPIResult<QueryHandle>>() {
          }).getData();

      assertNotNull(handle5);
      assertNotNull(handle6);
      assertNotEquals(handle5, handle6);
      target.path(handle5.toString()).queryParam("sessionid", lensSessionId).request(mt).delete(APIResult.class);
      target.path(handle6.toString()).queryParam("sessionid", lensSessionId1).request(mt).delete(APIResult.class);

      // Diffrent conf should different handle
      LensConf conf = new LensConf();
      final FormDataMultiPart mp4 = new FormDataMultiPart();
      mp4.bodyPart(new FormDataBodyPart(FormDataContentDisposition.name("sessionid").build(), lensSessionId, mt));
      mp4.bodyPart(new FormDataBodyPart(FormDataContentDisposition.name("query").build(), "select ID, IDSTR from "
          + TEST_TABLE));
      mp4.bodyPart(new FormDataBodyPart(FormDataContentDisposition.name("operation").build(), "execute"));
      mp4.bodyPart(new FormDataBodyPart(FormDataContentDisposition.name("conf").fileName("conf").build(), conf, mt));
      final QueryHandle handle7 = target.request(mt)
          .post(Entity.entity(mp4, MediaType.MULTIPART_FORM_DATA_TYPE), new GenericType<LensAPIResult<QueryHandle>>() {
          }).getData();

      // Add a property
      conf.addProperty("test", "test");
      final FormDataMultiPart mp5 = new FormDataMultiPart();
      mp5.bodyPart(new FormDataBodyPart(FormDataContentDisposition.name("sessionid").build(), lensSessionId, mt));
      mp5.bodyPart(new FormDataBodyPart(FormDataContentDisposition.name("query").build(), "select ID, IDSTR from "
          + TEST_TABLE));
      mp5.bodyPart(new FormDataBodyPart(FormDataContentDisposition.name("operation").build(), "execute"));
      mp5.bodyPart(new FormDataBodyPart(FormDataContentDisposition.name("conf").fileName("conf").build(), conf, mt));
      final QueryHandle handle8 = target.request(mt)
          .post(Entity.entity(mp5, MediaType.MULTIPART_FORM_DATA_TYPE), new GenericType<LensAPIResult<QueryHandle>>() {
          }).getData();
      assertNotNull(handle7);
      assertNotNull(handle8);
      assertNotEquals(handle7, handle8);
      target.path(handle7.toString()).queryParam("sessionid", lensSessionId).request(mt).delete(APIResult.class);
      target.path(handle8.toString()).queryParam("sessionid", lensSessionId1).request(mt).delete(APIResult.class);
      // cleanup
      dropTable(TEST_TABLE);
      queryService.closeSession(lensSessionId);
      for (LensDriver driver : queryService.getDrivers()) {
        if (driver instanceof HiveDriver) {
          assertFalse(((HiveDriver) driver).hasLensSession(lensSessionId));
        }
      }
    } finally {
      queryService.pauseQuerySubmitter(false);
      dropTable(TEST_TABLE);
      queryService.closeSession(lensSessionId);
      for (LensDriver driver : queryService.getDrivers()) {
        if (driver instanceof HiveDriver) {
          assertFalse(((HiveDriver) driver).hasLensSession(lensSessionId));
        }
      }
    }
  }
}<|MERGE_RESOLUTION|>--- conflicted
+++ resolved
@@ -77,16 +77,6 @@
     super.setUp();
   }
 
-<<<<<<< HEAD
-=======
-  @Override
-  public HiveConf getServerConf() {
-    HiveConf serverConf = new HiveConf(super.getServerConf());
-    serverConf.setBoolean(LensConfConstants.SERVER_DUPLICATE_QUERY_ALLOWED, false);
-    return serverConf;
-  }
-
->>>>>>> 9ace50b3
   @AfterTest
   public void tearDown() throws Exception {
     super.tearDown();
