/**
 * Licensed to the Apache Software Foundation (ASF) under one
 * or more contributor license agreements.  See the NOTICE file
 * distributed with this work for additional information
 * regarding copyright ownership.  The ASF licenses this file
 * to you under the Apache License, Version 2.0 (the
 * "License"); you may not use this file except in compliance
 * with the License.  You may obtain a copy of the License at
 *
 *   http://www.apache.org/licenses/LICENSE-2.0
 *
 * Unless required by applicable law or agreed to in writing,
 * software distributed under the License is distributed on an
 * "AS IS" BASIS, WITHOUT WARRANTIES OR CONDITIONS OF ANY
 * KIND, either express or implied.  See the License for the
 * specific language governing permissions and limitations
 * under the License.
 */
package org.apache.lens.server.query;

import static javax.ws.rs.core.MediaType.APPLICATION_XML_TYPE;
import static javax.ws.rs.core.Response.Status.*;

import static org.apache.lens.server.LensServerTestUtil.DB_WITH_JARS;
import static org.apache.lens.server.LensServerTestUtil.DB_WITH_JARS_2;
import static org.apache.lens.server.api.LensServerAPITestUtil.getLensConf;
import static org.apache.lens.server.api.user.MockDriverQueryHook.*;
import static org.apache.lens.server.common.RestAPITestUtil.*;

import static org.testng.Assert.*;

import java.io.*;
import java.util.*;

import javax.ws.rs.NotFoundException;
import javax.ws.rs.client.Entity;
import javax.ws.rs.client.WebTarget;
import javax.ws.rs.core.*;

import org.apache.lens.api.APIResult;
import org.apache.lens.api.LensConf;
import org.apache.lens.api.LensSessionHandle;
import org.apache.lens.api.Priority;
import org.apache.lens.api.jaxb.LensJAXBContextResolver;
import org.apache.lens.api.query.*;
import org.apache.lens.api.query.QueryStatus.Status;
import org.apache.lens.api.result.LensAPIResult;
import org.apache.lens.api.result.LensErrorTO;
import org.apache.lens.api.result.QueryCostTO;
import org.apache.lens.cube.error.LensCubeErrorCode;
import org.apache.lens.driver.hive.HiveDriver;
import org.apache.lens.lib.query.FilePersistentFormatter;
import org.apache.lens.lib.query.FileSerdeFormatter;
import org.apache.lens.server.LensJerseyTest;
import org.apache.lens.server.LensServerTestUtil;
import org.apache.lens.server.LensServices;
import org.apache.lens.server.api.LensConfConstants;
import org.apache.lens.server.api.driver.*;
import org.apache.lens.server.api.error.LensDriverErrorCode;
import org.apache.lens.server.api.error.LensException;
import org.apache.lens.server.api.metrics.LensMetricsRegistry;
import org.apache.lens.server.api.metrics.MetricsService;
import org.apache.lens.server.api.query.AbstractQueryContext;
import org.apache.lens.server.api.query.QueryContext;
import org.apache.lens.server.api.query.QueryExecutionService;
import org.apache.lens.server.api.session.SessionService;
import org.apache.lens.server.common.ErrorResponseExpectedData;
import org.apache.lens.server.common.TestDataUtils;
import org.apache.lens.server.common.TestResourceFile;
import org.apache.lens.server.error.GenericExceptionMapper;
import org.apache.lens.server.session.HiveSessionService;
import org.apache.lens.server.session.LensSessionImpl;

import org.apache.hadoop.conf.Configuration;
import org.apache.hadoop.fs.FSDataInputStream;
import org.apache.hadoop.fs.FileStatus;
import org.apache.hadoop.fs.FileSystem;
import org.apache.hadoop.fs.Path;
import org.apache.hadoop.io.IOUtils;

import org.glassfish.jersey.media.multipart.FormDataBodyPart;
import org.glassfish.jersey.media.multipart.FormDataContentDisposition;
import org.glassfish.jersey.media.multipart.FormDataMultiPart;
import org.glassfish.jersey.test.TestProperties;
import org.testng.annotations.*;

import com.codahale.metrics.MetricRegistry;
import com.google.common.base.Optional;

import lombok.extern.slf4j.Slf4j;

/**
 * The Class TestQueryService.
 */
@Slf4j
@Test(groups = "unit-test")
public class TestQueryService extends LensJerseyTest {

  /** The query service. */
  QueryExecutionServiceImpl queryService;

  /** The metrics svc. */
  MetricsService metricsSvc;

  /** The lens session id. */
  LensSessionHandle lensSessionId;

  public static class QueryServiceTestApp extends QueryApp {

    @Override
    public Set<Class<?>> getClasses() {
      final Set<Class<?>> classes = super.getClasses();
      classes.add(GenericExceptionMapper.class);
      classes.add(LensJAXBContextResolver.class);
      return classes;
    }
  }

  /*
   * (non-Javadoc)
   *
   * @see org.glassfish.jersey.test.JerseyTest#setUp()
   */
  @BeforeTest
  public void setUp() throws Exception {
    super.setUp();
    queryService = LensServices.get().getService(QueryExecutionService.NAME);
    metricsSvc = LensServices.get().getService(MetricsService.NAME);
    Map<String, String> sessionconf = new HashMap<>();
    sessionconf.put("test.session.key", "svalue");
    lensSessionId = queryService.openSession("foo@localhost", "bar", sessionconf); // @localhost should be removed
    // automatically
    createTable(TEST_TABLE);
    loadData(TEST_TABLE, TestResourceFile.TEST_DATA2_FILE.getValue());
  }

  /*
   * (non-Javadoc)
   *
   * @see org.glassfish.jersey.test.JerseyTest#tearDown()
   */
  @AfterTest
  public void tearDown() throws Exception {
    dropTable(TEST_TABLE);
    queryService.closeSession(lensSessionId);
    for (LensDriver driver : queryService.getDrivers()) {
      if (driver instanceof HiveDriver) {
        assertFalse(((HiveDriver) driver).hasLensSession(lensSessionId));
      }
    }
    super.tearDown();
  }

  /*
   * (non-Javadoc)
   *
   * @see org.glassfish.jersey.test.JerseyTest#configure()
   */
  @Override
  protected Application configure() {
    enable(TestProperties.LOG_TRAFFIC);
    enable(TestProperties.DUMP_ENTITY);
    return new QueryServiceTestApp();
  }

  /** The test table. */
  public static final String TEST_TABLE = "TEST_TABLE";

  /**
   * Creates the table.
   *
   * @param tblName the tbl name
   * @throws InterruptedException the interrupted exception
   */
  private void createTable(String tblName) throws InterruptedException {
    LensServerTestUtil.createTable(tblName, target(), lensSessionId, defaultMT);
  }

  /**
   * Load data.
   *
   * @param tblName      the tbl name
   * @param testDataFile the test data file
   * @throws InterruptedException the interrupted exception
   */
  private void loadData(String tblName, final String testDataFile) throws InterruptedException {
    LensServerTestUtil.loadDataFromClasspath(tblName, testDataFile, target(), lensSessionId, defaultMT);
  }

  /**
   * Drop table.
   *
   * @param tblName the tbl name
   * @throws InterruptedException the interrupted exception
   */
  private void dropTable(String tblName) throws InterruptedException {
    LensServerTestUtil.dropTable(tblName, target(), lensSessionId, defaultMT);
  }

  /**
   * Test get random query. should return 400
   */
  @Test(dataProvider = "mediaTypeData")
  public void testGetRandomQuery(MediaType mt) {
    final WebTarget target = target().path("queryapi/queries");

    Response rs = target.path("random").queryParam("sessionid", lensSessionId).request(mt).get();
    assertEquals(rs.getStatus(), 400);
  }

  @Test
  public void testLoadingMultipleDrivers() {
    Collection<LensDriver> drivers = queryService.getDrivers();
    assertEquals(drivers.size(), 4);
    Set<String> driverNames = new HashSet<>(drivers.size());
    for (LensDriver driver : drivers) {
      assertEquals(driver.getConf().get("lens.driver.test.drivername"), driver.getFullyQualifiedName());
      driverNames.add(driver.getFullyQualifiedName());
    }
    assertTrue(driverNames.containsAll(Arrays.asList("hive/hive1", "hive/hive2", "jdbc/jdbc1", "mock/fail1")));
  }

  /**
   * Test rewrite failure in execute operation.
   *
   * @throws InterruptedException the interrupted exception
   */
  @Test(dataProvider = "mediaTypeData")
  public void testRewriteFailureInExecute(MediaType mt) throws InterruptedException {
    final WebTarget target = target().path("queryapi/queries");
    LensConf conf = new LensConf();
    final FormDataMultiPart mp = new FormDataMultiPart();
    mp.bodyPart(new FormDataBodyPart(FormDataContentDisposition.name("sessionid").build(), lensSessionId, mt));
    mp.bodyPart(
      new FormDataBodyPart(FormDataContentDisposition.name("query").build(), "select ID from non_exist_table"));
    mp.bodyPart(new FormDataBodyPart(FormDataContentDisposition.name("operation").build(), "execute"));
    mp.bodyPart(new FormDataBodyPart(FormDataContentDisposition.name("conf").fileName("conf").build(), conf, mt));
    final Response response = target.request(mt).post(Entity.entity(mp, MediaType.MULTIPART_FORM_DATA_TYPE));
    assertEquals(response.getStatus(), BAD_REQUEST.getStatusCode());
  }

  /**
   * Test launch failure in execute operation.
   *
   * @throws InterruptedException the interrupted exception
   */
  @Test(dataProvider = "mediaTypeData")
  public void testLaunchFail(MediaType mt) throws InterruptedException {
    LensQuery lensQuery = executeAndWaitForQueryToFinish(target(), lensSessionId, "select fail from non_exist",
      Optional.<LensConf>absent(), Optional.of(Status.FAILED), mt);
    assertTrue(lensQuery.getSubmissionTime() > 0);
    assertEquals(lensQuery.getLaunchTime(), 0);
    assertEquals(lensQuery.getDriverStartTime(), 0);
    assertEquals(lensQuery.getDriverFinishTime(), 0);
    assertTrue(lensQuery.getFinishTime() > 0);
  }

  @Test
  public void testPriorityOnMockQuery() throws Exception {
    String query = "select mock, fail from " + TEST_TABLE;
    QueryContext ctx = queryService.createContext(query, null, new LensConf(), new Configuration(), 5000L);
    ctx.setLensSessionIdentifier(lensSessionId.getPublicId().toString());
    queryService.acquire(lensSessionId);
    try {
      queryService.rewriteAndSelect(ctx);
    } finally {
      queryService.release(lensSessionId);
    }
    assertNotNull(ctx.getSelectedDriver());
    assertEquals(ctx.getPriority(), Priority.NORMAL);
  }

  // test with execute async post, get all queries, get query context,
  // get wrong uuid query

  /**
   * Test queries api.
   *
   * @throws InterruptedException the interrupted exception
   */
  @Test(dataProvider = "mediaTypeData")
  public void testQueriesAPI(MediaType mt) throws InterruptedException {
    // test post execute op
    final WebTarget target = target().path("queryapi/queries");

    long queuedQueries = metricsSvc.getQueuedQueries();
    long runningQueries = metricsSvc.getRunningQueries();
    long finishedQueries = metricsSvc.getFinishedQueries();

    int noOfQueriesBeforeExecution = queryService.allQueries.size();
    QueryHandle theHandle = executeAndGetHandle(target(), Optional.of(lensSessionId), Optional.of("select ID from "
      + TEST_TABLE), Optional.<LensConf>absent(), mt);

    // Get all queries
    // XML
    List<QueryHandle> allQueriesXML = target.queryParam("sessionid", lensSessionId).request(MediaType.APPLICATION_XML)
      .get(new GenericType<List<QueryHandle>>() {});
    assertTrue(allQueriesXML.size() >= 1);

    List<QueryHandle> allQueries = target.queryParam("sessionid", lensSessionId).request(mt)
      .get(new GenericType<List<QueryHandle>>() {});
    assertTrue(allQueries.size() >= 1);
    assertTrue(allQueries.contains(theHandle));

    String queryXML = target.path(theHandle.toString()).queryParam("sessionid", lensSessionId)
      .request(MediaType.APPLICATION_XML).get(String.class);
    log.debug("query XML:{}", queryXML);

    Response response =
        target.path(theHandle.toString() + "001").queryParam("sessionid", lensSessionId).request(mt).get();
    assertEquals(response.getStatus(), 404);

    LensQuery query = target.path(theHandle.toString()).queryParam("sessionid", lensSessionId).request(mt)
      .get(LensQuery.class);

    // wait till the query finishes
    QueryStatus stat = query.getStatus();
    while (!stat.finished()) {
      Thread.sleep(1000);
      query = target.path(theHandle.toString()).queryParam("sessionid", lensSessionId).request(mt).get(LensQuery.class);
      stat = query.getStatus();
      /*
      Commented due to same issue as: https://issues.apache.org/jira/browse/LENS-683
      switch (stat.getStatus()) {
      case RUNNING:
        assertEquals(metricsSvc.getRunningQueries(), runningQueries + 1);
        break;
      case QUEUED:
        assertEquals(metricsSvc.getQueuedQueries(), queuedQueries + 1);
        break;
      default: // nothing
      }*/
    }

    assertTrue(query.getSubmissionTime() > 0);
    assertTrue(query.getFinishTime() > 0);
    assertEquals(query.getStatus().getStatus(), Status.SUCCESSFUL);

    assertEquals(query.getPriority(), Priority.LOW);
    //Check Query Priority can be read even after query is purged i,e query details are read from DB.
    boolean isPurged = false;
    while (!isPurged) {
      isPurged = true;
      for (QueryHandle aHandle : queryService.allQueries.keySet()) {
        if (aHandle.equals(theHandle)) {
          isPurged = false;  //current query is still not purged
          Thread.sleep(1000);
          break;
        }
      }
    }
    assertEquals(query.getPriority(), Priority.LOW);

    // Update conf for query
    final FormDataMultiPart confpart = new FormDataMultiPart();
    LensConf conf = new LensConf();
    conf.addProperty("my.property", "myvalue");
    confpart.bodyPart(new FormDataBodyPart(FormDataContentDisposition.name("sessionid").build(), lensSessionId,
      mt));
    confpart.bodyPart(new FormDataBodyPart(FormDataContentDisposition.name("conf").fileName("conf").build(), conf,
      mt));
    APIResult updateConf = target.path(theHandle.toString()).request(mt)
      .put(Entity.entity(confpart, MediaType.MULTIPART_FORM_DATA_TYPE), APIResult.class);
    assertEquals(updateConf.getStatus(), APIResult.Status.FAILED);
  }

  // Test explain query

  /**
   * Test explain query.
   *
   * @throws InterruptedException the interrupted exception
   */
  @Test(dataProvider = "mediaTypeData")
  public void testExplainQuery(MediaType mt) throws InterruptedException {
    final WebTarget target = target().path("queryapi/queries");

    final FormDataMultiPart mp = new FormDataMultiPart();
    mp.bodyPart(new FormDataBodyPart(FormDataContentDisposition.name("sessionid").build(), lensSessionId,
      mt));
    mp.bodyPart(new FormDataBodyPart(FormDataContentDisposition.name("query").build(), "select ID from " + TEST_TABLE));
    mp.bodyPart(new FormDataBodyPart(FormDataContentDisposition.name("operation").build(), "explain"));
    mp.bodyPart(new FormDataBodyPart(FormDataContentDisposition.name("conf").fileName("conf").build(), new LensConf(),
      mt));

    final QueryPlan plan = target.request(mt)
      .post(Entity.entity(mp, MediaType.MULTIPART_FORM_DATA_TYPE),
        new GenericType<LensAPIResult<QueryPlan>>() {}).getData();
    assertEquals(plan.getTablesQueried().size(), 1);
    assertTrue(plan.getTablesQueried().get(0).endsWith(TEST_TABLE.toLowerCase()));
    assertNull(plan.getPrepareHandle());

    // Test explain and prepare
    final WebTarget ptarget = target().path("queryapi/preparedqueries");

    final FormDataMultiPart mp2 = new FormDataMultiPart();
    mp2.bodyPart(new FormDataBodyPart(FormDataContentDisposition.name("sessionid").build(), lensSessionId,
      mt));
    mp2.bodyPart(new FormDataBodyPart(FormDataContentDisposition.name("query").build(),
      "select ID from " + TEST_TABLE));
    mp2.bodyPart(new FormDataBodyPart(FormDataContentDisposition.name("operation").build(), "explain_and_prepare"));
    mp2.bodyPart(new FormDataBodyPart(FormDataContentDisposition.name("conf").fileName("conf").build(), new LensConf(),
      mt));

    final QueryPlan plan2 = ptarget.request(mt).post(Entity.entity(mp2, MediaType.MULTIPART_FORM_DATA_TYPE),
      new GenericType<LensAPIResult<QueryPlan>>() {}).getData();
    assertEquals(plan2.getTablesQueried().size(), 1);
    assertTrue(plan2.getTablesQueried().get(0).endsWith(TEST_TABLE.toLowerCase()));
    assertNotNull(plan2.getPrepareHandle());
  }

  // Test explain failure

  /**
   * Test explain failure.
   *
   * @throws InterruptedException the interrupted exception
   * @throws UnsupportedEncodingException
   */
  @Test(dataProvider = "mediaTypeData")
  public void testExplainFailure(MediaType mt) throws InterruptedException, UnsupportedEncodingException {
    final WebTarget target = target().path("queryapi/queries");

    final FormDataMultiPart mp = new FormDataMultiPart();
    mp.bodyPart(new FormDataBodyPart(FormDataContentDisposition.name("sessionid").build(), lensSessionId,
      mt));
    mp.bodyPart(new FormDataBodyPart(FormDataContentDisposition.name("query").build(), "select NO_ID from "
      + TEST_TABLE));
    mp.bodyPart(new FormDataBodyPart(FormDataContentDisposition.name("operation").build(), "explain"));
    mp.bodyPart(new FormDataBodyPart(FormDataContentDisposition.name("conf").fileName("conf").build(), new LensConf(),
      mt));

    final Response responseExplain = target.request(mt).post(Entity.entity(mp, MediaType.MULTIPART_FORM_DATA_TYPE));

    assertEquals(responseExplain.getStatus(), BAD_REQUEST.getStatusCode());

    // Test explain and prepare
    final WebTarget ptarget = target().path("queryapi/preparedqueries");

    final FormDataMultiPart mp2 = new FormDataMultiPart();
    mp2.bodyPart(new FormDataBodyPart(FormDataContentDisposition.name("sessionid").build(), lensSessionId,
      mt));
    mp2.bodyPart(new FormDataBodyPart(FormDataContentDisposition.name("query").build(), "select NO_ID from "
      + TEST_TABLE));
    mp2.bodyPart(new FormDataBodyPart(FormDataContentDisposition.name("operation").build(), "explain_and_prepare"));
    mp2.bodyPart(new FormDataBodyPart(FormDataContentDisposition.name("conf").fileName("conf").build(), new LensConf(),
      mt));

    final Response responseExplainAndPrepare = ptarget.request(mt).post(
      Entity.entity(mp, MediaType.MULTIPART_FORM_DATA_TYPE));

    assertEquals(responseExplainAndPrepare.getStatus(), BAD_REQUEST.getStatusCode());
  }

  /**
   * Test semantic error for hive query on non-existent table.
   *
   * @throws IOException          Signals that an I/O exception has occurred.
   * @throws InterruptedException the interrupted exception
   */
  @Test(dataProvider = "mediaTypeData")
  public void testHiveSemanticFailure(MediaType mt) throws InterruptedException, IOException {
    final WebTarget target = target().path("queryapi/queries");
    final FormDataMultiPart mp = new FormDataMultiPart();
    mp.bodyPart(new FormDataBodyPart(FormDataContentDisposition.name("sessionid").build(), lensSessionId, mt));
    mp.bodyPart(new FormDataBodyPart(FormDataContentDisposition.name("query").build(), " select ID from NOT_EXISTS"));
    mp.bodyPart(new FormDataBodyPart(FormDataContentDisposition.name("operation").build(), "execute"));
    mp.bodyPart(new FormDataBodyPart(FormDataContentDisposition.name("conf").fileName("conf").build(), new LensConf(),
      mt));

    Response response = target.request(mt).post(Entity.entity(mp, MediaType
      .MULTIPART_FORM_DATA_TYPE));
    LensAPIResult result = response.readEntity(LensAPIResult.class);
    List<LensErrorTO> childErrors = result.getLensErrorTO().getChildErrors();
    boolean hiveSemanticErrorExists = false;
    for (LensErrorTO error : childErrors) {
      if (error.getCode() == LensDriverErrorCode.SEMANTIC_ERROR.getLensErrorInfo().getErrorCode()) {
        hiveSemanticErrorExists = true;
        break;
      }
    }
    assertTrue(hiveSemanticErrorExists);
  }

  // post to preparedqueries
  // get all prepared queries
  // get a prepared query
  // update a prepared query
  // post to prepared query multiple times
  // delete a prepared query

  /**
   * Test prepare query.
   *
   * @throws InterruptedException the interrupted exception
   */
  @Test(dataProvider = "mediaTypeData")
  public void testPrepareQuery(MediaType mt) throws InterruptedException {
    final WebTarget target = target().path("queryapi/preparedqueries");

    final FormDataMultiPart mp = new FormDataMultiPart();
    mp.bodyPart(new FormDataBodyPart(FormDataContentDisposition.name("sessionid").build(), lensSessionId,
      mt));
    mp.bodyPart(new FormDataBodyPart(FormDataContentDisposition.name("query").build(), "select ID from " + TEST_TABLE));
    mp.bodyPart(new FormDataBodyPart(FormDataContentDisposition.name("operation").build(), "prepare"));
    mp.bodyPart(new FormDataBodyPart(FormDataContentDisposition.name("queryName").build(), "testQuery1"));

    mp.bodyPart(new FormDataBodyPart(FormDataContentDisposition.name("conf").fileName("conf").build(), new LensConf(),
      mt));

    final QueryPrepareHandle pHandle = target.request(mt).post(Entity.entity(mp, MediaType.MULTIPART_FORM_DATA_TYPE),
      new GenericType<LensAPIResult<QueryPrepareHandle>>() {}).getData();

    // Get all prepared queries
    List<QueryPrepareHandle> allQueries = target.queryParam("sessionid", lensSessionId)
      .queryParam("queryName", "testQuery1").request(mt).get(new GenericType<List<QueryPrepareHandle>>() {
      });
    assertTrue(allQueries.size() >= 1);
    assertTrue(allQueries.contains(pHandle));

    LensPreparedQuery ctx = target.path(pHandle.toString()).queryParam("sessionid", lensSessionId).request(mt)
      .get(LensPreparedQuery.class);
    assertTrue(ctx.getUserQuery().equalsIgnoreCase("select ID from " + TEST_TABLE));
    assertTrue(ctx.getDriverQuery().equalsIgnoreCase("select ID from " + TEST_TABLE));
    //both drivers hive/hive1 and hive/hive2 are capable of handling the query as they point to the same hive server
    assertTrue(ctx.getSelectedDriverName().equals("hive/hive1") || ctx.getSelectedDriverName().equals("hive/hive2"));
    assertNull(ctx.getConf().getProperties().get("my.property"));

    // Update conf for prepared query
    final FormDataMultiPart confpart = new FormDataMultiPart();
    LensConf conf = new LensConf();
    conf.addProperty("my.property", "myvalue");
    confpart.bodyPart(new FormDataBodyPart(FormDataContentDisposition.name("sessionid").build(), lensSessionId,
      mt));
    confpart.bodyPart(new FormDataBodyPart(FormDataContentDisposition.name("conf").fileName("conf").build(), conf,
      mt));
    APIResult updateConf = target.path(pHandle.toString()).request(mt)
      .put(Entity.entity(confpart, MediaType.MULTIPART_FORM_DATA_TYPE), APIResult.class);
    assertEquals(updateConf.getStatus(), APIResult.Status.SUCCEEDED);

    ctx = target.path(pHandle.toString()).queryParam("sessionid", lensSessionId).request(mt).get(LensPreparedQuery
      .class);
    assertEquals(ctx.getConf().getProperties().get("my.property"), "myvalue");

    QueryHandle handle1 = target.path(pHandle.toString()).request(mt)
      .post(Entity.entity(confpart, MediaType.MULTIPART_FORM_DATA_TYPE), QueryHandle.class);

    // Override query name
    confpart.bodyPart(new FormDataBodyPart(FormDataContentDisposition.name("queryName").build(), "testQueryName2"));
    // do post once again
    QueryHandle handle2 = target.path(pHandle.toString()).request(mt)
      .post(Entity.entity(confpart, MediaType.MULTIPART_FORM_DATA_TYPE), QueryHandle.class);
    assertNotEquals(handle1, handle2);

    LensQuery ctx1 = waitForQueryToFinish(target(), lensSessionId, handle1, Status.SUCCESSFUL, mt);
    assertEquals(ctx1.getQueryName().toLowerCase(), "testquery1");

    LensQuery ctx2 = waitForQueryToFinish(target(), lensSessionId, handle2, Status.SUCCESSFUL, mt);
    assertEquals(ctx2.getQueryName().toLowerCase(), "testqueryname2");

    // destroy prepared
    APIResult result = target.path(pHandle.toString()).queryParam("sessionid", lensSessionId).request(mt)
      .delete(APIResult.class);
    assertEquals(result.getStatus(), APIResult.Status.SUCCEEDED);

    // Post on destroyed query
    Response response = target.path(pHandle.toString()).request(mt)
      .post(Entity.entity(confpart, MediaType.MULTIPART_FORM_DATA_TYPE), Response.class);
    assertEquals(response.getStatus(), 404);
  }

  /**
   * Test explain and prepare query.
   *
   * @throws InterruptedException the interrupted exception
   */
  @Test(dataProvider = "mediaTypeData")
  public void testExplainAndPrepareQuery(MediaType mt) throws InterruptedException {
    final WebTarget target = target().path("queryapi/preparedqueries");

    final FormDataMultiPart mp = new FormDataMultiPart();
    mp.bodyPart(new FormDataBodyPart(FormDataContentDisposition.name("sessionid").build(), lensSessionId,
      mt));
    mp.bodyPart(new FormDataBodyPart(FormDataContentDisposition.name("query").build(), "select ID from " + TEST_TABLE));
    mp.bodyPart(new FormDataBodyPart(FormDataContentDisposition.name("operation").build(), "explain_and_prepare"));
    mp.bodyPart(new FormDataBodyPart(FormDataContentDisposition.name("conf").fileName("conf").build(), new LensConf(),
      mt));

    final QueryPlan plan = target.request(mt)
      .post(Entity.entity(mp, MediaType.MULTIPART_FORM_DATA_TYPE),
        new GenericType<LensAPIResult<QueryPlan>>() {}).getData();

    assertEquals(plan.getTablesQueried().size(), 1);
    assertTrue(plan.getTablesQueried().get(0).endsWith(TEST_TABLE.toLowerCase()));
    assertNotNull(plan.getPrepareHandle());

    LensPreparedQuery ctx = target.path(plan.getPrepareHandle().toString()).queryParam("sessionid", lensSessionId)
      .request(mt).get(LensPreparedQuery.class);
    assertTrue(ctx.getUserQuery().equalsIgnoreCase("select ID from " + TEST_TABLE));
    assertTrue(ctx.getDriverQuery().equalsIgnoreCase("select ID from " + TEST_TABLE));
    //both drivers hive/hive1 and hive/hive2 are capable of handling the query as they point to the same hive server
    assertTrue(ctx.getSelectedDriverName().equals("hive/hive1") || ctx.getSelectedDriverName().equals("hive/hive2"));
    assertNull(ctx.getConf().getProperties().get("my.property"));

    // Update conf for prepared query
    final FormDataMultiPart confpart = new FormDataMultiPart();
    LensConf conf = new LensConf();
    conf.addProperty("my.property", "myvalue");
    confpart.bodyPart(new FormDataBodyPart(FormDataContentDisposition.name("sessionid").build(), lensSessionId,
      mt));
    confpart.bodyPart(new FormDataBodyPart(FormDataContentDisposition.name("conf").fileName("conf").build(), conf,
      mt));
    APIResult updateConf = target.path(plan.getPrepareHandle().toString()).request(mt)
      .put(Entity.entity(confpart, MediaType.MULTIPART_FORM_DATA_TYPE), APIResult.class);
    assertEquals(updateConf.getStatus(), APIResult.Status.SUCCEEDED);

    ctx = target.path(plan.getPrepareHandle().toString()).queryParam("sessionid", lensSessionId).request(mt)
      .get(LensPreparedQuery.class);
    assertEquals(ctx.getConf().getProperties().get("my.property"), "myvalue");

    QueryHandle handle1 = target.path(plan.getPrepareHandle().toString()).request(mt)
      .post(Entity.entity(confpart, MediaType.MULTIPART_FORM_DATA_TYPE), QueryHandle.class);

    // do post once again
    QueryHandle handle2 = target.path(plan.getPrepareHandle().toString()).request(mt)
      .post(Entity.entity(confpart, MediaType.MULTIPART_FORM_DATA_TYPE), QueryHandle.class);
    assertNotEquals(handle1, handle2);

    waitForQueryToFinish(target(), lensSessionId, handle1, Status.SUCCESSFUL, mt);
    waitForQueryToFinish(target(), lensSessionId, handle2, Status.SUCCESSFUL, mt);

    // destroy prepared
    APIResult result = target.path(plan.getPrepareHandle().toString()).queryParam("sessionid", lensSessionId)
      .request(mt).delete(APIResult.class);
    assertEquals(result.getStatus(), APIResult.Status.SUCCEEDED);

    // Post on destroyed query
    Response response = target.path(plan.getPrepareHandle().toString()).request(mt)
      .post(Entity.entity(confpart, MediaType.MULTIPART_FORM_DATA_TYPE), Response.class);
    assertEquals(response.getStatus(), 404);

  }

  // test with execute async post, get query, get results
  // test cancel query

  /**
   * Test execute async.
   *
   * @throws InterruptedException the interrupted exception
   * @throws IOException          Signals that an I/O exception has occurred.
   */
  @Test(dataProvider = "mediaTypeData")
  public void testExecuteAsync(MediaType mt) throws InterruptedException, IOException, LensException {
    // test post execute op
    final WebTarget target = target().path("queryapi/queries");

    long queuedQueries = metricsSvc.getQueuedQueries();
    long runningQueries = metricsSvc.getRunningQueries();

    final FormDataMultiPart mp = new FormDataMultiPart();
    mp.bodyPart(new FormDataBodyPart(FormDataContentDisposition.name("sessionid").build(), lensSessionId,
      mt));
    mp.bodyPart(new FormDataBodyPart(FormDataContentDisposition.name("query").build(), "select ID, IDSTR from "
      + TEST_TABLE));
    mp.bodyPart(new FormDataBodyPart(FormDataContentDisposition.name("operation").build(), "execute"));
    mp.bodyPart(new FormDataBodyPart(FormDataContentDisposition.name("conf").fileName("conf").build(), new LensConf(),
      mt));
    final QueryHandle handle = target.request(mt).post(Entity.entity(mp, MediaType.MULTIPART_FORM_DATA_TYPE),
      new GenericType<LensAPIResult<QueryHandle>>() {}).getData();

    assertNotNull(handle);
    QueryContext ctx = queryService.getUpdatedQueryContext(lensSessionId, handle);
    assertEquals(ctx.getSelectedDriverConf().get(KEY_POST_SELECT), VALUE_POST_SELECT);

    // Get query
    LensQuery lensQuery = target.path(handle.toString()).queryParam("sessionid", lensSessionId).request(mt)
      .get(LensQuery.class);
    assertTrue(lensQuery.getStatus().getStatus().equals(Status.QUEUED)
      || lensQuery.getStatus().getStatus().equals(Status.LAUNCHED)
      || lensQuery.getStatus().getStatus().equals(Status.RUNNING)
      || lensQuery.getStatus().getStatus().equals(Status.SUCCESSFUL), lensQuery.getStatus().toString());

    // wait till the query finishes
    QueryStatus stat = lensQuery.getStatus();
    while (!stat.finished()) {
      lensQuery = target.path(handle.toString()).queryParam("sessionid", lensSessionId).request(mt).get(LensQuery
        .class);
      stat = lensQuery.getStatus();
      /* Commented and jira ticket raised for correction: https://issues.apache.org/jira/browse/LENS-683
      switch (stat.getStatus()) {
      case RUNNING:
        assertEquals(metricsSvc.getRunningQueries(), runningQueries + 1,
            "Asserting queries for " + ctx.getQueryHandle());
        break;
      case QUEUED:
        assertEquals(metricsSvc.getQueuedQueries(), queuedQueries + 1);
        break;
      default: // nothing
      }*/
      Thread.sleep(1000);
    }
    assertEquals(ctx.getSelectedDriverConf().get(KEY_PRE_LAUNCH), VALUE_PRE_LAUNCH);
    assertTrue(lensQuery.getSubmissionTime() > 0);
    assertTrue(lensQuery.getLaunchTime() > 0);
    assertTrue(lensQuery.getDriverStartTime() > 0);
    assertTrue(lensQuery.getDriverFinishTime() > 0);
    assertTrue(lensQuery.getFinishTime() > 0);
    ctx = queryService.getUpdatedQueryContext(lensSessionId, lensQuery.getQueryHandle());

    assertNotNull(ctx.getPhase1RewrittenQuery());
    assertEquals(ctx.getPhase1RewrittenQuery(), ctx.getUserQuery()); //Since there is no rewriter in this test
    assertEquals(lensQuery.getStatus().getStatus(), QueryStatus.Status.SUCCESSFUL);

    validatePersistedResult(handle, target(), lensSessionId, new String[][]{{"ID", "INT"}, {"IDSTR", "STRING"}}, true,
        false, mt);

    // test cancel query
    final QueryHandle handle2 = target.request(mt).post(Entity.entity(mp, MediaType.MULTIPART_FORM_DATA_TYPE),
      new GenericType<LensAPIResult<QueryHandle>>() {}).getData();

    assertNotNull(handle2);
    APIResult result = target.path(handle2.toString()).queryParam("sessionid", lensSessionId).request(mt)
      .delete(APIResult.class);
    // cancel would fail query is already successful
    LensQuery ctx2 = target.path(handle2.toString()).queryParam("sessionid", lensSessionId).request(mt)
      .get(LensQuery.class);
    if (result.getStatus().equals(APIResult.Status.FAILED)) {
      assertEquals(ctx2.getStatus().getStatus(), QueryStatus.Status.SUCCESSFUL,
        "cancel failed without query having been succeeded");
    } else if (result.getStatus().equals(APIResult.Status.SUCCEEDED)) {
      assertEquals(ctx2.getStatus().getStatus(), QueryStatus.Status.CANCELED,
        "cancel succeeded but query wasn't cancelled");
    } else {
      fail("unexpected cancel status: " + result.getStatus());
    }

    // 1. Test http download end point and result path should be correct (when both driver and server persist)
    // 2. Test Fetch result should fail before query is marked successful
    log.info("Starting httpendpoint test");
    final FormDataMultiPart mp3 = new FormDataMultiPart();
    mp3.bodyPart(new FormDataBodyPart(FormDataContentDisposition.name("sessionid").build(), lensSessionId,
      mt));
    mp3.bodyPart(new FormDataBodyPart(FormDataContentDisposition.name("query").build(), "select ID, IDSTR from "
      + TEST_TABLE));
    mp3.bodyPart(new FormDataBodyPart(FormDataContentDisposition.name("operation").build(), "execute"));
    LensConf conf = new LensConf();
    conf.addProperty(LensConfConstants.QUERY_PERSISTENT_RESULT_SET, "true");
    conf.addProperty(LensConfConstants.QUERY_PERSISTENT_RESULT_INDRIVER, "true");
    conf.addProperty(LensConfConstants.QUERY_OUTPUT_FORMATTER, DeferredPersistentResultFormatter.class.getName());
    conf.addProperty("deferPersistenceByMillis", 5000); // defer persistence for 5 secs

    mp3.bodyPart(new FormDataBodyPart(FormDataContentDisposition.name("conf").fileName("conf").build(), conf,
      mt));
    final QueryHandle handle3 = target.request(mt).post(Entity.entity(mp3, MediaType.MULTIPART_FORM_DATA_TYPE),
      new GenericType<LensAPIResult<QueryHandle>>() {}).getData();

    QueryContext ctx3 = queryService.getQueryContext(handle3);
    assertFalse(ctx3.finished()); //Formatting is deferred so query will take time to finish
    try {
      queryService.fetchResultSet(lensSessionId, handle3, 0, 100);
      fail("client should not be allowed to fetch result before query finishes successfully");
    } catch (NotFoundException e) {
      // Expected. Ignore
    }
    waitForQueryToFinish(target(), lensSessionId, handle3, Status.SUCCESSFUL, mt);
    LensResultSet rs = queryService.getResultset(handle3);
    //check persisted result path
    String expectedPath =
        ctx3.getConf().get(LensConfConstants.RESULT_SET_PARENT_DIR) + "/" + handle3.getHandleIdString()
            + ctx3.getConf().get(LensConfConstants.QUERY_OUTPUT_FILE_EXTN);
    assertTrue(((PersistentResultSet) rs).getOutputPath().endsWith(expectedPath));

    validateHttpEndPoint(target(), null, handle3, null);
  }

  /**
   * Validate persisted result.
   *
   * @param handle        the handle
   * @param parent        the parent
   * @param lensSessionId the lens session id
   * @param isDir         the is dir
   * @param isCSVFormat   the result format is csv.
   * @throws IOException Signals that an I/O exception has occurred.
   */
  static void validatePersistedResult(QueryHandle handle, WebTarget parent, LensSessionHandle lensSessionId,
    String[][] schema, boolean isDir, boolean isCSVFormat, MediaType mt) throws IOException {
    final WebTarget target = parent.path("queryapi/queries");
    // fetch results
    validateResultSetMetadata(handle, "", schema, parent, lensSessionId, mt);

    String presultset = target.path(handle.toString()).path("resultset").queryParam("sessionid", lensSessionId)
      .request(mt).get(String.class);
    System.out.println("PERSISTED RESULT:" + presultset);

    PersistentQueryResult resultset = target.path(handle.toString()).path("resultset")
      .queryParam("sessionid", lensSessionId).request().get(PersistentQueryResult.class);
    validatePersistentResult(resultset, handle, isDir, isCSVFormat);

    if (isDir) {
      validNotFoundForHttpResult(parent, lensSessionId, handle);
    }
  }

  /**
   * Read result set.
   *
   * @param resultset the resultset
   * @param handle    the handle
   * @param isDir     the is dir
   * @return the list
   * @throws IOException Signals that an I/O exception has occurred.
   */
  public static List<String> readResultSet(PersistentQueryResult resultset, QueryHandle handle, boolean isDir)
    throws IOException {
    assertTrue(resultset.getPersistedURI().contains(handle.toString()));
    Path actualPath = new Path(resultset.getPersistedURI());
    FileSystem fs = actualPath.getFileSystem(new Configuration());
    List<String> actualRows = new ArrayList<>();
    if (fs.getFileStatus(actualPath).isDir()) {
      assertTrue(isDir);
      for (FileStatus fstat : fs.listStatus(actualPath)) {
        if (!fstat.isDirectory()) {
          addRowsFromFile(actualRows, fs, fstat.getPath());
        }
      }
    } else {
      assertFalse(isDir);
      addRowsFromFile(actualRows, fs, actualPath);
    }
    return actualRows;
  }

  /**
   * Returns the size of result set file when result path is a file, null otherwise
   *
   * @param resultset
   * @param handle
   * @param isDir
   * @return
   * @throws IOException
   */
  public static Long readResultFileSize(PersistentQueryResult resultset, QueryHandle handle, boolean isDir)
    throws IOException {
    assertTrue(resultset.getPersistedURI().contains(handle.toString()));
    Path actualPath = new Path(resultset.getPersistedURI());
    FileSystem fs = actualPath.getFileSystem(new Configuration());
    FileStatus fileStatus = fs.getFileStatus(actualPath);
    if (fileStatus.isDir()) {
      assertTrue(isDir);
      return null;
    } else {
      assertFalse(isDir);
      return fileStatus.getLen();
    }
  }


  /**
   * Adds the rows from file.
   *
   * @param actualRows the actual rows
   * @param fs         the fs
   * @param path       the path
   * @throws IOException Signals that an I/O exception has occurred.
   */
  static void addRowsFromFile(List<String> actualRows, FileSystem fs, Path path) throws IOException {
    FSDataInputStream in = fs.open(path);
    BufferedReader br = null;
    try {
      br = new BufferedReader(new InputStreamReader(in));
      String line;

      while ((line = br.readLine()) != null) {
        actualRows.add(line);
      }
    } finally {
      if (br != null) {
        br.close();
      }
      if (in != null) {
        in.close();
      }
    }
  }

  /**
   * Validate persistent result.
   *
   * @param resultset the resultset
   * @param handle    the handle
   * @param isDir     the is dir
   * @param isCSVFormat   the result format is csv.
   * @throws IOException Signals that an I/O exception has occurred.
   */
  static void validatePersistentResult(PersistentQueryResult resultset, QueryHandle handle, boolean isDir,
      boolean isCSVFormat)throws IOException {
    List<String> actualRows = readResultSet(resultset, handle, isDir);
    validatePersistentResult(actualRows, isCSVFormat);
    if (!isDir) {
      assertEquals(resultset.getNumRows().intValue(), actualRows.size());
    }
    Long fileSize = readResultFileSize(resultset, handle, isDir);
    assertEquals(resultset.getFileSize(), fileSize);
  }

  static void validatePersistentResult(List<String> actualRows,  boolean isCSVFormat) {
    String[] expected1 = null;
    String[] expected2 = null;
    if (isCSVFormat) {
      //This case will be hit when the result is persisted by the server (CSV result)
      expected1 = new String[]{
        "\"1\",\"one\"",
        "\"NULL\",\"two\"",
        "\"3\",\"NULL\"",
        "\"NULL\",\"NULL\"",
        "\"5\",\"\"",
      };
    } else {
      //This is case of hive driver persistence
      expected1 = new String[] {
        "1one",
        "\\Ntwo123item1item2",
        "3\\Nitem1item2",
        "\\N\\N",
        "5nothing",
      };
      expected2 = new String[] {
        "1one[][]",
        "\\Ntwo[1,2,3][\"item1\",\"item2\"]",
        "3\\N[][\"item1\",\"item2\"]",
        "\\N\\N[][]",
        "5[][\"nothing\"]",
      };
    }

    for (int i = 0; i < actualRows.size(); i++) {
      assertEquals(expected1[i].indexOf(actualRows.get(i)) == 0
          || (expected2 != null && expected2[i].indexOf(actualRows.get(i)) == 0), true);
    }
  }

  /**
   * Validate http end point.
   *
   * @param parent        the parent
   * @param lensSessionId the lens session id
   * @param handle        the handle
   * @param redirectUrl   the redirect url
   * @throws IOException Signals that an I/O exception has occurred.
   */
  static void validateHttpEndPoint(WebTarget parent, LensSessionHandle lensSessionId, QueryHandle handle,
    String redirectUrl) throws IOException {
    log.info("@@@ validateHttpEndPoint sessionid " + lensSessionId);
    Response response = parent.path("queryapi/queries/" + handle.toString() + "/httpresultset")
      .queryParam("sessionid", lensSessionId).request().get();

    assertTrue(response.getHeaderString("content-disposition").contains(handle.toString()));

    if (redirectUrl == null) {
      InputStream in = (InputStream) response.getEntity();
      ByteArrayOutputStream bos = new ByteArrayOutputStream();
      IOUtils.copyBytes(in, bos, new Configuration());
      bos.close();
      in.close();

      String result = new String(bos.toByteArray());
      List<String> actualRows = Arrays.asList(result.split("\n"));
      validatePersistentResult(actualRows, false);
    } else {
      assertEquals(SEE_OTHER.getStatusCode(), response.getStatus());
      assertTrue(response.getHeaderString("Location").contains(redirectUrl));
    }
  }

  /**
   * Valid not found for http result.
   *
   * @param parent        the parent
   * @param lensSessionId the lens session id
   * @param handle        the handle
   */
  static void validNotFoundForHttpResult(WebTarget parent, LensSessionHandle lensSessionId, QueryHandle handle) {
    try {
      Response response = parent.path("queryapi/queries/" + handle.toString() + "/httpresultset")
        .queryParam("sessionid", lensSessionId).request().get();
      if (NOT_FOUND.getStatusCode() != response.getStatus()) {
        fail("Expected not found excepiton, but got:" + response.getStatus());
      }
      assertEquals(response.getStatus(), NOT_FOUND.getStatusCode());
    } catch (NotFoundException e) {
      // expected
      log.error("Resource not found.", e);
    }

  }

  // test with execute async post, get query, get results
  // test cancel query

  /**
   * Test execute async in memory result.
   *
   * @throws InterruptedException the interrupted exception
   * @throws IOException          Signals that an I/O exception has occurred.
   */
  @Test(dataProvider = "mediaTypeData")
  public void testExecuteAsyncInMemoryResult(MediaType mt) throws InterruptedException, IOException {
    // test post execute op
    final WebTarget target = target().path("queryapi/queries");

    final FormDataMultiPart mp = new FormDataMultiPart();
    LensConf conf = new LensConf();
    conf.addProperty(LensConfConstants.QUERY_PERSISTENT_RESULT_INDRIVER, "false");
    mp.bodyPart(new FormDataBodyPart(FormDataContentDisposition.name("sessionid").build(), lensSessionId,
      mt));
    mp.bodyPart(new FormDataBodyPart(FormDataContentDisposition.name("query").build(), "select ID, IDSTR from "
      + TEST_TABLE));
    mp.bodyPart(new FormDataBodyPart(FormDataContentDisposition.name("operation").build(), "execute"));
    mp.bodyPart(new FormDataBodyPart(FormDataContentDisposition.name("conf").fileName("conf").build(), conf,
      mt));
    final QueryHandle handle = target.request(mt).post(Entity.entity(mp, MediaType.MULTIPART_FORM_DATA_TYPE),
      new GenericType<LensAPIResult<QueryHandle>>() {}).getData();

    assertNotNull(handle);

    // Get query
    waitForQueryToFinish(target(), lensSessionId, handle, Status.SUCCESSFUL, mt);

    // fetch results
    validateResultSetMetadata(handle, "",
      new String[][]{{"ID", "INT"}, {"IDSTR", "STRING"}},
      target(), lensSessionId, mt);

    validateInmemoryResult(target, handle, mt);

    validNotFoundForHttpResult(target(), lensSessionId, handle);
    waitForPurge(0, queryService.finishedQueries);
    APIResult result=target.path(handle.toString()).path("resultset")
      .queryParam("sessionid", lensSessionId).request().delete(APIResult.class);
    assertEquals(result.getStatus(), APIResult.Status.SUCCEEDED);
  }

  @Test
  public void testTTLForInMemoryResult() throws InterruptedException, IOException, LensException {
    long inMemoryresultsetTTLMillisBackup = queryService.getInMemoryResultsetTTLMillis();
    queryService.setInMemoryResultsetTTLMillis(5000); // 5 secs
    try {
      // test post execute op
      final WebTarget target = target().path("queryapi/queries");

      final FormDataMultiPart mp = new FormDataMultiPart();
      LensConf conf = new LensConf();
      conf.addProperty(LensConfConstants.QUERY_PERSISTENT_RESULT_INDRIVER, "false");
      conf.addProperty(LensConfConstants.QUERY_PERSISTENT_RESULT_SET, "false");
      conf.addProperty(LensConfConstants.QUERY_MAIL_NOTIFY, "false");
      mp.bodyPart(new FormDataBodyPart(FormDataContentDisposition.name("sessionid").build(), lensSessionId,
          defaultMT));
      mp.bodyPart(new FormDataBodyPart(FormDataContentDisposition.name("query").build(), "select ID, IDSTR from "
          + TEST_TABLE));
      mp.bodyPart(new FormDataBodyPart(FormDataContentDisposition.name("operation").build(), "execute"));
      mp.bodyPart(new FormDataBodyPart(FormDataContentDisposition.name("conf").fileName("conf").build(), conf,
        defaultMT));

      final QueryHandle handle =
          target
              .request()
              .post(Entity.entity(mp, MediaType.MULTIPART_FORM_DATA_TYPE),
                  new GenericType<LensAPIResult<QueryHandle>>() {
                  }).getData();
      assertNotNull(handle);

      waitForQueryToFinish(target(), lensSessionId, handle, Status.SUCCESSFUL, defaultMT);

      // Check TTL
      QueryContext ctx = queryService.getUpdatedQueryContext(lensSessionId, handle);
      long softExpiryTime = ctx.getDriverStatus().getDriverFinishTime()
          + queryService.getInMemoryResultsetTTLMillis() - 1000; //Keeping buffer of 1 secs
      int checkCount = 0;
      while (System.currentTimeMillis() < softExpiryTime) {
        assertEquals(queryService.getFinishedQueriesCount(), 1);
        assertEquals(queryService.finishedQueries.peek().canBePurged(), false);
        assertEquals(((InMemoryResultSet) queryService.getResultset(handle)).canBePurged(), false);
        checkCount++;
        Thread.sleep(1000); // sleep for 1 secs and then check again
      }
      assertTrue(checkCount >= 2, "CheckCount = " + checkCount); // TTl check at least twice

      Thread.sleep(3000); // should be past TTL after this sleep . purge thread runs every 1 secs for Tests
      assertEquals(queryService.getFinishedQueriesCount(), 0);
    } finally {
      queryService.setInMemoryResultsetTTLMillis(inMemoryresultsetTTLMillisBackup);
    }
  }

  /**
   * Test execute async temp table.
   *
   * @throws InterruptedException the interrupted exception
   * @throws IOException          Signals that an I/O exception has occurred.
   */
  @Test(dataProvider = "mediaTypeData")
  public void testExecuteAsyncTempTable(MediaType mt) throws InterruptedException, IOException {
    // test post execute op
    final WebTarget target = target().path("queryapi/queries");

    final FormDataMultiPart drop = new FormDataMultiPart();
    LensConf conf = new LensConf();
    conf.addProperty(LensConfConstants.QUERY_PERSISTENT_RESULT_INDRIVER, "false");
    drop.bodyPart(new FormDataBodyPart(FormDataContentDisposition.name("sessionid").build(), lensSessionId,
      mt));
    drop.bodyPart(new FormDataBodyPart(FormDataContentDisposition.name("query").build(),
      "drop table if exists temp_output"));
    drop.bodyPart(new FormDataBodyPart(FormDataContentDisposition.name("operation").build(), "execute"));
    drop.bodyPart(new FormDataBodyPart(FormDataContentDisposition.name("conf").fileName("conf").build(), conf,
      mt));
    final QueryHandle dropHandle = target.request(mt).post(Entity.entity(drop, MediaType.MULTIPART_FORM_DATA_TYPE),
      new GenericType<LensAPIResult<QueryHandle>>() {}).getData();

    assertNotNull(dropHandle);

    // Get query
    waitForQueryToFinish(target(), lensSessionId, dropHandle, Status.SUCCESSFUL, mt);

    final FormDataMultiPart mp = new FormDataMultiPart();
    conf = new LensConf();
    conf.addProperty(LensConfConstants.QUERY_PERSISTENT_RESULT_INDRIVER, "false");
    mp.bodyPart(new FormDataBodyPart(FormDataContentDisposition.name("sessionid").build(), lensSessionId,
      mt));
    mp.bodyPart(new FormDataBodyPart(FormDataContentDisposition.name("query").build(),
      "create table temp_output as select ID, IDSTR from " + TEST_TABLE));
    mp.bodyPart(new FormDataBodyPart(FormDataContentDisposition.name("operation").build(), "execute"));
    mp.bodyPart(new FormDataBodyPart(FormDataContentDisposition.name("conf").fileName("conf").build(), conf,
      mt));
    final QueryHandle handle = target.request(mt).post(Entity.entity(mp, MediaType.MULTIPART_FORM_DATA_TYPE),
      new GenericType<LensAPIResult<QueryHandle>>() {}).getData();

    assertNotNull(handle);

    // Get query
    waitForQueryToFinish(target(), lensSessionId, handle, Status.SUCCESSFUL, mt);

    String select = "SELECT * FROM temp_output";
    final FormDataMultiPart fetch = new FormDataMultiPart();
    fetch.bodyPart(new FormDataBodyPart(FormDataContentDisposition.name("sessionid").build(), lensSessionId,
      mt));
    fetch.bodyPart(new FormDataBodyPart(FormDataContentDisposition.name("query").build(), select));
    fetch.bodyPart(new FormDataBodyPart(FormDataContentDisposition.name("operation").build(), "execute"));
    fetch.bodyPart(new FormDataBodyPart(FormDataContentDisposition.name("conf").fileName("conf").build(), conf,
      mt));
    final QueryHandle handle2 = target.request(mt).post(Entity.entity(fetch, MediaType.MULTIPART_FORM_DATA_TYPE),
      new GenericType<LensAPIResult<QueryHandle>>() {}).getData();

    assertNotNull(handle2);

    // Get query
    waitForQueryToFinish(target(), lensSessionId, handle2, Status.SUCCESSFUL, mt);

    // fetch results
    validateResultSetMetadata(handle2, "temp_output.", new String[][]{{"ID", "INT"}, {"IDSTR", "STRING"}},
      target(), lensSessionId, mt);

    validateInmemoryResult(target, handle2, mt);
  }

  /**
   * Validate result set metadata.
   *
   * @param handle        the handle
   * @param parent        the parent
   * @param lensSessionId the lens session id
   */
  static void validateResultSetMetadata(QueryHandle handle, WebTarget parent, LensSessionHandle lensSessionId,
    MediaType mt) {
    validateResultSetMetadata(handle, "",
      new String[][]{{"ID", "INT"}, {"IDSTR", "STRING"}, {"IDARR", "ARRAY"}, {"IDSTRARR", "ARRAY"}},
      parent, lensSessionId, mt);
  }

  /**
   * Validate result set metadata.
   *
   * @param handle         the handle
   * @param outputTablePfx the output table pfx
   * @param parent         the parent
   * @param lensSessionId  the lens session id
   */
  static void validateResultSetMetadata(QueryHandle handle, String outputTablePfx, String[][] columns, WebTarget parent,
    LensSessionHandle lensSessionId, MediaType mt) {
    final WebTarget target = parent.path("queryapi/queries");

    QueryResultSetMetadata metadata = target.path(handle.toString()).path("resultsetmetadata")
      .queryParam("sessionid", lensSessionId).request(mt).get(QueryResultSetMetadata.class);
    assertEquals(metadata.getColumns().size(), columns.length);
    for (int i = 0; i < columns.length; i++) {
      assertTrue(
        metadata.getColumns().get(i).getName().toLowerCase().equals(outputTablePfx + columns[i][0].toLowerCase())
          || metadata.getColumns().get(i).getName().toLowerCase().equals(columns[i][0].toLowerCase())
      );
      assertEquals(columns[i][1].toLowerCase(), metadata.getColumns().get(i).getType().name().toLowerCase());
    }
  }
  private void validateInmemoryResult(WebTarget target, QueryHandle handle, MediaType mt) throws IOException {
    if (mt.equals(MediaType.APPLICATION_JSON_TYPE)) {
      String resultSet = target.path(handle.toString()).path("resultset")
        .queryParam("sessionid", lensSessionId).request(mt).get(String.class);
      // this is being done because json unmarshalling does not work to construct java Objects back
      assertEquals(resultSet.replaceAll("\\W", ""), expectedJsonResult().replaceAll("\\W", ""));
    } else {
      InMemoryQueryResult resultSet = target.path(handle.toString()).path("resultset")
        .queryParam("sessionid", lensSessionId).request(mt).get(InMemoryQueryResult.class);
      validateInmemoryResult(resultSet);
    }
  }
  private String expectedJsonResult() {
    StringBuilder expectedJson = new StringBuilder();
    expectedJson.append("{\"inMemoryQueryResult\" : {\"rows\" : [ ")
      .append("{\"values\" : [ {\n\"type\" : \"int\",\n\"value\" : 1}, {\"type\" : \"string\",\"value\" : \"one\"} ]},")
      .append("{\"values\" : [ null, {\"type\" : \"string\",\"value\" : \"two\"} ]},")
      .append("{\"values\" : [ {\"type\" : \"int\",\"value\" : 3}, null ]},")
      .append("{\"values\" : [ null, null ]},")
      .append("{\"values\" : [ {\"type\" : \"int\",\"value\" : 5}, {\"type\" : \"string\",\"value\" : \"\"} ]} ]}}");
    return expectedJson.toString();
  }

  /**
   * Validate inmemory result.
   *
   * @param resultset the resultset
   */
  private void validateInmemoryResult(InMemoryQueryResult resultset) {
    assertEquals(resultset.getRows().size(), 5);
    assertEquals(resultset.getRows().get(0).getValues().get(0), 1);
    assertEquals((String) resultset.getRows().get(0).getValues().get(1), "one");

    assertNull(resultset.getRows().get(1).getValues().get(0));
    assertEquals((String) resultset.getRows().get(1).getValues().get(1), "two");

    assertEquals(resultset.getRows().get(2).getValues().get(0), 3);
    assertNull(resultset.getRows().get(2).getValues().get(1));

    assertNull(resultset.getRows().get(3).getValues().get(0));
    assertNull(resultset.getRows().get(3).getValues().get(1));
    assertEquals(resultset.getRows().get(4).getValues().get(0), 5);
    assertEquals(resultset.getRows().get(4).getValues().get(1), "");
  }

  // test execute with timeout, fetch results
  // cancel the query with execute_with_timeout

  /**
   * Test execute with timeout query.
   *
   * @throws IOException          Signals that an I/O exception has occurred.
   * @throws InterruptedException the interrupted exception
   */
  @Test(dataProvider = "mediaTypeData")
  public void testExecuteWithTimeoutQuery(MediaType mt) throws IOException, InterruptedException {
    final WebTarget target = target().path("queryapi/queries");
    //1. Validate Persistent result
    final FormDataMultiPart mp = new FormDataMultiPart();
    mp.bodyPart(new FormDataBodyPart(FormDataContentDisposition.name("sessionid").build(), lensSessionId,
      mt));
    mp.bodyPart(new FormDataBodyPart(FormDataContentDisposition.name("query").build(), "select ID, IDSTR from "
      + TEST_TABLE));
    mp.bodyPart(new FormDataBodyPart(FormDataContentDisposition.name("operation").build(), "execute_with_timeout"));
    // set a timeout value enough for tests
    mp.bodyPart(new FormDataBodyPart(FormDataContentDisposition.name("timeoutmillis").build(), "300000"));
    mp.bodyPart(new FormDataBodyPart(FormDataContentDisposition.name("conf").fileName("conf").build(), new LensConf(),
      mt));

    QueryHandleWithResultSet result = target.request(mt).post(Entity.entity(mp, MediaType.MULTIPART_FORM_DATA_TYPE),
      new GenericType<LensAPIResult<QueryHandleWithResultSet>>() {}).getData();
    assertNotNull(result.getQueryHandle());
    assertNotNull(result.getResult());
    validatePersistentResult((PersistentQueryResult) result.getResult(), result.getQueryHandle(), true, false);

    //2. Validate InMemory result
    final FormDataMultiPart mp2 = new FormDataMultiPart();
    LensConf conf = new LensConf();
    conf.addProperty(LensConfConstants.QUERY_PERSISTENT_RESULT_INDRIVER, "false");
    mp2.bodyPart(new FormDataBodyPart(FormDataContentDisposition.name("sessionid").build(), lensSessionId,
      mt));
    mp2.bodyPart(new FormDataBodyPart(FormDataContentDisposition.name("query").build(), "select ID, IDSTR from "
      + TEST_TABLE));
    mp2.bodyPart(new FormDataBodyPart(FormDataContentDisposition.name("operation").build(), "execute_with_timeout"));
    // set a timeout value enough for tests
    mp2.bodyPart(new FormDataBodyPart(FormDataContentDisposition.name("timeoutmillis").build(), "300000"));
    mp2.bodyPart(new FormDataBodyPart(FormDataContentDisposition.name("conf").fileName("conf").build(), conf,
      mt));

    validateInmemoryResultForTimeoutQuery(target, mp2, mt);
  }

  @Test
  public void testAutoCancelOnTimeOut() throws Exception {
    queryService.pauseQuerySubmitter(true);
    //First query will not be queued. @see QueryExecutionServiceImpl.QuerySubmitter.run
    queryService.executeAsync(lensSessionId, "select 1 from " + TEST_TABLE, new LensConf(), "dummyQuery");

    //Second query after pause will be queued
    QueryHandleWithResultSet result = queryService.execute(lensSessionId, "select ID, IDSTR from "+ TEST_TABLE, 100,
      new LensConf(),  "testQuery");
    assertNotNull(result.getQueryHandle());
    assertTrue(result.getStatus().queued());
    int checkCtr = 0;
    boolean cancelled = false;
    while (!cancelled && checkCtr++ < 100) { //Max 10 secs wait
      Thread.sleep(100); //wait for query to get auto cancelled
      cancelled = queryService.getUpdatedQueryContext(lensSessionId, result.getQueryHandle()).getStatus().cancelled();
    }
    assertTrue(cancelled); //auto cancelled beyond timeout
    queryService.pauseQuerySubmitter(false);
  }

  private void validateInmemoryResultForTimeoutQuery(WebTarget target, FormDataMultiPart mp, MediaType mt) {
    if (mt.equals(MediaType.APPLICATION_JSON_TYPE)) {
      String result = target.request(mt).post(Entity.entity(mp, MediaType.MULTIPART_FORM_DATA_TYPE), String.class);
      assertTrue(result.contains("\"type\" : \"queryHandleWithResultSet\""));
      assertTrue(result.contains("\"status\" : \"SUCCESSFUL\""));
      assertTrue(result.contains("\"isResultSetAvailable\" : true"));
      assertTrue(result.replaceAll("\\W", "").contains(expectedJsonResult().replaceAll("\\W", "")));
    } else {
      QueryHandleWithResultSet result = target.request(mt).post(Entity.entity(mp, MediaType.MULTIPART_FORM_DATA_TYPE),
        new GenericType<LensAPIResult<QueryHandleWithResultSet>>() {
        }).getData();
      assertNotNull(result.getQueryHandle());
      assertNotNull(result.getResult());
      validateInmemoryResult((InMemoryQueryResult) result.getResult());
    }
  }
  /**
<<<<<<< HEAD
   * Data provider for test case
   * {@link #testExecuteWithTimeoutAndPreFetechAndServerPersistence(long, int, boolean, long)}
=======
   * Data provider for test case {@link testExecuteWithTimeoutAndPreFetchAndServerPersistence}
>>>>>>> bf4d540b
   * @return
   */
  @DataProvider
  public Object[][] executeWithTimeoutAndPreFetechAndServerPersistenceDP() {
    //Columns: timeOutMillis, preFetchRows, isStreamingResultAvailable, deferPersistenceByMillis
    return new Object[][] {
      {30000, 5, true, 0}, //result has 5 rows & all 5 rows are requested to be pre-fetched
      {30000, 10, true, 6000}, //result has 5 rows & 10 rows are requested to be pre-fetched.
      {30000, 2, false, 4000}, //result has 5 rows & 2 rows are requested to be pre-fetched. Will not stream
      {10, 5, false, 0}, //result has 5 rows & 5 rows requested. Timeout is less (10ms). Will not stream
    };
  }

  /**
   * @param timeOutMillis : wait time for execute with timeout api
   * @param preFetchRows : number of rows to pre-fetch in case of InMemoryResultSet
   * @param isStreamingResultAvailable : whether the execute call is expected to return InMemoryQueryResult
<<<<<<< HEAD

=======
>>>>>>> bf4d540b
   * @param deferPersistenceByMillis : The time in millis by which Result formatter will be deferred by.
   * @throws IOException
   * @throws InterruptedException
   */
  @Test(dataProvider = "executeWithTimeoutAndPreFetechAndServerPersistenceDP")
  public void testExecuteWithTimeoutAndPreFetchAndServerPersistence(long timeOutMillis, int preFetchRows,
      boolean isStreamingResultAvailable, long deferPersistenceByMillis) throws Exception {
    final WebTarget target = target().path("queryapi/queries");

    final FormDataMultiPart mp = new FormDataMultiPart();
    mp.bodyPart(new FormDataBodyPart(FormDataContentDisposition.name("sessionid").build(), lensSessionId,
        APPLICATION_XML_TYPE));
    mp.bodyPart(new FormDataBodyPart(FormDataContentDisposition.name("query").build(), "select ID, IDSTR from "
        + TEST_TABLE));
    mp.bodyPart(new FormDataBodyPart(FormDataContentDisposition.name("operation").build(), "execute_with_timeout"));
    // Set a timeout value enough for tests
    mp.bodyPart(new FormDataBodyPart(FormDataContentDisposition.name("timeoutmillis").build(), timeOutMillis + ""));
    LensConf conf = new LensConf();
    conf.addProperty(LensConfConstants.QUERY_PERSISTENT_RESULT_SET, "true");
    conf.addProperty(LensConfConstants.CANCEL_QUERY_ON_TIMEOUT, "false");
    conf.addProperty(LensConfConstants.QUERY_PERSISTENT_RESULT_INDRIVER, "false");
    conf.addProperty(LensConfConstants.PREFETCH_INMEMORY_RESULTSET, "true");
    conf.addProperty(LensConfConstants.PREFETCH_INMEMORY_RESULTSET_ROWS, preFetchRows);
    conf.addProperty(LensConfConstants.QUERY_OUTPUT_FORMATTER, DeferredInMemoryResultFormatter.class.getName());
    conf.addProperty("deferPersistenceByMillis", deferPersistenceByMillis); // property used for test only
    mp.bodyPart(new FormDataBodyPart(FormDataContentDisposition.name("conf").fileName("conf").build(), conf,
        APPLICATION_XML_TYPE));
    QueryHandleWithResultSet result =target.request(APPLICATION_XML_TYPE)
            .post(Entity.entity(mp, MediaType.MULTIPART_FORM_DATA_TYPE),
                new GenericType<LensAPIResult<QueryHandleWithResultSet>>() {}).getData();
    QueryHandle handle = result.getQueryHandle();
    assertNotNull(handle);
    assertNotEquals(result.getStatus().getStatus(), QueryStatus.Status.FAILED);

    if (isStreamingResultAvailable) {
      // TEST streamed result
      assertTrue(result.getStatus().getStatus() == QueryStatus.Status.EXECUTED
          || result.getStatus().getStatus() == QueryStatus.Status.SUCCESSFUL,
          "Check if timeoutmillis need to be increased based on query status " + result.getStatus());
      assertEquals(result.getResultMetadata().getColumns().size(), 2);
      assertNotNull(result.getResult());
      validateInmemoryResult((InMemoryQueryResult) result.getResult());
    } else if (timeOutMillis > 20000) { // timeout is sufficient for query to finish
      assertTrue(result.getResult() instanceof PersistentQueryResult);
    } else {
      assertNull(result.getResult()); // Query execution not finished yet
    }

    waitForQueryToFinish(target(), lensSessionId, handle, Status.SUCCESSFUL, APPLICATION_XML_TYPE);

    // Test Persistent Result
    validatePersistedResult(handle, target(), lensSessionId, new String[][] { { "ID", "INT" }, { "IDSTR", "STRING" } },
        false, true, APPLICATION_XML_TYPE);
  }

  public static class DeferredInMemoryResultFormatter extends FileSerdeFormatter {
    /**
     * Defer init so that this output formatter takes significant time.
     */
    @Override
    public void init(QueryContext ctx, LensResultSetMetadata metadata) throws IOException {
      super.init(ctx, metadata);
      deferFormattingIfApplicable(ctx);
    }
  }

  public static class DeferredPersistentResultFormatter extends FilePersistentFormatter {
    /**
     * Defer init so that this output formatter takes significant time.
     */
    @Override
    public void init(QueryContext ctx, LensResultSetMetadata metadata) throws IOException {
      super.init(ctx, metadata);
      deferFormattingIfApplicable(ctx);
    }
  }

  private static void deferFormattingIfApplicable(QueryContext ctx) {
    long deferPersistenceByMillis = ctx.getConf().getLong("deferPersistenceByMillis", 0);
    if (deferPersistenceByMillis > 0) {
      try {
        log.info("Deferring result formatting by {} millis", deferPersistenceByMillis);
        Thread.sleep(deferPersistenceByMillis);
      } catch (InterruptedException e) {
        // Ignore
      }
    }
  }

  /**
   * Test execute with timeout query.
   *
   * @throws IOException          Signals that an I/O exception has occurred.
   * @throws InterruptedException the interrupted exception
   */
  @Test(dataProvider = "mediaTypeData")
  public void testExecuteWithTimeoutFailingQuery(MediaType mt) throws IOException, InterruptedException {
    final WebTarget target = target().path("queryapi/queries");

    final FormDataMultiPart mp = new FormDataMultiPart();
    mp.bodyPart(new FormDataBodyPart(FormDataContentDisposition.name("sessionid").build(), lensSessionId,
      mt));
    mp.bodyPart(new FormDataBodyPart(FormDataContentDisposition.name("query").build(), "select ID from nonexist"));
    mp.bodyPart(new FormDataBodyPart(FormDataContentDisposition.name("operation").build(), "execute_with_timeout"));
    // set a timeout value enough for tests
    mp.bodyPart(new FormDataBodyPart(FormDataContentDisposition.name("timeoutmillis").build(), "300000"));
    mp.bodyPart(new FormDataBodyPart(FormDataContentDisposition.name("conf").fileName("conf").build(), new LensConf(),
      mt));

    Response response = target.request(mt).post(Entity.entity(mp, MediaType.MULTIPART_FORM_DATA_TYPE));
    assertEquals(response.getStatus(), BAD_REQUEST.getStatusCode());
  }

  /**
   * Test default config.
   *
   * @throws LensException the lens exception
   */
  @Test
  public void testDefaultConfig() throws LensException {
    LensConf queryConf = new LensConf();
    queryConf.addProperty("test.query.conf", "qvalue");
    Configuration conf = queryService.getLensConf(lensSessionId, queryConf);

    // session specific conf
    assertEquals(conf.get("test.session.key"), "svalue");
    // query specific conf
    assertEquals(conf.get("test.query.conf"), "qvalue");
    // lenssession default should be loaded
    assertNotNull(conf.get("lens.query.enable.persistent.resultset"));
    // lens site should be loaded
    assertEquals(conf.get("test.lens.site.key"), "gsvalue");
    // hive default variables should not be set
    assertNull(conf.get("hive.exec.local.scratchdir"));
    // hive site variables should not be set
    assertNull(conf.get("hive.metastore.warehouse.dir"));
    // core default should not be loaded
    assertNull(conf.get("fs.default.name"));
    // server configuration should not set
    assertNull(conf.get("lens.server.persist.location"));

    // Test server config. Hive configs overriden should be set
    assertFalse(Boolean.parseBoolean(queryService.getHiveConf().get("hive.server2.log.redirection.enabled")));
    assertEquals(queryService.getHiveConf().get("hive.server2.query.log.dir"), "target/query-logs");

    final String query = "select ID from " + TEST_TABLE;
    QueryContext ctx = new QueryContext(query, null, queryConf, conf, queryService.getDrivers());
    Map<LensDriver, String> driverQueries = new HashMap<>();
    for (LensDriver driver : queryService.getDrivers()) {
      driverQueries.put(driver, query);
    }
    ctx.setDriverQueries(driverQueries);

    // This still holds since current database is default
    assertEquals(queryService.getSession(lensSessionId).getCurrentDatabase(), "default");
    assertEquals(queryService.getSession(lensSessionId).getHiveConf().getClassLoader(), ctx.getConf()
      .getClassLoader());
    assertEquals(queryService.getSession(lensSessionId).getHiveConf().getClassLoader(),
      ctx.getDriverContext().getDriverConf(queryService.getDrivers().iterator().next()).getClassLoader());
    assertTrue(ctx.isDriverQueryExplicitlySet());
    for (LensDriver driver : queryService.getDrivers()) {
      Configuration dconf = ctx.getDriverConf(driver);
      assertEquals(dconf.get("test.session.key"), "svalue");
      // query specific conf
      assertEquals(dconf.get("test.query.conf"), "qvalue");
      // lenssession default should be loaded
      assertNotNull(dconf.get("lens.query.enable.persistent.resultset"));
      // lens site should be loaded
      assertEquals(dconf.get("test.lens.site.key"), "gsvalue");
      // hive default variables should not be set
      assertNull(conf.get("hive.exec.local.scratchdir"));
      // driver site should be loaded
      assertEquals(dconf.get("lens.driver.test.key"), "set");
      // core default should not be loaded
      assertNull(dconf.get("fs.default.name"));
      // server configuration should not set
      assertNull(dconf.get("lens.server.persist.location"));
    }

    checkDefaultConfigConsistency();
  }

  public void checkDefaultConfigConsistency() {
    Configuration conf = LensSessionImpl.createDefaultConf();
    assertNotNull(conf.get("lens.query.enable.persistent.resultset"));
    boolean isDriverPersistent = conf.getBoolean("lens.query.enable.persistent.resultset", false);
    conf.setBoolean("lens.query.enable.persistent.resultset", isDriverPersistent ? false : true);
    conf.set("new_random_property", "new_random_property");

    // Get the default conf again and verify its not modified by previous operations
    conf = LensSessionImpl.createDefaultConf();
    boolean isDriverPersistentNow = conf.getBoolean("lens.query.enable.persistent.resultset", false);
    assertEquals(isDriverPersistentNow, isDriverPersistent);
    assertNull(conf.get("new_random_property"));
  }

  /**
   * Test estimate native query.
   *
   * @throws InterruptedException the interrupted exception
   */
  @Test(dataProvider = "mediaTypeData")
  public void testEstimateNativeQuery(MediaType mt) throws InterruptedException {
    final WebTarget target = target().path("queryapi/queries");

    // estimate native query
    final FormDataMultiPart mp = new FormDataMultiPart();
    mp.bodyPart(new FormDataBodyPart(FormDataContentDisposition.name("sessionid").build(), lensSessionId,
      mt));
    mp.bodyPart(new FormDataBodyPart(FormDataContentDisposition.name("query").build(), "select ID from " + TEST_TABLE));
    mp.bodyPart(new FormDataBodyPart(FormDataContentDisposition.name("operation").build(), "estimate"));
    mp.bodyPart(new FormDataBodyPart(FormDataContentDisposition.name("conf").fileName("conf").build(), new LensConf(),
      mt));

    final QueryCostTO result = target.request(mt)
      .post(Entity.entity(mp, MediaType.MULTIPART_FORM_DATA_TYPE),
        new GenericType<LensAPIResult<QueryCostTO>>() {}).getData();
    assertNotNull(result);
    assertEquals(result.getEstimatedExecTimeMillis(), null);
    assertEquals(result.getEstimatedResourceUsage(), Double.MAX_VALUE);
  }


  /**
   * Check if DB static jars get passed to Hive driver
   * @throws Exception
   */
  @Test(dataProvider = "mediaTypeData")
  public void testHiveDriverGetsDBJars(MediaType mt) throws Exception {
    // Set DB to a db with static jars
    HiveSessionService sessionService = LensServices.get().getService(SessionService.NAME);

    // Open session with a DB which has static jars
    LensSessionHandle sessionHandle =
      sessionService.openSession("foo@localhost", "bar", DB_WITH_JARS, new HashMap<String, String>());

    // Add a jar in the session
    File testJarFile = new File("target/testjars/test2.jar");
    sessionService.addResource(sessionHandle, "jar", "file://" + testJarFile.getAbsolutePath());

    log.info("@@@ Opened session " + sessionHandle.getPublicId() + " with database " + DB_WITH_JARS);
    LensSessionImpl session = sessionService.getSession(sessionHandle);

    // Jars should be pending until query is run
    assertEquals(session.getPendingSessionResourcesForDatabase(DB_WITH_JARS).size(), 1);
    assertEquals(session.getPendingSessionResourcesForDatabase(DB_WITH_JARS_2).size(), 1);

    final String tableInDBWithJars = "testHiveDriverGetsDBJars";
    try {
      // First execute query on the session with db should load jars from DB
      LensServerTestUtil.createTable(tableInDBWithJars, target(), sessionHandle, "(ID INT, IDSTR STRING) "
        + "ROW FORMAT SERDE \"DatabaseJarSerde\"", mt);

      boolean addedToHiveDriver = false;

      for (LensDriver driver : queryService.getDrivers()) {
        if (driver instanceof HiveDriver) {
          addedToHiveDriver =
            ((HiveDriver) driver).areDBResourcesAddedForSession(sessionHandle.getPublicId().toString(), DB_WITH_JARS);
          if (addedToHiveDriver) {
            break; //There are two Hive drivers now both pointing to same hive server. So break after first success
          }
        }
      }
      assertTrue(addedToHiveDriver);

      // Switch database
      log.info("@@@# database switch test");
      session.setCurrentDatabase(DB_WITH_JARS_2);
      LensServerTestUtil.createTable(tableInDBWithJars + "_2", target(), sessionHandle, "(ID INT, IDSTR STRING) "
        + "ROW FORMAT SERDE \"DatabaseJarSerde\"", mt);

      // All db jars should have been added
      assertTrue(session.getDBResources(DB_WITH_JARS_2).isEmpty());
      assertTrue(session.getDBResources(DB_WITH_JARS).isEmpty());

      // All session resources must have been added to both DBs
      assertFalse(session.getLensSessionPersistInfo().getResources().isEmpty());
      for (LensSessionImpl.ResourceEntry resource : session.getLensSessionPersistInfo().getResources()) {
        assertTrue(resource.isAddedToDatabase(DB_WITH_JARS_2));
        assertTrue(resource.isAddedToDatabase(DB_WITH_JARS));
      }

      assertTrue(session.getPendingSessionResourcesForDatabase(DB_WITH_JARS).isEmpty());
      assertTrue(session.getPendingSessionResourcesForDatabase(DB_WITH_JARS_2).isEmpty());

    } finally {
      log.info("@@@ TEST_OVER");
      try {
        LensServerTestUtil.dropTable(tableInDBWithJars, target(), sessionHandle, mt);
        LensServerTestUtil.dropTable(tableInDBWithJars + "_2", target(), sessionHandle, mt);
      } catch (Throwable th) {
        log.error("Exception while dropping table.", th);
      }
      sessionService.closeSession(sessionHandle);
    }
  }

  @Test(dataProvider = "mediaTypeData")
  public void testRewriteFailure(MediaType mt) {
    final WebTarget target = target().path("queryapi/queries");

    // estimate cube query which fails semantic analysis
    final FormDataMultiPart mp = new FormDataMultiPart();
    mp.bodyPart(new FormDataBodyPart(FormDataContentDisposition.name("sessionid").build(), lensSessionId,
      mt));
    mp.bodyPart(new FormDataBodyPart(FormDataContentDisposition.name("query").build(),
      "sdfelect ID from cube_nonexist"));
    mp.bodyPart(new FormDataBodyPart(FormDataContentDisposition.name("operation").build(), "estimate"));
    mp.bodyPart(new FormDataBodyPart(FormDataContentDisposition.name("conf").fileName("conf").build(), new LensConf(),
      mt));

    final Response response = target.request(mt)
      .post(Entity.entity(mp, MediaType.MULTIPART_FORM_DATA_TYPE));


    LensErrorTO expectedLensErrorTO = LensErrorTO.composedOf(
      LensCubeErrorCode.SYNTAX_ERROR.getLensErrorInfo().getErrorCode(),
      "Syntax Error: line 1:0 cannot recognize input near 'sdfelect' 'ID' 'from'",
      TestDataUtils.MOCK_STACK_TRACE);
    ErrorResponseExpectedData expectedData = new ErrorResponseExpectedData(BAD_REQUEST, expectedLensErrorTO);

    expectedData.verify(response);
  }

  @Test
  public void testDriverEstimateSkippingForRewritefailure() throws LensException {
    Configuration conf = queryService.getLensConf(lensSessionId, new LensConf());
    QueryContext ctx = new QueryContext("cube select ID from nonexist", "user", new LensConf(), conf,
      queryService.getDrivers());
    for (LensDriver driver : queryService.getDrivers()) {
      ctx.setDriverRewriteError(driver, new LensException());
    }

    // All estimates should be skipped.
    Map<LensDriver, AbstractQueryContext.DriverEstimateRunnable> estimateRunnables = ctx.getDriverEstimateRunnables();
    for (LensDriver driver : estimateRunnables.keySet()) {
      estimateRunnables.get(driver).run();
      assertFalse(estimateRunnables.get(driver).isSucceeded(), driver + " estimate should have been skipped");
    }

    for (LensDriver driver : queryService.getDrivers()) {
      assertNull(ctx.getDriverQueryCost(driver));
    }
  }

  @Test(dataProvider = "mediaTypeData")
  public void testNonSelectQueriesWithPersistResult(MediaType mt) throws InterruptedException {
    LensConf conf = new LensConf();
    conf.addProperty(LensConfConstants.QUERY_PERSISTENT_RESULT_INDRIVER, "true");
    String tblName = "testNonSelectQueriesWithPersistResult";
    LensServerTestUtil.dropTableWithConf(tblName, target(), lensSessionId, conf, mt);
    conf.addProperty(LensConfConstants.QUERY_PERSISTENT_RESULT_SET, "true");
    LensServerTestUtil.dropTableWithConf(tblName, target(), lensSessionId, conf, mt);
    conf.addProperty(LensConfConstants.QUERY_PERSISTENT_RESULT_INDRIVER, "false");
    LensServerTestUtil.dropTableWithConf(tblName, target(), lensSessionId, conf, mt);
    conf.addProperty(LensConfConstants.QUERY_PERSISTENT_RESULT_SET, "false");
    LensServerTestUtil.dropTableWithConf(tblName, target(), lensSessionId, conf, mt);
  }

  @Test(dataProvider = "mediaTypeData")
  public void testEstimateGauges(MediaType mt) {
    final WebTarget target = target().path("queryapi/queries");

    LensConf conf = new LensConf();
    String gaugeKey = "TestQueryService-testEstimateGauges" + mt.getSubtype();
    conf.addProperty(LensConfConstants.QUERY_METRIC_UNIQUE_ID_CONF_KEY, gaugeKey);
    // estimate native query
    final FormDataMultiPart mp = new FormDataMultiPart();
    mp.bodyPart(new FormDataBodyPart(FormDataContentDisposition.name("sessionid").build(), lensSessionId,
      mt));
    mp.bodyPart(new FormDataBodyPart(FormDataContentDisposition.name("query").build(), "select ID from " + TEST_TABLE));
    mp.bodyPart(new FormDataBodyPart(FormDataContentDisposition.name("operation").build(), "estimate"));
    mp.bodyPart(new FormDataBodyPart(FormDataContentDisposition.name("conf").fileName("conf").build(), conf,
      mt));

    final QueryCostTO queryCostTO = target.request(mt)
      .post(Entity.entity(mp, MediaType.MULTIPART_FORM_DATA_TYPE),
        new GenericType<LensAPIResult<QueryCostTO>>() {
        }).getData();
    assertNotNull(queryCostTO);

    MetricRegistry reg = LensMetricsRegistry.getStaticRegistry();

    assertTrue(reg.getGauges().keySet().containsAll(Arrays.asList(
      "lens.MethodMetricGauge." + gaugeKey + "-DRIVER_SELECTION",
      "lens.MethodMetricGauge." + gaugeKey + "-hive/hive1-CUBE_REWRITE",
      "lens.MethodMetricGauge." + gaugeKey + "-hive/hive1-DRIVER_ESTIMATE",
      "lens.MethodMetricGauge." + gaugeKey + "-hive/hive1-RewriteUtil-rewriteQuery",
      "lens.MethodMetricGauge." + gaugeKey + "-hive/hive2-CUBE_REWRITE",
      "lens.MethodMetricGauge." + gaugeKey + "-hive/hive2-DRIVER_ESTIMATE",
      "lens.MethodMetricGauge." + gaugeKey + "-hive/hive2-RewriteUtil-rewriteQuery",
      "lens.MethodMetricGauge." + gaugeKey + "-jdbc/jdbc1-CUBE_REWRITE",
      "lens.MethodMetricGauge." + gaugeKey + "-jdbc/jdbc1-DRIVER_ESTIMATE",
      "lens.MethodMetricGauge." + gaugeKey + "-jdbc/jdbc1-RewriteUtil-rewriteQuery",
      "lens.MethodMetricGauge." + gaugeKey + "-PARALLEL_ESTIMATE")),
      reg.getGauges().keySet().toString());
  }

  @Test(dataProvider = "mediaTypeData")
  public void testQueryRejection(MediaType mt) throws InterruptedException, IOException {
    final WebTarget target = target().path("queryapi/queries");

    final FormDataMultiPart mp = new FormDataMultiPart();
    mp.bodyPart(new FormDataBodyPart(FormDataContentDisposition.name("sessionid").build(), lensSessionId,
      mt));
    mp.bodyPart(new FormDataBodyPart(FormDataContentDisposition.name("query").build(), "blah select ID from "
      + TEST_TABLE));
    mp.bodyPart(new FormDataBodyPart(FormDataContentDisposition.name("operation").build(), "execute"));
    mp.bodyPart(new FormDataBodyPart(FormDataContentDisposition.name("conf").fileName("conf").build(), new LensConf(),
      mt));

    Response response = target.request(mt).post(Entity.entity(mp, MediaType.MULTIPART_FORM_DATA_TYPE));
    assertEquals(response.getStatus(), 400);
  }

  /**
   * Test query purger
   *
   * @throws InterruptedException the interrupted exception
   * @throws IOException          Signals that an I/O exception has occurred.
   */
  @Test(dataProvider = "mediaTypeData")
  public void testQueryPurger(MediaType mt) throws InterruptedException, IOException {
    waitForPurge();
    LensConf conf = getLensConf(LensConfConstants.QUERY_PERSISTENT_RESULT_INDRIVER, "false");
    // test post execute op
    LensQuery ctx1 = executeAndWaitForQueryToFinish(target(), lensSessionId,
      "select ID, IDSTR from " + TEST_TABLE,
      Optional.of(conf), Optional.of(Status.SUCCESSFUL), mt);
    LensQuery ctx2 = executeAndWaitForQueryToFinish(target(), lensSessionId,
      "select ID, IDSTR from " + TEST_TABLE,
      Optional.of(conf), Optional.of(Status.SUCCESSFUL), mt);
    LensQuery ctx3 = executeAndWaitForQueryToFinish(target(), lensSessionId,
      "select ID, IDSTR from " + TEST_TABLE,
      Optional.of(conf), Optional.of(Status.SUCCESSFUL), mt);
    waitForPurge(3, queryService.finishedQueries);
    assertEquals(queryService.finishedQueries.size(), 3);
    getLensQueryResultAsString(target(), lensSessionId, ctx3.getQueryHandle(), mt);
    waitForPurge(2, queryService.finishedQueries);
    assertTrue(queryService.finishedQueries.size() == 2);
    getLensQueryResultAsString(target(), lensSessionId, ctx2.getQueryHandle(), mt);
    waitForPurge(1, queryService.finishedQueries);
    assertTrue(queryService.finishedQueries.size() == 1);
    getLensQueryResultAsString(target(), lensSessionId, ctx1.getQueryHandle(), mt);
  }

  /**
   * Test session close when a query is active on the session
   *
   * @throws Exception
   */
  @Test(dataProvider = "mediaTypeData")
  public void testSessionClose(MediaType mt) throws Exception {
    // Query with group by, will run long enough to close the session before finish
    String query = "select ID, IDSTR, count(*) from " + TEST_TABLE + " group by ID, IDSTR";
    SessionService sessionService = LensServices.get().getService(HiveSessionService.NAME);
    Map<String, String> sessionconf = new HashMap<>();
    LensSessionHandle sessionHandle = sessionService.openSession("foo", "bar", "default", sessionconf);
    LensConf conf = getLensConf(LensConfConstants.QUERY_PERSISTENT_RESULT_INDRIVER, "true");
    QueryHandle qHandle =
      executeAndGetHandle(target(), Optional.of(sessionHandle), Optional.of(query), Optional.of(conf), mt);
    sessionService.closeSession(sessionHandle);
    sessionHandle = sessionService.openSession("foo", "bar", "default", sessionconf);
    waitForQueryToFinish(target(), sessionHandle, qHandle, Status.SUCCESSFUL, mt);
  }

  @AfterMethod
  private void waitForPurge() throws InterruptedException {
    waitForPurge(0, queryService.finishedQueries);
  }
}<|MERGE_RESOLUTION|>--- conflicted
+++ resolved
@@ -1331,13 +1331,8 @@
     }
   }
   /**
-<<<<<<< HEAD
    * Data provider for test case
-   * {@link #testExecuteWithTimeoutAndPreFetechAndServerPersistence(long, int, boolean, long)}
-=======
-   * Data provider for test case {@link testExecuteWithTimeoutAndPreFetchAndServerPersistence}
->>>>>>> bf4d540b
-   * @return
+   * {@link #testExecuteWithTimeoutAndPreFetchAndServerPersistence(long, int, boolean, long)}
    */
   @DataProvider
   public Object[][] executeWithTimeoutAndPreFetechAndServerPersistenceDP() {
@@ -1354,10 +1349,6 @@
    * @param timeOutMillis : wait time for execute with timeout api
    * @param preFetchRows : number of rows to pre-fetch in case of InMemoryResultSet
    * @param isStreamingResultAvailable : whether the execute call is expected to return InMemoryQueryResult
-<<<<<<< HEAD
-
-=======
->>>>>>> bf4d540b
    * @param deferPersistenceByMillis : The time in millis by which Result formatter will be deferred by.
    * @throws IOException
    * @throws InterruptedException
