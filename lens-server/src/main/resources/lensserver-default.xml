--- conflicted
+++ resolved
@@ -218,16 +218,10 @@
     Also used for database based user config loaders</description>
 </property>
 <property>
-<<<<<<< HEAD
-  <name>grill.server.db.jdbc.url</name>
+  <name>lens.server.db.jdbc.url</name>
   <value>jdbc:hsqldb:/tmp/lensserver/queries.db</value>
   <description>JDBC URL where the database for storing finished queries is located.
     Also used for database based user config loaders</description>
-=======
-  <name>lens.server.db.jdbc.url</name>
-  <value>jdbc:hsqldb:/tmp/lensserver/queries.db</value>
-  <description>JDBC URL where the database for storing finished queries is located.</description>
->>>>>>> 23f79c39
 </property>
 <property>
   <name>lens.server.db.jdbc.user</name>
@@ -460,10 +454,6 @@
   </description>
 </property>
 <property>
-<<<<<<< HEAD
-  <name>grill.server.user.resolver.db.keys</name>
-  <value>grill.session.cluster.user,mapred.job.queue.name</value>
-=======
   <name>lens.server.user.resolver.db.driver.name</name>
   <value>org.hsqldb.jdbcDriver</value>
   <description>Required for DATABASE and LDAP_BACKED_DATABASE user resolvers.
@@ -490,7 +480,6 @@
 <property>
   <name>lens.server.user.resolver.db.keys</name>
   <value>lens.session.cluster.user,mapred.job.queue.name</value>
->>>>>>> 23f79c39
   <description>Required for DATABASE and LDAP_BACKED_DATABASE user resolvers.
       For database based user config loaders, the conf keys that will be loaded from database.</description>
 </property>
