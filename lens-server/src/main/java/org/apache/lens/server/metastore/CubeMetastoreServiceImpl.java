/**
 * Licensed to the Apache Software Foundation (ASF) under one
 * or more contributor license agreements.  See the NOTICE file
 * distributed with this work for additional information
 * regarding copyright ownership.  The ASF licenses this file
 * to you under the Apache License, Version 2.0 (the
 * "License"); you may not use this file except in compliance
 * with the License.  You may obtain a copy of the License at
 *
 *   http://www.apache.org/licenses/LICENSE-2.0
 *
 * Unless required by applicable law or agreed to in writing,
 * software distributed under the License is distributed on an
 * "AS IS" BASIS, WITHOUT WARRANTIES OR CONDITIONS OF ANY
 * KIND, either express or implied.  See the License for the
 * specific language governing permissions and limitations
 * under the License.
 */
package org.apache.lens.server.metastore;

import static org.apache.lens.cube.metadata.JAXBUtils.*;

import java.util.*;
import java.util.Date;

import javax.ws.rs.BadRequestException;
import javax.ws.rs.NotFoundException;

import org.apache.lens.api.LensSessionHandle;
import org.apache.lens.api.metastore.*;
import org.apache.lens.cube.metadata.*;
import org.apache.lens.cube.metadata.timeline.PartitionTimeline;
import org.apache.lens.server.BaseLensService;
import org.apache.lens.server.LensServerConf;
import org.apache.lens.server.api.LensConfConstants;
import org.apache.lens.server.api.error.LensException;
import org.apache.lens.server.api.health.HealthStatus;
import org.apache.lens.server.api.metastore.CubeMetastoreService;

import org.apache.commons.lang.StringUtils;
import org.apache.hadoop.conf.Configuration;
import org.apache.hadoop.hive.metastore.IMetaStoreClient;
import org.apache.hadoop.hive.metastore.api.*;
import org.apache.hadoop.hive.ql.metadata.Hive;
import org.apache.hadoop.hive.ql.metadata.HiveException;
import org.apache.hadoop.hive.ql.metadata.Partition;
import org.apache.hive.service.cli.CLIService;

import com.google.common.collect.Lists;
import lombok.extern.slf4j.Slf4j;

@Slf4j
public class CubeMetastoreServiceImpl extends BaseLensService implements CubeMetastoreService {

  public CubeMetastoreServiceImpl(CLIService cliService) {
    super(NAME, cliService);
  }

  synchronized CubeMetastoreClient getClient(LensSessionHandle sessionid) throws LensException {
    return getSession(sessionid).getCubeMetastoreClient();
  }


  /**
   * Get current database used by the CubeMetastoreClient
   *
   * @return database name
   */
  @Override
  public String getCurrentDatabase(LensSessionHandle sessionid) throws LensException {
    try(SessionContext ignored = new SessionContext(sessionid)) {
      return getSession(sessionid).getCurrentDatabase();
    }
  }

  /**
   * Change the current database used by the CubeMetastoreClient
   *
   * @param database current database to set
   */
  @Override
  public void setCurrentDatabase(LensSessionHandle sessionid, String database) throws LensException {
    try (SessionContext ignored = new SessionContext(sessionid)) {
      if (!Hive.get(getSession(sessionid).getHiveConf()).databaseExists(database)) {
        throw new NotFoundException("Database " + database + " does not exist");
      }
      log.info("Set database " + database);
      getSession(sessionid).setCurrentDatabase(database);
    } catch (HiveException e) {
      throw new LensException(e);
    }
  }

  /**
   * Drop a database from cube metastore
   *
   * @param database database name
   * @param cascade  flag indicating if the tables in the database should be dropped as well
   */
  @Override
  public void dropDatabase(LensSessionHandle sessionid, String database, boolean cascade) throws LensException {
    try (SessionContext ignored = new SessionContext(sessionid)){
      Hive.get(getSession(sessionid).getHiveConf()).dropDatabase(database, false, true, cascade);
      log.info("Database dropped " + database + " cascade? " + true);
    } catch (HiveException | NoSuchObjectException e) {
      throw new LensException(e);
    }
  }

  /**
   * Create a database in Hive metastore
   *
   * @param database database name
   * @param ignore   ignore if database already exists
   * @throws LensException
   */
  @Override
  public void createDatabase(LensSessionHandle sessionid, String database, boolean ignore) throws LensException {
    try (SessionContext ignored = new SessionContext(sessionid)){
      Database db = new Database();
      db.setName(database);
      Hive.get(getSession(sessionid).getHiveConf()).createDatabase(db, ignore);
    } catch (AlreadyExistsException | HiveException e) {
      throw new LensException(e);
    }
    log.info("Database created " + database);
  }

  /**
   * @return get all database names
   */
  @Override
  public List<String> getAllDatabases(LensSessionHandle sessionid) throws LensException {
    try (SessionContext ignored = new SessionContext(sessionid)){
      return Hive.get(getSession(sessionid).getHiveConf()).getAllDatabases();
    } catch (HiveException e) {
      throw new LensException(e);
    }
  }

  /**
   * Get list of all cubes names in the current database
   *
   * @return List of cube names
   * @throws LensException
   */
  @Override
  public List<String> getAllCubeNames(LensSessionHandle sessionid) throws LensException {
    try (SessionContext ignored = new SessionContext(sessionid)){
      Collection<CubeInterface> cubes = getClient(sessionid).getAllCubes();
      if (cubes != null && !cubes.isEmpty()) {
        List<String> names = new ArrayList<>(cubes.size());
        for (CubeInterface cube : cubes) {
          names.add(cube.getName());
        }
        return names;
      }
    }
    return null;
  }

  /**
   * Create cube based on the JAXB cube object
   *
   * @param cube cube spec
   * @throws LensException
   */
  @Override
  public void createCube(LensSessionHandle sessionid, XCube cube) throws LensException {
    try (SessionContext ignored = new SessionContext(sessionid)){
      getClient(sessionid).createCube(cube);
      log.info("Created cube " + cube.getName());
    }
  }

  /**
   * Get a cube from the metastore
   *
   * @param cubeName cube name
   * @return The cube object as {@link XCube}
   * @throws LensException
   */
  @Override
  public XCube getCube(LensSessionHandle sessionid, String cubeName) throws LensException {
    try (SessionContext ignored = new SessionContext(sessionid)){
      CubeInterface c = getClient(sessionid).getCube(cubeName);
      if (c != null) {
        return JAXBUtils.xCubeFromHiveCube(c);
      }
    }
    return null;
  }

  /**
   * Drop a cube from the metastore in the currently deleted database
   *
   * @param cubeName cube name
   */
  public void dropCube(LensSessionHandle sessionid, String cubeName) throws LensException {
    try (SessionContext ignored = new SessionContext(sessionid)) {
      getClient(sessionid).dropCube(cubeName);
    }
  }

  /**
   * Update cube
   *
   * @param cube JAXB Cube object
   * @throws LensException
   */
  @Override
  public void updateCube(LensSessionHandle sessionid, XCube cube) throws LensException {
    try (SessionContext ignored = new SessionContext(sessionid)){
      getClient(sessionid).alterCube(cube);
      log.info("Cube updated " + cube.getName());
    } catch (HiveException e) {
      throw new LensException(e);
    }
  }

  /**
   * Create a cube dimension table based on JAXB object
   *
   * @param xDimTable dim table spec
   * @throws LensException
   */
  @Override
  public void createDimensionTable(LensSessionHandle sessionid, XDimensionTable xDimTable) throws LensException {
    String dimTblName = xDimTable.getTableName();
<<<<<<< HEAD
=======
    List<FieldSchema> columns = JAXBUtils.fieldSchemaListFromColumns(xDimTable.getColumns());
    Map<String, UpdatePeriod> updatePeriodMap =
      JAXBUtils.dumpPeriodsFromStorageTables(xDimTable.getStorageTables());

    Map<String, String> properties = JAXBUtils.mapFromXProperties(xDimTable.getProperties());
    Map<String, StorageTableDesc> storageDesc = JAXBUtils.tableDescPrefixMapFromXStorageTables(
      xDimTable.getStorageTables());
>>>>>>> 186f03f7

    try (SessionContext ignored = new SessionContext(sessionid)){
      getClient(sessionid).createCubeDimensionTable(xDimTable);
      log.info("Dimension Table created " + xDimTable.getTableName());
    }
  }

  @Override
  public void dropDimensionTable(LensSessionHandle sessionid, String dimTblName, boolean cascade) throws LensException {
    try (SessionContext ignored = new SessionContext(sessionid)){
      getClient(sessionid).dropDimensionTable(dimTblName, cascade);
      log.info("Dropped dimension table " + dimTblName + " cascade? " + cascade);
    }
  }

  @Override
  public XDimensionTable getDimensionTable(LensSessionHandle sessionid, String dimTblName) throws LensException {
    try (SessionContext ignored = new SessionContext(sessionid)){
      return getClient(sessionid).getXDimensionTable(dimTblName);
    }
  }

  @Override
  public void updateDimensionTable(LensSessionHandle sessionid, XDimensionTable dimensionTable) throws LensException {
    try (SessionContext ignored = new SessionContext(sessionid)){
<<<<<<< HEAD
      getClient(sessionid).alterCubeDimensionTable(dimensionTable);
=======
      getClient(sessionid).alterCubeDimensionTable(dimensionTable.getTableName(),
        JAXBUtils.cubeDimTableFromDimTable(dimensionTable),
        JAXBUtils.tableDescPrefixMapFromXStorageTables(dimensionTable.getStorageTables()));
>>>>>>> 186f03f7
      log.info("Updated dimension table " + dimensionTable.getTableName());
    } catch (HiveException exc) {
      throw new LensException(exc);
    }
  }

  @Override
  public List<String> getDimTableStorages(LensSessionHandle sessionid, String dimension) throws LensException {
    try (SessionContext ignored = new SessionContext(sessionid)){
      CubeDimensionTable dimTable = getClient(sessionid).getDimensionTable(dimension);
      return new ArrayList<>(dimTable.getStorages());
    }
  }


  @Override
  public void addDimTableStorage(LensSessionHandle sessionid,
    String dimTblName, XStorageTableElement storageTable) throws LensException {
    try (SessionContext ignored = new SessionContext(sessionid)){
      CubeMetastoreClient msClient = getClient(sessionid);
      CubeDimensionTable dimTable = msClient.getDimensionTable(dimTblName);
      UpdatePeriod period = null;
      if (storageTable.getUpdatePeriods() != null && !storageTable.getUpdatePeriods().getUpdatePeriod().isEmpty()) {
        period = UpdatePeriod.valueOf(storageTable.getUpdatePeriods().getUpdatePeriod().get(0).name());
      }
      msClient.addStorage(dimTable, storageTable.getStorageName(), period,
        JAXBUtils.storageTableDescFromXStorageTableDesc(storageTable.getTableDesc()));
      log.info("Added storage " + storageTable.getStorageName() + " for dimension table " + dimTblName
        + " with update period " + period);
    }
  }

  @Override
  public void dropAllStoragesOfDimTable(LensSessionHandle sessionid, String dimTblName) throws LensException {
    try (SessionContext ignored = new SessionContext(sessionid)){
      CubeMetastoreClient msClient = getClient(sessionid);
      CubeDimensionTable tab = msClient.getDimensionTable(dimTblName);
      int total = tab.getStorages().size();
      int i = 0;
      List<String> storageNames = new ArrayList<>(tab.getStorages());
      for (String s : storageNames) {
        msClient.dropStorageFromDim(dimTblName, s);
        log.info("Dropped storage " + s + " from dimension table " + dimTblName
          + " [" + ++i + "/" + total + "]");
      }
      log.info("Dropped " + total + " storages from dimension table " + dimTblName);
    } catch (HiveException exc) {
      throw new LensException(exc);
    }
  }

  @Override
  public List<String> getAllDimTableNames(LensSessionHandle sessionid, String dimensionName) throws LensException {
    try (SessionContext ignored = new SessionContext(sessionid)){
      CubeMetastoreClient client = getClient(sessionid);
      Dimension dimension = client.getDimension(dimensionName);
      if (dimensionName != null && dimension == null) {
        throw new LensException("Could not get table: " + dimensionName + " as a dimension");
      }
      Collection<CubeDimensionTable> dims = client.getAllDimensionTables(dimension);
      List<String> dimNames = new ArrayList<>(dims.size());
      for (CubeDimensionTable cdt : dims) {
        dimNames.add(cdt.getName());
      }
      return dimNames;
    }
  }

  @Override
  public void dropAllStoragesOfFact(LensSessionHandle sessionid, String factName) throws LensException {
    try (SessionContext ignored = new SessionContext(sessionid)){
      CubeMetastoreClient msClient = getClient(sessionid);
      CubeFactTable tab = msClient.getFactTable(factName);
      int total = tab.getStorages().size();
      int i = 0;
      List<String> storageNames = new ArrayList<>(tab.getStorages());
      for (String s : storageNames) {
        msClient.dropStorageFromFact(factName, s);
        log.info("Dropped storage " + s + " from fact table " + factName
          + " [" + ++i + "/" + total + "]");
      }
      log.info("Dropped " + total + " storages from fact table " + factName);
    }
  }

  @Override
  public void dropStorageOfDimTable(LensSessionHandle sessionid, String dimTblName, String storage)
    throws LensException {
    try (SessionContext ignored = new SessionContext(sessionid)){
      CubeMetastoreClient msClient = getClient(sessionid);
      CubeDimensionTable tab = msClient.getDimensionTable(dimTblName);
      if (!tab.getStorages().contains(storage)) {
        throw new NotFoundException("Storage " + storage + " not found for dimension " + dimTblName);
      }

      msClient.dropStorageFromDim(dimTblName, storage);
      log.info("Dropped storage " + storage + " from dimension table " + dimTblName);
    } catch (HiveException exc) {
      throw new LensException(exc);
    }
  }

  @Override
  public XFactTable getFactTable(LensSessionHandle sessionid, String fact) throws LensException {
    try (SessionContext ignored = new SessionContext(sessionid)){
<<<<<<< HEAD
      return getClient(sessionid).getXFactTable(fact);
=======
      CubeMetastoreClient msClient = getClient(sessionid);
      CubeFactTable cft = msClient.getFactTable(fact);
      XFactTable factTable = JAXBUtils.factTableFromCubeFactTable(cft);
      Map<String, Map<UpdatePeriod, String>> storageMap = cft.getStoragePrefixUpdatePeriodMap();
      for (String storageName : cft.getStorages()) {
        Set<UpdatePeriod> updatePeriods = cft.getUpdatePeriods().get(storageName);
        // This map tells if there are different tables for different update period.
        Map<UpdatePeriod, String> updatePeriodToTableMap = storageMap.get(storageName);
        Set<String> tableNames = new HashSet<>();
        for (UpdatePeriod updatePeriod : updatePeriods) {
          tableNames.add(updatePeriodToTableMap.get(updatePeriod));
        }
        if (tableNames.size() <= 1) {
          XStorageTableElement tblElement = JAXBUtils.getXStorageTableFromHiveTable(
            msClient.getHiveTable(MetastoreUtil.getFactOrDimtableStorageTableName(fact, storageName)));
          tblElement.setStorageName(storageName);
          for (UpdatePeriod p : updatePeriods) {
            tblElement.getUpdatePeriods().getUpdatePeriod().add(XUpdatePeriod.valueOf(p.name()));
          }
          factTable.getStorageTables().getStorageTable().add(tblElement);
        } else {
          // Multiple storage tables.
          XStorageTableElement tblElement = new XStorageTableElement();
          tblElement.setStorageName(storageName);
          XUpdatePeriods xUpdatePeriods = new XUpdatePeriods();
          tblElement.setUpdatePeriods(xUpdatePeriods);
          for (Map.Entry entry : updatePeriodToTableMap.entrySet()) {
            XUpdatePeriodTableDescriptor updatePeriodTableDescriptor = new XUpdatePeriodTableDescriptor();
            updatePeriodTableDescriptor.setTableDesc(getStorageTableDescFromHiveTable(
              msClient.getHiveTable(MetastoreUtil.getFactOrDimtableStorageTableName(fact, (String) entry.getValue()))));
            updatePeriodTableDescriptor.setUpdatePeriod(XUpdatePeriod.valueOf(((UpdatePeriod)entry.getKey()).name()));
            xUpdatePeriods.getUpdatePeriodTableDescriptor().add(updatePeriodTableDescriptor);
          }
          factTable.getStorageTables().getStorageTable().add(tblElement);
        }
      }
      return factTable;
>>>>>>> 186f03f7
    }
  }

  @Override
  public XSegmentation getSegmentation(LensSessionHandle sessionid, String cubeSegName) throws LensException {
    try (SessionContext ignored = new SessionContext(sessionid)){
      CubeMetastoreClient msClient = getClient(sessionid);
      Segmentation cubeSeg = msClient.getSegmentation(cubeSegName);
      return JAXBUtils.xsegmentationFromSegmentation(cubeSeg);
    }
  }


  @Override
  public void createFactTable(LensSessionHandle sessionid, XFactTable fact) throws LensException {
    try (SessionContext ignored = new SessionContext(sessionid)){
<<<<<<< HEAD
      getClient(sessionid).createCubeFactTable(fact);
=======
      getClient(sessionid).createCubeFactTable(fact.getCubeName(),
        fact.getName(),
        JAXBUtils.fieldSchemaListFromColumns(fact.getColumns()),
        JAXBUtils.getFactUpdatePeriodsFromStorageTables(fact.getStorageTables()),
        fact.getWeight(),
        addFactColStartTimePropertyToFactProperties(fact),
        JAXBUtils.tableDescPrefixMapFromXStorageTables(fact.getStorageTables()),
        JAXBUtils.storageTablePrefixMapOfStorage(fact.getStorageTables()));
>>>>>>> 186f03f7
      log.info("Created fact table " + fact.getName());
    }
  }

  @Override
  public void updateFactTable(LensSessionHandle sessionid, XFactTable fact) throws LensException {
    try (SessionContext ignored = new SessionContext(sessionid)){
      getClient(sessionid).alterCubeFactTable(fact);
      log.info("Updated fact table " + fact.getName());
    } catch (HiveException e) {
      throw new LensException(e);
    }
  }


  @Override
  public void createSegmentation(LensSessionHandle sessionid, XSegmentation cubeSeg) throws LensException {
    try (SessionContext ignored = new SessionContext(sessionid)){
<<<<<<< HEAD
      getClient(sessionid).createSegmentation(cubeSeg);
      log.info("Created segmentation " + cubeSeg.getName());
=======
      getClient(sessionid).alterCubeFactTable(fact.getName(), JAXBUtils.cubeFactFromFactTable(fact),
        JAXBUtils.tableDescPrefixMapFromXStorageTables(fact.getStorageTables()),
          JAXBUtils.columnStartAndEndTimeFromXColumns(fact.getColumns()));
      log.info("Updated fact table " + fact.getName());
    } catch (HiveException e) {
      throw new LensException(e);
>>>>>>> 186f03f7
    }
  }

  @Override
  public void updateSegmentation(LensSessionHandle sessionid, XSegmentation cubeSeg) throws LensException {
    try (SessionContext ignored = new SessionContext(sessionid)){
      getClient(sessionid).alterSegmentation(cubeSeg);
      log.info("Updated segmentation " + cubeSeg.getName());
    } catch (HiveException e) {
      throw new LensException(e);
    }
  }

  @Override
  public void dropFactTable(LensSessionHandle sessionid, String fact, boolean cascade) throws LensException {
    try (SessionContext ignored = new SessionContext(sessionid)){
      getClient(sessionid).dropFact(fact, cascade);
      log.info("Dropped fact table " + fact + " cascade? " + cascade);
    }
  }

  @Override
  public void dropSegmentation(LensSessionHandle sessionid, String cubeSegName) throws LensException {
    try (SessionContext ignored = new SessionContext(sessionid)){
      getClient(sessionid).dropSegmentation(cubeSegName);
      log.info("Dropped segemntation " + cubeSegName);
    }

  }

  @Override
  public List<String> getAllFactNames(LensSessionHandle sessionid, String cubeName) throws LensException {
    try (SessionContext ignored = new SessionContext(sessionid)){
      CubeMetastoreClient client = getClient(sessionid);
      CubeInterface fact = client.getCube(cubeName);
      if (cubeName != null && fact == null) {
        throw new LensException("Could not get table: " + cubeName + " as a cube");
      }
      Collection<CubeFactTable> facts = client.getAllFacts(fact);
      List<String> factNames = new ArrayList<>(facts.size());
      for (CubeFactTable cft : facts) {
        factNames.add(cft.getName());
      }
      return factNames;
    }
  }

  @Override
  public List<String> getAllSegmentations(LensSessionHandle sessionid, String cubeName) throws LensException {
    try (SessionContext ignored = new SessionContext(sessionid)){
      CubeMetastoreClient client = getClient(sessionid);
      CubeInterface seg = client.getCube(cubeName);
      if (cubeName != null && seg == null) {
        throw new LensException("Could not get table: " + cubeName + " as a cube");
      }
      Collection<Segmentation> segs = client.getAllSegmentations(seg);
      List<String> segNames = new ArrayList<>(segs.size());
      for (Segmentation cs : segs) {
        segNames.add(cs.getName());
      }
      return segNames;
    }

  }


  @Override
  public List<String> getStoragesOfFact(LensSessionHandle sessionid, String fact) throws LensException {
    try (SessionContext ignored = new SessionContext(sessionid)){
      CubeMetastoreClient msClient = getClient(sessionid);
      if (!msClient.isFactTable(fact)) {
        throw new NotFoundException("Not a fact table " + fact);
      }

      CubeFactTable cft = msClient.getFactTable(fact);
      if (cft != null) {
        return new ArrayList<>(cft.getStorages());
      } else {
        throw new NotFoundException("Could not get fact table " + fact);
      }
    }
  }

  public XStorageTableElement getStorageOfFact(LensSessionHandle sessionid, String fact, String storageName)
    throws LensException {
    try (SessionContext ignored = new SessionContext(sessionid)) {
      CubeMetastoreClient msClient = getClient(sessionid);
      CubeFactTable factTable = msClient.getFactTable(fact);
      Set<UpdatePeriod> updatePeriods = factTable.getUpdatePeriods().get(storageName);
      XStorageTableElement tblElement = JAXBUtils.getXStorageTableFromHiveTable(
        msClient.getHiveTable(MetastoreUtil.getFactOrDimtableStorageTableName(fact, storageName)));
      tblElement.setStorageName(storageName);
      for (UpdatePeriod p : updatePeriods) {
        tblElement.getUpdatePeriods().getUpdatePeriod().add(XUpdatePeriod.valueOf(p.name()));
      }
      return tblElement;
    }
  }

  public XStorageTableElement getStorageOfDim(LensSessionHandle sessionid, String dimTblName, String storageName)
    throws LensException {
    try (SessionContext ignored = new SessionContext(sessionid)){
      CubeMetastoreClient msClient = getClient(sessionid);
      CubeDimensionTable dimTable = msClient.getDimensionTable(dimTblName);
      XStorageTableElement tblElement = JAXBUtils.getXStorageTableFromHiveTable(
        msClient.getHiveTable(MetastoreUtil.getFactOrDimtableStorageTableName(dimTblName, storageName)));
      tblElement.setStorageName(storageName);
      UpdatePeriod p = dimTable.getSnapshotDumpPeriods().get(storageName);
      if (p != null) {
        tblElement.getUpdatePeriods().getUpdatePeriod().add(XUpdatePeriod.valueOf(p.name()));
      }
      return tblElement;
    }
  }

  @Override
  public void addStorageToFact(LensSessionHandle sessionid, String fact, XStorageTableElement storageTable)
    throws LensException {
    Set<UpdatePeriod> updatePeriods = new TreeSet<>();
    for (XUpdatePeriod sup : storageTable.getUpdatePeriods().getUpdatePeriod()) {
      updatePeriods.add(UpdatePeriod.valueOf(sup.name()));
    }
    try (SessionContext ignored = new SessionContext(sessionid)) {
      CubeMetastoreClient msClient = getClient(sessionid);
      XStorageTables tables = new XStorageTables();
      tables.getStorageTable().add(storageTable);
      msClient.addStorage(msClient.getFactTable(fact), storageTable.getStorageName(), updatePeriods,
        JAXBUtils.tableDescPrefixMapFromXStorageTables(tables),
        JAXBUtils.storageTablePrefixMapOfStorage(tables).get(storageTable.getStorageName()));
      log.info("Added storage " + storageTable.getStorageName() + ":" + updatePeriods + " for fact " + fact);
    }
  }

  @Override
  public void dropStorageOfFact(LensSessionHandle sessionid, String fact, String storage) throws LensException {
    try (SessionContext ignored = new SessionContext(sessionid)){
      checkFactStorage(sessionid, fact, storage);
      getClient(sessionid).dropStorageFromFact(fact, storage);
      log.info("Dropped storage " + storage + " from fact " + fact);
    } catch (HiveException exc) {
      throw new LensException(exc);
    }
  }

  private CubeFactTable checkFactStorage(LensSessionHandle sessionid, String fact, String storage)
    throws HiveException, LensException {
    CubeMetastoreClient client = getClient(sessionid);
    CubeFactTable factTable = client.getCubeFact(fact);
    client.verifyStorageExists(factTable, storage);
    return factTable;
  }

  private Set<String> getAllTablesForStorage(LensSessionHandle sessionHandle, String fact, String storageName)
    throws LensException {
    Set<String> storageTableNames = new HashSet<>();
    if (getClient(sessionHandle).isFactTable(fact)) {
      CubeFactTable cft = getClient(sessionHandle).getCubeFact(fact);
      Map<UpdatePeriod, String> storageMap = cft.getStoragePrefixUpdatePeriodMap().get(storageName);
      for (Map.Entry entry : storageMap.entrySet()) {
        storageTableNames.add(MetastoreUtil.getStorageTableName(fact, Storage.getPrefix((String) entry.getValue())));
      }
    } else {
      storageTableNames.add(MetastoreUtil.getFactOrDimtableStorageTableName(fact, storageName));
    }
    return storageTableNames;
  }

  @Override
  public XPartitionList getAllPartitionsOfFactStorage(LensSessionHandle sessionid, String fact, String storageName,
    String filter) throws LensException {
    try (SessionContext ignored = new SessionContext(sessionid)) {
      checkFactStorage(sessionid, fact, storageName);
      CubeMetastoreClient client = getClient(sessionid);
      Set<String> storageTableNames = getAllTablesForStorage(sessionid, fact, storageName);
      List<Partition> parts = new ArrayList<>();
      List<String> timePartCols = new ArrayList<>();
      for (String storageTableName : storageTableNames) {
        parts.addAll(client.getPartitionsByFilter(storageTableName, filter));
        timePartCols.addAll(client.getTimePartColNamesOfTable(storageTableName));
      }
      return xpartitionListFromPartitionList(fact, parts, timePartCols);
    } catch (HiveException exc) {
      throw new LensException(exc);
    }
  }

  @Override
  public int addPartitionToFactStorage(LensSessionHandle sessionid, String fact, String storageName,
    XPartition partition) throws LensException {
    try (SessionContext ignored = new SessionContext(sessionid)) {
      checkFactStorage(sessionid, fact, storageName);
      return getClient(sessionid)
        .addPartition(storagePartSpecFromXPartition(partition), storageName, CubeTableType.FACT).size();
    } catch (HiveException exc) {
      throw new LensException(exc);
    }
  }

  @Override
  public int addPartitionsToFactStorage(LensSessionHandle sessionid, String fact, String storageName,
    XPartitionList partitions) throws LensException {
    try (SessionContext ignored = new SessionContext(sessionid)) {
      checkFactStorage(sessionid, fact, storageName);
      return getClient(sessionid)
        .addPartitions(storagePartSpecListFromXPartitionList(partitions), storageName, CubeTableType.FACT).size();
    } catch (HiveException exc) {
      throw new LensException(exc);
    }
  }

  private CubeDimensionTable checkDimTableStorage(LensSessionHandle sessionid, String dimTable, String storage)
    throws HiveException, LensException {
    CubeMetastoreClient client = getClient(sessionid);
    CubeDimensionTable cdt = client.getDimensionTable(dimTable);
    client.verifyStorageExists(cdt, storage);
    return cdt;
  }

  @Override
  public XPartitionList getAllPartitionsOfDimTableStorage(
    LensSessionHandle sessionid, String dimTable, String storageName, String filter)
    throws LensException {
    try (SessionContext ignored = new SessionContext(sessionid)){
      checkDimTableStorage(sessionid, dimTable, storageName);
      CubeMetastoreClient client = getClient(sessionid);
      String storageTableName = MetastoreUtil.getFactOrDimtableStorageTableName(dimTable, storageName);
      List<Partition> partitions = client.getPartitionsByFilter(storageTableName, filter);
      List<String> timePartCols = client.getTimePartColNamesOfTable(storageTableName);
      return xpartitionListFromPartitionList(dimTable, partitions, timePartCols);
    } catch (HiveException exc) {
      throw new LensException(exc);
    }
  }

  @Override
  public int addPartitionToDimStorage(LensSessionHandle sessionid,
    String dimTblName, String storageName, XPartition partition) throws LensException {
    try (SessionContext ignored = new SessionContext(sessionid)){
      checkDimTableStorage(sessionid, dimTblName, storageName);
      return getClient(sessionid).addPartition(storagePartSpecFromXPartition(partition), storageName,
        CubeTableType.DIM_TABLE).size();
    } catch (HiveException exc) {
      throw new LensException(exc);
    }
  }

  @Override
  public void updatePartition(LensSessionHandle sessionid, String tblName, String storageName, XPartition xPartition)
    throws LensException {
    try (SessionContext ignored = new SessionContext(sessionid)) {
      CubeMetastoreClient client = getClient(sessionid);
      String storageTableName = client
        .getStorageTableName(tblName, storageName, UpdatePeriod.valueOf(xPartition.getUpdatePeriod().name()));
      Partition existingPartition = client.getPartitionByFilter(storageTableName,
        StorageConstants.getPartFilter(JAXBUtils.getFullPartSpecAsMap(xPartition)));
      JAXBUtils.updatePartitionFromXPartition(existingPartition, xPartition);
      client.updatePartition(tblName, storageName, existingPartition,
        UpdatePeriod.valueOf(xPartition.getUpdatePeriod().value()));
    } catch (HiveException | ClassNotFoundException | InvalidOperationException | UnsupportedOperationException exc) {
      throw new LensException(exc);
    }
  }

  @Override
  public void updatePartitions(LensSessionHandle sessionid, String tblName, String storageName,
    XPartitionList xPartitions) throws LensException {
    try (SessionContext ignored = new SessionContext(sessionid)) {
      CubeMetastoreClient client = getClient(sessionid);
      Set<String> storageTableNames = getAllTablesForStorage(sessionid, tblName, storageName);
      Map<UpdatePeriod, List<Partition>> partitionsToUpdate = new HashMap<>();
      for (String storageTableName : storageTableNames) {
        for (XPartition xPartition : xPartitions.getPartition()) {
          Partition existingPartition = client.getPartitionByFilter(storageTableName,
            StorageConstants.getPartFilter(JAXBUtils.getFullPartSpecAsMap(xPartition)));
          JAXBUtils.updatePartitionFromXPartition(existingPartition, xPartition);
          UpdatePeriod updatePeriod = UpdatePeriod.valueOf(xPartition.getUpdatePeriod().value());
          List<Partition> partitionList = partitionsToUpdate.get(updatePeriod);
          if (partitionList == null) {
            partitionList = new ArrayList<>();
            partitionsToUpdate.put(updatePeriod, partitionList);
          }
          partitionList.add(existingPartition);
        }
      }
      client.updatePartitions(tblName, storageName, partitionsToUpdate);
    } catch (HiveException | ClassNotFoundException | InvalidOperationException exc) {
      throw new LensException(exc);
    }
  }

  @Override
  public int addPartitionsToDimStorage(LensSessionHandle sessionid,
    String dimTblName, String storageName, XPartitionList partitions) throws LensException {
    try (SessionContext ignored = new SessionContext(sessionid)){
      checkDimTableStorage(sessionid, dimTblName, storageName);
      return getClient(sessionid).addPartitions(storagePartSpecListFromXPartitionList(partitions), storageName,
        CubeTableType.DIM_TABLE).size();
    } catch (HiveException exc) {
      throw new LensException(exc);
    }
  }

  private String getFilter(CubeMetastoreClient client, String tableName,
    String values) throws LensException {
    List<FieldSchema> cols = client.getHiveTable(tableName).getPartCols();
    String[] vals = StringUtils.split(values, ",");
    if (vals.length != cols.size()) {
      log.error("Values for all the part columns not specified, cols:" + cols + " vals:" + Arrays.toString(vals));
      throw new BadRequestException("Values for all the part columns not specified");
    }
    StringBuilder filter = new StringBuilder();
    for (int i = 0; i < vals.length; i++) {
      filter.append(cols.get(i).getName());
      filter.append("=");
      filter.append("\"");
      filter.append(vals[i]);
      filter.append("\"");
      if (i != (vals.length - 1)) {
        filter.append(" AND ");
      }
    }
    return filter.toString();
  }

  private UpdatePeriod populatePartSpec(Partition p, Map<String, Date> timeSpec,
    Map<String, String> nonTimeSpec) throws HiveException {
    String timePartColsStr = p.getTable().getTTable().getParameters().get(MetastoreConstants.TIME_PART_COLUMNS);
    String upParam = p.getParameters().get(MetastoreConstants.PARTITION_UPDATE_PERIOD);
    UpdatePeriod period = UpdatePeriod.valueOf(upParam);
    Map<String, String> partSpec = new HashMap<>();
    partSpec.putAll(p.getSpec());
    if (timePartColsStr != null) {
      String[] timePartCols = StringUtils.split(timePartColsStr, ',');
      for (String partCol : timePartCols) {
        String dateStr = partSpec.get(partCol);
        Date date;
        try {
          date = period.parse(dateStr);
        } catch (Exception e) {
          continue;
        }
        partSpec.remove(partCol);
        timeSpec.put(partCol, date);
      }
    }
    if (!partSpec.isEmpty()) {
      nonTimeSpec.putAll(partSpec);
    }
    return period;
  }

  public void dropPartitionFromStorageByValues(LensSessionHandle sessionid, String cubeTableName, String storageName,
    String values) throws LensException {
    try (SessionContext ignored = new SessionContext(sessionid)) {
      Set<String> storageTables = getAllTablesForStorage(sessionid, cubeTableName, storageName);
      Map<String, List<Partition>> partitions = new HashMap<>();
      CubeMetastoreClient msClient = getClient(sessionid);
      int totalPartitions = 0;
      Partition part = null;
      for (String tableName : storageTables) {
        String filter = getFilter(msClient, tableName, values);
        partitions.put(filter, msClient.getPartitionsByFilter(tableName, filter));
        if (partitions.get(filter).size() > 1) {
          log.error("More than one partition with specified values, corresponding filter:" + filter);
          throw new BadRequestException("More than one partition with specified values");
        }
        if (partitions.get(filter).size() == 1) {
          part = partitions.get(filter).get(0);
        }
        totalPartitions += partitions.get(filter).size();
      }
      if (totalPartitions == 0) {
        log.error("No partition exists with specified values");
        throw new NotFoundException("No partition exists with specified values");
      }
      Map<String, Date> timeSpec = new HashMap<>();
      Map<String, String> nonTimeSpec = new HashMap<>();
      UpdatePeriod updatePeriod = populatePartSpec(part, timeSpec, nonTimeSpec);
      msClient.dropPartition(cubeTableName, storageName, timeSpec, nonTimeSpec, updatePeriod);
      log.info("Dropped partition  for dimension: " + cubeTableName + " storage: " + storageName + " values:" + values);
    } catch (HiveException exc) {
      throw new LensException(exc);
    }
  }

  public void dropPartitionFromStorageByFilter(LensSessionHandle sessionid, String cubeTableName,
    String storageName, String filter) throws LensException {
    try (SessionContext ignored = new SessionContext(sessionid)){
      Set<String> storageTables = getAllTablesForStorage(sessionid, cubeTableName, storageName);
      List<Partition> partitions  = new ArrayList<>();
      CubeMetastoreClient msClient = getClient(sessionid);
      for (String tableName : storageTables) {
        partitions.addAll(msClient.getPartitionsByFilter(tableName, filter));
      }
      for (Partition part : partitions) {
        try {
          Map<String, Date> timeSpec = new HashMap<>();
          Map<String, String> nonTimeSpec = new HashMap<>();
          UpdatePeriod updatePeriod = populatePartSpec(part, timeSpec, nonTimeSpec);
          msClient.dropPartition(cubeTableName, storageName, timeSpec, nonTimeSpec, updatePeriod);
        } catch (HiveException e) {
          if (!(e.getCause() instanceof NoSuchObjectException)) {
            throw new LensException(e);
          }
        }
      }
      log.info("Dropped partition  for cube table: " + cubeTableName
        + " storage: " + storageName + " by filter:" + filter);
    } catch (HiveException exc) {
      throw new LensException(exc);
    }
  }

  @Override
  public void createStorage(LensSessionHandle sessionid, XStorage storage)
    throws LensException {
    try (SessionContext ignored = new SessionContext(sessionid)){
      getClient(sessionid).createStorage(storage);
      log.info("Created storage " + storage.getName());
    }

  }

  @Override
  public void dropStorage(LensSessionHandle sessionid, String storageName)
    throws LensException {
    try (SessionContext ignored = new SessionContext(sessionid)){
      getClient(sessionid).dropStorage(storageName);
      log.info("Dropped storage " + storageName);
    }
  }

  @Override
  public void alterStorage(LensSessionHandle sessionid, String storageName,
    XStorage storage) throws LensException {
    try (SessionContext ignored = new SessionContext(sessionid)){
      getClient(sessionid).alterStorage(storage);
      log.info("Altered storage " + storageName);
    } catch (HiveException e) {
      throw new LensException(e);
    }
  }

  @Override
  public XStorage getStorage(LensSessionHandle sessionid, String storageName)
    throws LensException {
    try (SessionContext ignored = new SessionContext(sessionid)){
      return JAXBUtils.xstorageFromStorage(getClient(sessionid).getStorage(storageName));
    }
  }

  @Override
  public List<String> getAllStorageNames(LensSessionHandle sessionid)
    throws LensException {
    try (SessionContext ignored = new SessionContext(sessionid)){
      Collection<Storage> storages = getClient(sessionid).getAllStorages();
      if (storages != null && !storages.isEmpty()) {
        List<String> names = new ArrayList<>(storages.size());
        for (Storage storage : storages) {
          names.add(storage.getName());
        }
        return names;
      }
    }
    return null;
  }

  @Override
  public List<String> getAllBaseCubeNames(LensSessionHandle sessionid)
    throws LensException {
    try (SessionContext ignored = new SessionContext(sessionid)){
      Collection<CubeInterface> cubes = getClient(sessionid).getAllCubes();
      if (cubes != null && !cubes.isEmpty()) {
        List<String> names = new ArrayList<>(cubes.size());
        for (CubeInterface cube : cubes) {
          if (!cube.isDerivedCube()) {
            names.add(cube.getName());
          }
        }
        return names;
      }
    }
    return null;
  }

  @Override
  public List<String> getAllDerivedCubeNames(LensSessionHandle sessionid)
    throws LensException {
    try (SessionContext ignored = new SessionContext(sessionid)){
      Collection<CubeInterface> cubes = getClient(sessionid).getAllCubes();
      if (cubes != null && !cubes.isEmpty()) {
        List<String> names = new ArrayList<>(cubes.size());
        for (CubeInterface cube : cubes) {
          if (cube.isDerivedCube()) {
            names.add(cube.getName());
          }
        }
        return names;
      }
    }
    return null;
  }

  @Override
  public List<String> getAllQueryableCubeNames(LensSessionHandle sessionid)
    throws LensException {
    try (SessionContext ignored = new SessionContext(sessionid)){
      Collection<CubeInterface> cubes = getClient(sessionid).getAllCubes();
      if (cubes != null && !cubes.isEmpty()) {
        List<String> names = new ArrayList<>(cubes.size());
        for (CubeInterface cube : cubes) {
          if (cube.allFieldsQueriable()) {
            names.add(cube.getName());
          }
        }
        return names;
      }
    }
    return null;
  }

  @Override
  public void createDimension(LensSessionHandle sessionid, XDimension dimension)
    throws LensException {
    try (SessionContext ignored = new SessionContext(sessionid)){
      getClient(sessionid).createDimension(dimension);
      log.info("Created dimension " + dimension.getName());
    }
  }

  @Override
  public XDimension getDimension(LensSessionHandle sessionid, String dimName)
    throws LensException {
    try (SessionContext ignored = new SessionContext(sessionid)){
      return JAXBUtils.xdimensionFromDimension(getClient(sessionid).getDimension(dimName));
    }
  }

  @Override
  public void dropDimension(LensSessionHandle sessionid, String dimName)
    throws LensException {
    try (SessionContext ignored = new SessionContext(sessionid)){
      getClient(sessionid).dropDimension(dimName);
      log.info("Dropped dimension " + dimName);
    }
  }

  @Override
  public void updateDimension(LensSessionHandle sessionid, String dimName, XDimension dimension)
    throws LensException {
    try (SessionContext ignored = new SessionContext(sessionid)){
      getClient(sessionid).alterDimension(dimension);
      log.info("Altered dimension " + dimName);
    } catch (HiveException e) {
      throw new LensException(e);
    }
  }

  @Override
  public List<String> getAllDimensionNames(LensSessionHandle sessionid)
    throws LensException {
    try (SessionContext ignored = new SessionContext(sessionid)){
      Collection<Dimension> dimensions = getClient(sessionid).getAllDimensions();
      if (dimensions != null && !dimensions.isEmpty()) {
        List<String> names = new ArrayList<>(dimensions.size());
        for (Dimension dim : dimensions) {
          names.add(dim.getName());
        }
        return names;
      }
    }
    return null;
  }

  @Override
  public XNativeTable getNativeTable(LensSessionHandle sessionid, String name)
    throws LensException {
    try (SessionContext ignored = new SessionContext(sessionid)){
      return JAXBUtils.nativeTableFromMetaTable(getClient(sessionid).getTableWithTypeFailFast(name, null));
    }
  }

  private List<String> getNativeTablesFromDB(LensSessionHandle sessionid, String dbName, boolean prependDbName)
    throws LensException {
    IMetaStoreClient msc;
    try {
      msc = getSession(sessionid).getMetaStoreClient();
      List<String> tables = msc.getAllTables(
        dbName);
      Configuration conf = getSession(sessionid).getSessionConf();
      if (!conf.getBoolean(LensConfConstants.EXCLUDE_CUBE_TABLES, LensConfConstants.DEFAULT_EXCLUDE_CUBE_TABLES)) {
        return tables;
      }
      List<String> result = new ArrayList<>();
      if (tables != null && !tables.isEmpty()) {
        List<org.apache.hadoop.hive.metastore.api.Table> tblObjects =
          msc.getTableObjectsByName(dbName, tables);
        for (Table tbl : tblObjects) {
          if (tbl.getParameters().get(MetastoreConstants.TABLE_TYPE_KEY) == null) {
            if (prependDbName) {
              result.add(dbName + "." + tbl.getTableName());
            } else {
              result.add(tbl.getTableName());
            }
          }
        }
      }
      return result;
    } catch (Exception e) {
      throw new LensException("Error getting native tables from DB", e);
    }
  }

  @Override
  public List<String> getAllNativeTableNames(LensSessionHandle sessionid,
    String dbOption, String dbName) throws LensException {
    try (SessionContext ignored = new SessionContext(sessionid)){
      if (!StringUtils.isBlank(dbName)) {
        if (!Hive.get(getSession(sessionid).getHiveConf()).databaseExists(dbName)) {
          throw new NotFoundException("Database " + dbName + " does not exist");
        }
      }
      if (StringUtils.isBlank(dbName)
        && (StringUtils.isBlank(dbOption)
        || dbOption.equalsIgnoreCase("current"))) {
        // use current db if no dbname/dboption is passed
        dbName = getSession(sessionid).getCurrentDatabase();
      }
      List<String> tables;
      if (!StringUtils.isBlank(dbName)) {
        tables = getNativeTablesFromDB(sessionid, dbName, false);
      } else {
        log.info("Getting tables from all dbs");
        tables = new ArrayList<>();
        for (String db : getAllDatabases(sessionid)) {
          tables.addAll(getNativeTablesFromDB(sessionid, db, true));
        }
      }
      return tables;
    } catch (HiveException e) {
      throw new LensException(e);
    }
  }

  private void addAllMeasuresToFlattenedList(ObjectFactory objectFactory, CubeInterface cube,
    List<XFlattenedColumn> columnList) {
    for (CubeMeasure msr : cube.getMeasures()) {
      XFlattenedColumn fcol = objectFactory.createXFlattenedColumn();
      fcol.setMeasure(JAXBUtils.xMeasureFromHiveMeasure(msr));
      fcol.setTableName(cube.getName());
      columnList.add(fcol);
    }
  }

  private void addAllDirectAttributesToFlattenedListFromCube(ObjectFactory objectFactory, CubeInterface cube,
    List<XFlattenedColumn> columnList) {
    AbstractBaseTable baseTbl = (AbstractBaseTable) (cube instanceof DerivedCube
      ? ((DerivedCube) cube).getParent() : cube);
    for (CubeDimAttribute dim : cube.getDimAttributes()) {
      XFlattenedColumn fcol = objectFactory.createXFlattenedColumn();
      fcol.setDimAttribute(JAXBUtils.xDimAttrFromHiveDimAttr(dim, baseTbl));
      fcol.setTableName(cube.getName());
      columnList.add(fcol);
    }
  }

  private void addAllDirectAttributesToFlattenedListFromDimension(ObjectFactory objectFactory, Dimension dimension,
    List<XFlattenedColumn> columnList, String chainName) {
    for (CubeDimAttribute cd : dimension.getAttributes()) {
      XFlattenedColumn fcol = objectFactory.createXFlattenedColumn();
      fcol.setDimAttribute(JAXBUtils.xDimAttrFromHiveDimAttr(cd, dimension));
      fcol.setTableName(dimension.getName());
      if (chainName != null) {
        fcol.setChainName(chainName);
      }
      columnList.add(fcol);
    }
  }

  private void addAllDirectExpressionsToFlattenedList(ObjectFactory objectFactory, AbstractBaseTable baseTbl,
    List<XFlattenedColumn> columnList, String chainName) {
    if (baseTbl.getExpressions() != null) {
      for (ExprColumn expr : baseTbl.getExpressions()) {
        XFlattenedColumn fcol = objectFactory.createXFlattenedColumn();
        fcol.setExpression(JAXBUtils.xExprColumnFromHiveExprColumn(expr));
        fcol.setTableName(baseTbl.getName());
        if (chainName != null) {
          fcol.setChainName(chainName);
        }
        columnList.add(fcol);
      }
    }
  }

  private void addAllDirectExpressionsToFlattenedList(ObjectFactory objectFactory, CubeInterface baseTbl,
    List<XFlattenedColumn> columnList, String chainName) {
    if (baseTbl.getExpressions() != null) {
      for (ExprColumn expr : baseTbl.getExpressions()) {
        XFlattenedColumn fcol = objectFactory.createXFlattenedColumn();
        fcol.setExpression(JAXBUtils.xExprColumnFromHiveExprColumn(expr));
        fcol.setTableName(baseTbl.getName());
        if (chainName != null) {
          fcol.setChainName(chainName);
        }
        columnList.add(fcol);
      }
    }
  }

  private void addAllChainedColsToFlattenedListFromCube(CubeMetastoreClient client, ObjectFactory objectFactory,
    CubeInterface cube, List<XFlattenedColumn> columnList) throws HiveException, LensException {
    if (cube instanceof DerivedCube) {
      return;
    }
    addAllChainedColsToFlattenedList(client, objectFactory, (AbstractBaseTable) cube, columnList);
  }

  private void addAllChainedColsToFlattenedList(CubeMetastoreClient client, ObjectFactory objectFactory,
    AbstractBaseTable baseTbl, List<XFlattenedColumn> columnList) throws HiveException, LensException {
    for (JoinChain chain : baseTbl.getJoinChains()) {
      Dimension dim = client.getDimension(chain.getDestTable());
      addAllDirectAttributesToFlattenedListFromDimension(objectFactory, dim, columnList, chain.getName());
      addAllDirectExpressionsToFlattenedList(objectFactory, dim, columnList, chain.getName());
    }
  }

  @Override
  public XFlattenedColumns getFlattenedColumns(LensSessionHandle sessionHandle, String tableName, boolean addChains)
    throws LensException {
    try (SessionContext ignored = new SessionContext(sessionHandle)){
      CubeMetastoreClient client = getClient(sessionHandle);

      ObjectFactory objectFactory = new ObjectFactory();
      XFlattenedColumns flattenedColumns = objectFactory.createXFlattenedColumns();
      List<XFlattenedColumn> columnList = flattenedColumns.getFlattenedColumn();
      // check if the table is a cube or dimension
      if (client.isCube(tableName)) {
        CubeInterface cube = client.getCube(tableName);
        addAllMeasuresToFlattenedList(objectFactory, cube, columnList);
        addAllDirectAttributesToFlattenedListFromCube(objectFactory, cube, columnList);
        addAllDirectExpressionsToFlattenedList(objectFactory, cube, columnList, null);
        if (addChains) {
          addAllChainedColsToFlattenedListFromCube(client, objectFactory, cube, columnList);
        }
      } else if (client.isDimension(tableName)) {
        Dimension dimension = client.getDimension(tableName);
        addAllDirectAttributesToFlattenedListFromDimension(objectFactory, dimension, columnList, null);
        addAllDirectExpressionsToFlattenedList(objectFactory, dimension, columnList, null);
        if (addChains) {
          addAllChainedColsToFlattenedList(client, objectFactory, dimension, columnList);
        }
      } else {
        throw new BadRequestException("Can't get reachable columns. '"
          + tableName + "' is neither a cube nor a dimension");
      }
      return flattenedColumns;
    } catch (HiveException e) {
      throw new LensException("Error getting flattened view for " + tableName, e);
    }
  }

  @Override
  public Date getLatestDateOfCube(LensSessionHandle sessionid, String cubeName, String timeDimension)
    throws LensException, HiveException {
    try(SessionContext ignored = new SessionContext(sessionid)) {
      // get the partitionColumn corresponding to timeDimension passed
      CubeMetastoreClient msClient = getClient(sessionid);
      CubeInterface ci = msClient.getCube(cubeName);
      if (!(ci instanceof Cube)) {
        throw new BadRequestException("cubeName : " + cubeName + " is not a base cube.");
      }
      Cube c = (Cube) ci;
      return msClient.getLatestDateOfCube(c, timeDimension);
    }
  }

  public List<String> getPartitionTimelines(LensSessionHandle sessionid, String factName, String storage,
    String updatePeriod, String timeDimension) throws LensException, HiveException {
    try (SessionContext ignored = new SessionContext(sessionid)) {
      CubeMetastoreClient client = getClient(sessionid);
      List<String> ret = Lists.newArrayList();
      for (PartitionTimeline timeline : client.getTimelines(factName, storage, updatePeriod, timeDimension)) {
        ret.add(timeline.toString());
      }
      return ret;
    }
  }

  @Override
  public XJoinChains getAllJoinChains(LensSessionHandle sessionHandle, String tableName) throws LensException {
    try (SessionContext ignored = new SessionContext(sessionHandle)){
      CubeMetastoreClient client = getClient(sessionHandle);
      Set<JoinChain> chains;
      if (client.isCube(tableName)) {
        chains = client.getCube(tableName).getJoinChains();
      } else if (client.isDimension(tableName)) {
        chains = client.getDimension(tableName).getJoinChains();
      } else {
        throw new BadRequestException("Can't get join chains. '"
          + tableName + "' is neither a cube nor a dimension");
      }
      XJoinChains xJoinChains = new XJoinChains();
      List<XJoinChain> joinChains = xJoinChains.getJoinChain();
      if (chains != null) {
        for (JoinChain chain : chains) {
          joinChains.add(JAXBUtils.getXJoinChainFromJoinChain(chain));
        }
      }
      return xJoinChains;
    }
  }

  /**
   * {@inheritDoc}
   */
  @Override
  public HealthStatus getHealthStatus() {
    boolean isHealthy = true;
    StringBuilder details = new StringBuilder();

    try {
      /** Try to issue command on hive **/
      Hive.get(LensServerConf.getHiveConf()).getAllDatabases();
    } catch (HiveException e) {
      isHealthy = false;
      details.append("Could not connect to Hive.");
      log.error("Could not connect to Hive.", e);
    }

    /** Check if service is up **/
    if (!this.getServiceState().equals(STATE.STARTED)) {
      isHealthy = false;
      details.append("Cube metastore service is down");
      log.error("Cube metastore service is down");
    }

    return isHealthy
      ? new HealthStatus(true, "Cube metastore service is healthy.")
      : new HealthStatus(false, details.toString());
  }
}<|MERGE_RESOLUTION|>--- conflicted
+++ resolved
@@ -227,17 +227,6 @@
   @Override
   public void createDimensionTable(LensSessionHandle sessionid, XDimensionTable xDimTable) throws LensException {
     String dimTblName = xDimTable.getTableName();
-<<<<<<< HEAD
-=======
-    List<FieldSchema> columns = JAXBUtils.fieldSchemaListFromColumns(xDimTable.getColumns());
-    Map<String, UpdatePeriod> updatePeriodMap =
-      JAXBUtils.dumpPeriodsFromStorageTables(xDimTable.getStorageTables());
-
-    Map<String, String> properties = JAXBUtils.mapFromXProperties(xDimTable.getProperties());
-    Map<String, StorageTableDesc> storageDesc = JAXBUtils.tableDescPrefixMapFromXStorageTables(
-      xDimTable.getStorageTables());
->>>>>>> 186f03f7
-
     try (SessionContext ignored = new SessionContext(sessionid)){
       getClient(sessionid).createCubeDimensionTable(xDimTable);
       log.info("Dimension Table created " + xDimTable.getTableName());
@@ -262,13 +251,7 @@
   @Override
   public void updateDimensionTable(LensSessionHandle sessionid, XDimensionTable dimensionTable) throws LensException {
     try (SessionContext ignored = new SessionContext(sessionid)){
-<<<<<<< HEAD
       getClient(sessionid).alterCubeDimensionTable(dimensionTable);
-=======
-      getClient(sessionid).alterCubeDimensionTable(dimensionTable.getTableName(),
-        JAXBUtils.cubeDimTableFromDimTable(dimensionTable),
-        JAXBUtils.tableDescPrefixMapFromXStorageTables(dimensionTable.getStorageTables()));
->>>>>>> 186f03f7
       log.info("Updated dimension table " + dimensionTable.getTableName());
     } catch (HiveException exc) {
       throw new LensException(exc);
@@ -374,47 +357,7 @@
   @Override
   public XFactTable getFactTable(LensSessionHandle sessionid, String fact) throws LensException {
     try (SessionContext ignored = new SessionContext(sessionid)){
-<<<<<<< HEAD
       return getClient(sessionid).getXFactTable(fact);
-=======
-      CubeMetastoreClient msClient = getClient(sessionid);
-      CubeFactTable cft = msClient.getFactTable(fact);
-      XFactTable factTable = JAXBUtils.factTableFromCubeFactTable(cft);
-      Map<String, Map<UpdatePeriod, String>> storageMap = cft.getStoragePrefixUpdatePeriodMap();
-      for (String storageName : cft.getStorages()) {
-        Set<UpdatePeriod> updatePeriods = cft.getUpdatePeriods().get(storageName);
-        // This map tells if there are different tables for different update period.
-        Map<UpdatePeriod, String> updatePeriodToTableMap = storageMap.get(storageName);
-        Set<String> tableNames = new HashSet<>();
-        for (UpdatePeriod updatePeriod : updatePeriods) {
-          tableNames.add(updatePeriodToTableMap.get(updatePeriod));
-        }
-        if (tableNames.size() <= 1) {
-          XStorageTableElement tblElement = JAXBUtils.getXStorageTableFromHiveTable(
-            msClient.getHiveTable(MetastoreUtil.getFactOrDimtableStorageTableName(fact, storageName)));
-          tblElement.setStorageName(storageName);
-          for (UpdatePeriod p : updatePeriods) {
-            tblElement.getUpdatePeriods().getUpdatePeriod().add(XUpdatePeriod.valueOf(p.name()));
-          }
-          factTable.getStorageTables().getStorageTable().add(tblElement);
-        } else {
-          // Multiple storage tables.
-          XStorageTableElement tblElement = new XStorageTableElement();
-          tblElement.setStorageName(storageName);
-          XUpdatePeriods xUpdatePeriods = new XUpdatePeriods();
-          tblElement.setUpdatePeriods(xUpdatePeriods);
-          for (Map.Entry entry : updatePeriodToTableMap.entrySet()) {
-            XUpdatePeriodTableDescriptor updatePeriodTableDescriptor = new XUpdatePeriodTableDescriptor();
-            updatePeriodTableDescriptor.setTableDesc(getStorageTableDescFromHiveTable(
-              msClient.getHiveTable(MetastoreUtil.getFactOrDimtableStorageTableName(fact, (String) entry.getValue()))));
-            updatePeriodTableDescriptor.setUpdatePeriod(XUpdatePeriod.valueOf(((UpdatePeriod)entry.getKey()).name()));
-            xUpdatePeriods.getUpdatePeriodTableDescriptor().add(updatePeriodTableDescriptor);
-          }
-          factTable.getStorageTables().getStorageTable().add(tblElement);
-        }
-      }
-      return factTable;
->>>>>>> 186f03f7
     }
   }
 
@@ -431,18 +374,7 @@
   @Override
   public void createFactTable(LensSessionHandle sessionid, XFactTable fact) throws LensException {
     try (SessionContext ignored = new SessionContext(sessionid)){
-<<<<<<< HEAD
       getClient(sessionid).createCubeFactTable(fact);
-=======
-      getClient(sessionid).createCubeFactTable(fact.getCubeName(),
-        fact.getName(),
-        JAXBUtils.fieldSchemaListFromColumns(fact.getColumns()),
-        JAXBUtils.getFactUpdatePeriodsFromStorageTables(fact.getStorageTables()),
-        fact.getWeight(),
-        addFactColStartTimePropertyToFactProperties(fact),
-        JAXBUtils.tableDescPrefixMapFromXStorageTables(fact.getStorageTables()),
-        JAXBUtils.storageTablePrefixMapOfStorage(fact.getStorageTables()));
->>>>>>> 186f03f7
       log.info("Created fact table " + fact.getName());
     }
   }
@@ -461,17 +393,8 @@
   @Override
   public void createSegmentation(LensSessionHandle sessionid, XSegmentation cubeSeg) throws LensException {
     try (SessionContext ignored = new SessionContext(sessionid)){
-<<<<<<< HEAD
       getClient(sessionid).createSegmentation(cubeSeg);
       log.info("Created segmentation " + cubeSeg.getName());
-=======
-      getClient(sessionid).alterCubeFactTable(fact.getName(), JAXBUtils.cubeFactFromFactTable(fact),
-        JAXBUtils.tableDescPrefixMapFromXStorageTables(fact.getStorageTables()),
-          JAXBUtils.columnStartAndEndTimeFromXColumns(fact.getColumns()));
-      log.info("Updated fact table " + fact.getName());
-    } catch (HiveException e) {
-      throw new LensException(e);
->>>>>>> 186f03f7
     }
   }
 
