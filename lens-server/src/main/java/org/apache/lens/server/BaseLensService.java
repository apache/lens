--- conflicted
+++ resolved
@@ -302,12 +302,7 @@
         session.markForClose();
       } else {
         cliService.closeSession(getHiveSessionHandle(sessionHandle));
-<<<<<<< HEAD
-        String publicId = sessionHandle.getPublicId().toString();
-        SESSION_MAP.remove(publicId);
-=======
         SESSION_MAP.remove(sessionHandle.getPublicId().toString());
->>>>>>> ab80a32d
       }
       decrementSessionCountForUser(sessionHandle, session.getLoggedInUser());
       if (!SESSION_MAP.containsKey(sessionHandle.getPublicId().toString())) {
@@ -317,11 +312,7 @@
           ((QueryExecutionServiceImpl) svc).closeDriverSessions(sessionHandle);
         }
       }
-<<<<<<< HEAD
-    } catch (Exception e) {
-=======
     } catch (HiveSQLException e) {
->>>>>>> ab80a32d
       throw new LensException(e);
     }
   }
