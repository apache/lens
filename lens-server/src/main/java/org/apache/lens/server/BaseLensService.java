/**
 * Licensed to the Apache Software Foundation (ASF) under one
 * or more contributor license agreements.  See the NOTICE file
 * distributed with this work for additional information
 * regarding copyright ownership.  The ASF licenses this file
 * to you under the Apache License, Version 2.0 (the
 * "License"); you may not use this file except in compliance
 * with the License.  You may obtain a copy of the License at
 *
 *   http://www.apache.org/licenses/LICENSE-2.0
 *
 * Unless required by applicable law or agreed to in writing,
 * software distributed under the License is distributed on an
 * "AS IS" BASIS, WITHOUT WARRANTIES OR CONDITIONS OF ANY
 * KIND, either express or implied.  See the License for the
 * specific language governing permissions and limitations
 * under the License.
 */
package org.apache.lens.server;

import static org.apache.lens.server.error.LensServerErrorCode.SESSION_CLOSED;
import static org.apache.lens.server.error.LensServerErrorCode.SESSION_ID_NOT_PROVIDED;

import java.io.*;
import java.util.HashMap;
import java.util.Map;
import java.util.concurrent.ConcurrentHashMap;

import javax.ws.rs.BadRequestException;
import javax.ws.rs.ClientErrorException;
import javax.ws.rs.NotAuthorizedException;
import javax.ws.rs.NotFoundException;
import javax.ws.rs.core.Response;

import org.apache.lens.api.LensConf;
import org.apache.lens.api.LensSessionHandle;
import org.apache.lens.api.util.PathValidator;
import org.apache.lens.server.api.LensConfConstants;
import org.apache.lens.server.api.LensService;
import org.apache.lens.server.api.SessionValidator;
import org.apache.lens.server.api.error.LensException;
import org.apache.lens.server.api.events.LensEvent;
import org.apache.lens.server.api.events.LensEventService;
import org.apache.lens.server.api.query.QueryExecutionService;
import org.apache.lens.server.error.LensServerErrorCode;
import org.apache.lens.server.query.QueryExecutionServiceImpl;
import org.apache.lens.server.session.LensSessionImpl;
import org.apache.lens.server.user.UserConfigLoaderFactory;
import org.apache.lens.server.util.UtilityMethods;

import org.apache.commons.lang3.StringUtils;
import org.apache.hadoop.conf.Configuration;
import org.apache.hadoop.hive.conf.HiveConf.ConfVars;
import org.apache.hive.service.CompositeService;
import org.apache.hive.service.auth.AuthenticationProviderFactory;
import org.apache.hive.service.auth.HiveAuthFactory;
import org.apache.hive.service.auth.PasswdAuthenticationProvider;
import org.apache.hive.service.cli.CLIService;
import org.apache.hive.service.cli.HandleIdentifier;
import org.apache.hive.service.cli.HiveSQLException;
import org.apache.hive.service.cli.SessionHandle;
import org.apache.hive.service.cli.session.SessionManager;
import org.apache.hive.service.rpc.thrift.TSessionHandle;

import lombok.extern.slf4j.Slf4j;

/**
 * The Class LensService.
 */
@Slf4j
public abstract class BaseLensService extends CompositeService implements Externalizable, LensService,
  SessionValidator {

  /** The cli service. */
  private final CLIService cliService;

  /** The stopped. */
  protected boolean stopped = false;

  /** Utility to validate and get valid paths for input paths **/
  private PathValidator pathValidator;

  // Static session map which is used by query submission thread to get the
  // lens session before submitting a query to hive server
  /** The session map. */
  protected static final ConcurrentHashMap<String, LensSessionHandle> SESSION_MAP
    = new ConcurrentHashMap<>();

  /**
   * This map maintains active session count for each user
   * Key: userName
   * Value: number of sessions opened
   */
  private static final Map<String, Integer> SESSIONS_PER_USER = new ConcurrentHashMap<>();

  /**
   * Maintains a map with user to SessionUser instance.
   * This map is used for acquiring a lock on specific user for while opening & closing sessions
   */
  private static final Map<String, SessionUser> SESSION_USER_INSTANCE_MAP = new HashMap<>();

  private final int maxNumSessionsPerUser;

  /**
   * Instantiates a new lens service.
   *
   * @param name       the name
   * @param cliService the cli service
   */
  protected BaseLensService(String name, CLIService cliService) {
    super(name);
    this.cliService = cliService;
    maxNumSessionsPerUser = getMaximumNumberOfSessionsPerUser();
  }

  private static class SessionUser {
    private String sessionUser;

    public SessionUser(String user) {
      this.sessionUser = user;
    }
  }

  /**
   * @return the cliService
   */
  public CLIService getCliService() {
    return cliService;
  }

  public String getServerDomain() {
    return cliService.getHiveConf().get(LensConfConstants.SERVER_DOMAIN);
  }

  public static int getNumberOfSessions() {
    return BaseLensService.SESSION_MAP.size();
  }

  private static int getMaximumNumberOfSessionsPerUser() {
    return LensServerConf.getHiveConf().getInt(LensConfConstants.MAX_SESSIONS_PER_USER,
      LensConfConstants.DEFAULT_MAX_SESSIONS_PER_USER);
  }

  private boolean isMaxSessionsLimitReachedPerUser(String userName) {
    Integer numSessions = SESSIONS_PER_USER.get(userName);
    return numSessions != null && numSessions >= maxNumSessionsPerUser;
  }

  /**
   * Open session.
   *
   * @param username      the username
   * @param password      the password
   * @param configuration the configuration
   * @return the lens session handle
   * @throws LensException the lens exception
   */
  public LensSessionHandle openSession(String username, String password, Map<String, String> configuration)
    throws LensException {
    if (StringUtils.isBlank(username)) {
      throw new BadRequestException("User name cannot be null or empty");
    }
    SessionHandle sessionHandle;
    username = UtilityMethods.removeDomain(username);
    doPasswdAuth(username, password);
    SessionUser sessionUser = SESSION_USER_INSTANCE_MAP.get(username);
    if (sessionUser == null) {
      sessionUser = new SessionUser(username);
      SESSION_USER_INSTANCE_MAP.put(username, sessionUser);
    }
    synchronized (sessionUser) {
      if (isMaxSessionsLimitReachedPerUser(username)) {
        log.error("Can not open new session as session limit {} is reached already for {} user",
            maxNumSessionsPerUser, username);
        throw new LensException(LensServerErrorCode.TOO_MANY_OPEN_SESSIONS.getLensErrorInfo(), username,
            maxNumSessionsPerUser);
      }
      try {
        Map<String, String> sessionConf = new HashMap<String, String>();
        sessionConf.putAll(LensSessionImpl.DEFAULT_HIVE_SESSION_CONF);
        if (configuration != null) {
          sessionConf.putAll(configuration);
        }
        Map<String, String> userConfig = UserConfigLoaderFactory.getUserConfig(username);
        log.info("Got user config: {}", userConfig);
        UtilityMethods.mergeMaps(sessionConf, userConfig, false);
        sessionConf.put(LensConfConstants.SESSION_LOGGEDIN_USER, username);
        if (sessionConf.get(LensConfConstants.SESSION_CLUSTER_USER) == null) {
          log.info("Didn't get cluster user from user config loader. Setting same as logged in user: {}", username);
          sessionConf.put(LensConfConstants.SESSION_CLUSTER_USER, username);
        }
        String clusterUser = sessionConf.get(LensConfConstants.SESSION_CLUSTER_USER);
        password = "useless";
        if (cliService.getHiveConf().getVar(ConfVars.HIVE_SERVER2_AUTHENTICATION)
            .equals(HiveAuthFactory.AuthTypes.KERBEROS.toString())
            && cliService.getHiveConf().getBoolVar(ConfVars.HIVE_SERVER2_ENABLE_DOAS)) {
          String delegationTokenStr = null;
          try {
            delegationTokenStr = cliService.getDelegationTokenFromMetaStore(username);
          } catch (UnsupportedOperationException e) {
            // The delegation token is not applicable in the given deployment mode
          }
          sessionHandle = cliService.openSessionWithImpersonation(clusterUser, password, sessionConf,
              delegationTokenStr);
        } else {
          sessionHandle = cliService.openSession(clusterUser, password, sessionConf);
        }
      } catch (Exception e) {
        throw new LensException(e);
      }
      LensSessionHandle lensSessionHandle = new LensSessionHandle(sessionHandle.getHandleIdentifier().getPublicId(),
          sessionHandle.getHandleIdentifier().getSecretId());
      SESSION_MAP.put(lensSessionHandle.getPublicId().toString(), lensSessionHandle);
      updateSessionsPerUser(username);
      return lensSessionHandle;
    }
  }

  private void updateSessionsPerUser(String userName) {
    Integer numOfSessions = SESSIONS_PER_USER.get(userName);
    if (null == numOfSessions) {
      SESSIONS_PER_USER.put(userName, 1);
    } else {
      SESSIONS_PER_USER.put(userName, ++numOfSessions);
    }
  }

  protected LensEventService getEventService() {
    LensEventService eventService = LensServices.get().getService(LensEventService.NAME);
    if (eventService == null) {
      throw new NullPointerException("Could not get event service");
    }
    return eventService;
  }

  protected void notifyEvent(LensEvent event) throws LensException {
    getEventService().notifyEvent(event);
  }

  /**
   * Restore session from previous instance of lens server.
   *
   * @param sessionHandle the session handle
   * @param userName      the user name
   * @param password      the password
   * @throws LensException the lens exception
   */
  public void restoreSession(LensSessionHandle sessionHandle, String userName, String password) throws LensException {
    HandleIdentifier handleIdentifier = new HandleIdentifier(sessionHandle.getPublicId(), sessionHandle.getSecretId());
    SessionHandle hiveSessionHandle = new SessionHandle(new TSessionHandle(handleIdentifier.toTHandleIdentifier()));
    try {
      cliService.createSessionWithSessionHandle(hiveSessionHandle, userName, password,
        new HashMap<String, String>());
      LensSessionHandle restoredSession = new LensSessionHandle(hiveSessionHandle.getHandleIdentifier().getPublicId(),
        hiveSessionHandle.getHandleIdentifier().getSecretId());
      SESSION_MAP.put(restoredSession.getPublicId().toString(), restoredSession);
      updateSessionsPerUser(userName);
    } catch (HiveSQLException e) {
      throw new LensException("Error restoring session " + sessionHandle, e);
    }
  }

  /**
   * Do passwd auth.
   *
   * @param userName the user name
   * @param password the password
   */
  private void doPasswdAuth(String userName, String password) {
    // Lens confs to Hive Confs.
    for (ConfVars var : new ConfVars[]{ConfVars.HIVE_SERVER2_PLAIN_LDAP_DOMAIN}) {
      if (cliService.getHiveConf().getVar(var) == null) {
        cliService.getHiveConf().setVar(var, cliService.getHiveConf().get(LensConfConstants.SERVER_DOMAIN));
      }
    }
    String authType = getHiveConf().getVar(ConfVars.HIVE_SERVER2_AUTHENTICATION);
    // No-op when authType is NOSASL
    if (!authType.equalsIgnoreCase(HiveAuthFactory.AuthTypes.NOSASL.toString())) {
      try {
        AuthenticationProviderFactory.AuthMethods authMethod = AuthenticationProviderFactory.AuthMethods
          .getValidAuthMethod(authType);
        PasswdAuthenticationProvider provider = AuthenticationProviderFactory
          .getAuthenticationProvider(authMethod, getHiveConf());
        provider.Authenticate(userName, password);
      } catch (Exception e) {
        log.error("Auth error: ", e);
        throw new NotAuthorizedException(e);
      }
    }
  }

  /**
   * Close session.
   *
   * @param sessionHandle the session handle
   * @throws LensException the lens exception
   */
  public void closeSession(LensSessionHandle sessionHandle) throws LensException {
    try {
<<<<<<< HEAD
      LensSessionImpl session = getSession(sessionHandle);
      if (session.activeOperationsPresent()) {
        session.markForClose();
      } else {
        cliService.closeSession(getHiveSessionHandle(sessionHandle));
        String publicId = sessionHandle.getPublicId().toString();
        SESSION_MAP.remove(publicId);
      }
      decrementSessionCountForUser(sessionHandle, session.getLoggedInUser());
      if (!SESSION_MAP.containsKey(sessionHandle.getPublicId().toString())) {
        // Inform query service
        BaseLensService svc = LensServices.get().getService(QueryExecutionService.NAME);
        if (svc instanceof QueryExecutionServiceImpl) {
          ((QueryExecutionServiceImpl) svc).closeDriverSessions(sessionHandle);
        }
      }
    } catch (Exception e) {
=======
      String userName = getSession(sessionHandle).getLoggedInUser();
      cliService.closeSession(getHiveSessionHandle(sessionHandle));
      String publicId = sessionHandle.getPublicId().toString();
      SESSION_MAP.remove(publicId);
      decrementSessionCountForUser(sessionHandle, userName);
    } catch (HiveSQLException e) {
>>>>>>> 643d8a8c
      throw new LensException(e);
    }
  }

  private void decrementSessionCountForUser(LensSessionHandle sessionHandle, String userName) {
    SessionUser sessionUser = SESSION_USER_INSTANCE_MAP.get(userName);
    if (sessionUser == null) {
      log.info("Trying to close invalid session {} for user {}", sessionHandle, userName);
      return;
    }
    synchronized (sessionUser) {
      Integer sessionCount = SESSIONS_PER_USER.get(userName);
      log.info("Closed session {} for {} user", sessionHandle, userName);
      if (sessionCount == 1) {
        SESSIONS_PER_USER.remove(userName);
      } else {
        SESSIONS_PER_USER.put(userName, --sessionCount);
      }
    }
  }

  public SessionManager getSessionManager() {
    return cliService.getSessionManager();
  }

  /**
   * Gets the session.
   *
   * @param sessionHandle the session handle
   * @return the session
   */
  public LensSessionImpl getSession(LensSessionHandle sessionHandle) {
    if (sessionHandle == null) {
      throw new ClientErrorException("Session is null", 400);
    }
    try {
      return ((LensSessionImpl) getSessionManager().getSession(getHiveSessionHandle(sessionHandle)));
    } catch (HiveSQLException exc) {
      log.warn("Session {} not found", sessionHandle.getPublicId(), exc);
      // throw resource gone exception (410)
      throw new ClientErrorException("Session " + sessionHandle.getPublicId() + " is invalid " + sessionHandle,
        Response.Status.GONE, exc);
    }
  }

  /**
   * Acquire.
   *
   * @param sessionHandle the session handle
   */
  public void acquire(LensSessionHandle sessionHandle) {
    if (sessionHandle != null) {
      log.debug("Acquiring lens session:{}", sessionHandle.getPublicId());
      getSession(sessionHandle).acquire();
    }
  }

  /**
   * Acquire a lens session specified by the public UUID.
   *
   * @param sessionHandle public UUID of the session
   */
  public void acquire(String sessionHandle) {
    LensSessionHandle handle = SESSION_MAP.get(sessionHandle);

    if (handle == null) {
      throw new NotFoundException("Session handle not found " + sessionHandle);
    }

    acquire(handle);
  }

  /**
   * Release.
   *
   * @param sessionHandle the session handle
   */
  public void release(LensSessionHandle sessionHandle) {
    if (sessionHandle != null) {
      getSession(sessionHandle).release();
      log.debug("Released lens session:{}", sessionHandle.getPublicId());
    }
  }

  /**
   * Releases a lens session specified by the public UUID.
   *
   * @param sessionHandle the session handle
   * @throws LensException if session cannot be released
   */
  public void release(String sessionHandle) throws LensException {
    LensSessionHandle handle = SESSION_MAP.get(sessionHandle);
    if (handle != null) {
      getSession(handle).release();
    }
  }

  /**
   * Gets the session handle.
   *
   * @param sessionid the sessionid
   * @return the session handle
   */
  protected LensSessionHandle getSessionHandle(String sessionid) {
    return SESSION_MAP.get(sessionid);
  }

  /**
   * Gets the hive session handle.
   *
   * @param lensHandle the lens handle
   * @return the hive session handle
   */
  public static SessionHandle getHiveSessionHandle(LensSessionHandle lensHandle) {
    return new SessionHandle(new HandleIdentifier(lensHandle.getPublicId(), lensHandle.getSecretId()),
      CLIService.SERVER_VERSION);
  }

  /**
   * Gets the lens conf.
   *
   * @param sessionHandle the session handle
   * @param conf          the conf
   * @return the lens conf
   * @throws LensException the lens exception
   */
  public Configuration getLensConf(LensSessionHandle sessionHandle, LensConf conf) throws LensException {
    Configuration qconf = new Configuration(false);
    for (Map.Entry<String, String> entry : getSession(sessionHandle).getSessionConf()) {
      qconf.set(entry.getKey(), entry.getValue());
    }

    if (conf != null && !conf.getProperties().isEmpty()) {
      for (Map.Entry<String, String> entry : conf.getProperties().entrySet()) {
        qconf.set(entry.getKey(), entry.getValue());
      }
    }
    qconf.setClassLoader(getSession(sessionHandle).getClassLoader());
    return qconf;
  }

  /**
   * Gets the lens conf.
   *
   * @param conf the conf
   * @return the lens conf
   * @throws LensException the lens exception
   */
  public Configuration getLensConf(LensConf conf) throws LensException {
    Configuration qconf = LensSessionImpl.createDefaultConf();

    if (conf != null && !conf.getProperties().isEmpty()) {
      for (Map.Entry<String, String> entry : conf.getProperties().entrySet()) {
        qconf.set(entry.getKey(), entry.getValue());
      }
    }
    return qconf;
  }

  /**
   * Prepare stopping.
   */
  public void prepareStopping() {
    this.stopped = true;
  }

  /*
   * (non-Javadoc)
   *
   * @see java.io.Externalizable#readExternal(java.io.ObjectInput)
   */
  @Override
  public void readExternal(ObjectInput in) throws IOException, ClassNotFoundException {
  }

  /*
   * (non-Javadoc)
   *
   * @see java.io.Externalizable#writeExternal(java.io.ObjectOutput)
   */
  @Override
  public void writeExternal(ObjectOutput out) throws IOException {
  }


  /**
   * Method that uses PathValidator to get appropriate path.
   *
   * @param path
   * @param shouldBeDirectory
   * @param shouldExist
   * @return
   */
  public String getValidPath(File path, boolean shouldBeDirectory, boolean shouldExist) {
    if (pathValidator == null) {
      LensConf conf = new LensConf();
      pathValidator = new PathValidator(conf);
    }
    return pathValidator.getValidPath(path, shouldBeDirectory, shouldExist);
  }

  /**
   * Method to remove unrequired prefix from path.
   *
   * @param path
   * @return
   */
  public String removePrefixBeforeURI(String path) {
    if (pathValidator == null) {
      LensConf conf = new LensConf();
      pathValidator = new PathValidator(conf);
    }
    return pathValidator.removePrefixBeforeURI(path);
  }

  @Override
  public void validateSession(LensSessionHandle handle) throws LensException {
    if (handle == null) {
      throw new LensException(SESSION_ID_NOT_PROVIDED.getLensErrorInfo());
    }
    if (!getSession(handle).isActive()) {
      throw new LensException(SESSION_CLOSED.getLensErrorInfo(), handle);
    }
  }
}
<|MERGE_RESOLUTION|>--- conflicted
+++ resolved
@@ -297,7 +297,6 @@
    */
   public void closeSession(LensSessionHandle sessionHandle) throws LensException {
     try {
-<<<<<<< HEAD
       LensSessionImpl session = getSession(sessionHandle);
       if (session.activeOperationsPresent()) {
         session.markForClose();
@@ -314,15 +313,12 @@
           ((QueryExecutionServiceImpl) svc).closeDriverSessions(sessionHandle);
         }
       }
-    } catch (Exception e) {
-=======
       String userName = getSession(sessionHandle).getLoggedInUser();
       cliService.closeSession(getHiveSessionHandle(sessionHandle));
       String publicId = sessionHandle.getPublicId().toString();
       SESSION_MAP.remove(publicId);
       decrementSessionCountForUser(sessionHandle, userName);
     } catch (HiveSQLException e) {
->>>>>>> 643d8a8c
       throw new LensException(e);
     }
   }
