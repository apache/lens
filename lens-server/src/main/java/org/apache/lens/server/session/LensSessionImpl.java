--- conflicted
+++ resolved
@@ -254,14 +254,8 @@
    * @see org.apache.hive.service.cli.session.HiveSessionImpl#release()
    */
   public synchronized void release() {
-<<<<<<< HEAD
     setActive();
-    acquireCount--;
-    if (true || acquireCount == 0) {
-=======
-    lastAccessTime = System.currentTimeMillis();
     if (acquireCount.decrementAndGet() == 0) {
->>>>>>> fcc0cafd
       super.release(true);
     }
   }
