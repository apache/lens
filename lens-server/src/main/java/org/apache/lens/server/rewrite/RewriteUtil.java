--- conflicted
+++ resolved
@@ -22,6 +22,8 @@
 import java.util.LinkedHashMap;
 import java.util.List;
 import java.util.Map;
+import java.util.regex.Matcher;
+import java.util.regex.Pattern;
 
 import org.apache.lens.cube.metadata.CubeMetastoreClient;
 import org.apache.lens.cube.parse.CubeQueryContext;
@@ -137,12 +139,6 @@
               cqi.endPos = getEndPos(originalQuery, parent.getChild(ci + 1).getCharPositionInLine(), ")");
             } else if (parent.getToken().getType() == HiveParser.TOK_UNIONALL) {
               // one less for the next start and less the size of string 'UNION ALL'
-<<<<<<< HEAD
-              cqi.endPos = getEndPos(originalQuery, parent.getChild(ci + 1).getCharPositionInLine() - 1, "UNION ALL");
-            } else if (parent.getToken().getType() == HiveParser.TOK_UNIONDISTINCT) {
-              // one less for the next start and less the size of string 'UNION ALL'
-              cqi.endPos = getEndPos(originalQuery, parent.getChild(ci + 1).getCharPositionInLine() - 1, "UNION DISTINCT");
-=======
               ASTNode nextChild = (ASTNode) parent.getChild(ci + 1);
               if (isCubeKeywordNode((ASTNode) nextChild.getChild(0))) {
                 cqi.endPos = getEndPos(originalQuery, nextChild.getCharPositionInLine() - 1, "UNION ALL");
@@ -154,7 +150,6 @@
                 cqi.endPos = getEndPos(originalQuery, cqi.endPos, "union all");
               }
 
->>>>>>> b3f993d8
             } else {
               // Not expected to reach here
               log.warn("Unknown query pattern found with AST:{}", ast.dump());
