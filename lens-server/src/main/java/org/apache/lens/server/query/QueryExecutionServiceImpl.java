--- conflicted
+++ resolved
@@ -800,11 +800,7 @@
             resultSets.remove(finished.getCtx().getQueryHandle());
           }
           fireStatusChangeEvent(finished.getCtx(),
-<<<<<<< HEAD
-                                new QueryStatus(1f, Status.CLOSED, "Query purged", false, null, null), finished.getCtx().getStatus());
-=======
             new QueryStatus(1f, Status.CLOSED, "Query purged", false, null, null), finished.getCtx().getStatus());
->>>>>>> c04700fe
           LOG.info("Query purged: " + finished.getCtx().getQueryHandle());
         } catch (LensException e) {
           incrCounter(QUERY_PURGER_COUNTER);
@@ -905,11 +901,7 @@
         JsonNode node = oc.readTree(jsonParser);
         org.apache.hive.service.cli.Type t = org.apache.hive.service.cli.Type.getType(node.get("type").asText());
         return new ColumnDescriptor(node.get("name").asText(), node.get("comment").asText(), new TypeDescriptor(t),
-<<<<<<< HEAD
                                     node.get("position").asInt());
-=======
-          node.get("position").asInt());
->>>>>>> c04700fe
       }
     });
     mapper.registerModule(module);
