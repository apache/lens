/**
 * Licensed to the Apache Software Foundation (ASF) under one
 * or more contributor license agreements.  See the NOTICE file
 * distributed with this work for additional information
 * regarding copyright ownership.  The ASF licenses this file
 * to you under the Apache License, Version 2.0 (the
 * "License"); you may not use this file except in compliance
 * with the License.  You may obtain a copy of the License at
 *
 *   http://www.apache.org/licenses/LICENSE-2.0
 *
 * Unless required by applicable law or agreed to in writing,
 * software distributed under the License is distributed on an
 * "AS IS" BASIS, WITHOUT WARRANTIES OR CONDITIONS OF ANY
 * KIND, either express or implied.  See the License for the
 * specific language governing permissions and limitations
 * under the License.
 */
package org.apache.lens.server.query;

import static org.apache.lens.api.query.QueryStatus.Status.*;
import static org.apache.lens.server.api.LensConfConstants.*;
import static org.apache.lens.server.api.util.LensUtil.getImplementations;
import static org.apache.lens.server.session.LensSessionImpl.ResourceEntry;

import java.io.*;
import java.net.URI;
import java.net.URISyntaxException;
import java.util.*;
import java.util.concurrent.*;
import java.util.concurrent.atomic.AtomicInteger;
import java.util.concurrent.locks.ReentrantLock;

import javax.ws.rs.BadRequestException;
import javax.ws.rs.NotFoundException;
import javax.ws.rs.core.MediaType;
import javax.ws.rs.core.Response;
import javax.ws.rs.core.StreamingOutput;

import org.apache.lens.api.LensConf;
import org.apache.lens.api.LensSessionHandle;
import org.apache.lens.api.Priority;
import org.apache.lens.api.error.ErrorCollection;
import org.apache.lens.api.query.*;
import org.apache.lens.api.query.QueryStatus.Status;
import org.apache.lens.driver.hive.HiveDriver;
import org.apache.lens.server.BaseLensService;
import org.apache.lens.server.LensServerConf;
import org.apache.lens.server.LensServices;
import org.apache.lens.server.api.LensConfConstants;
import org.apache.lens.server.api.common.BackOffRetryHandler;
import org.apache.lens.server.api.common.OperationRetryHandlerFactory;
import org.apache.lens.server.api.driver.*;
import org.apache.lens.server.api.error.LensException;
import org.apache.lens.server.api.error.LensMultiCauseException;
import org.apache.lens.server.api.events.LensEventListener;
import org.apache.lens.server.api.health.HealthStatus;
import org.apache.lens.server.api.metrics.MethodMetricsContext;
import org.apache.lens.server.api.metrics.MethodMetricsFactory;
import org.apache.lens.server.api.metrics.MetricsService;
import org.apache.lens.server.api.query.*;
import org.apache.lens.server.api.query.collect.WaitingQueriesSelectionPolicy;
import org.apache.lens.server.api.query.constraint.QueryLaunchingConstraint;
import org.apache.lens.server.api.query.cost.QueryCost;
import org.apache.lens.server.api.util.LensUtil;
import org.apache.lens.server.model.LogSegregationContext;
import org.apache.lens.server.model.MappedDiagnosticLogSegregationContext;
import org.apache.lens.server.query.collect.*;
import org.apache.lens.server.query.constraint.DefaultQueryLaunchingConstraintsChecker;
import org.apache.lens.server.query.constraint.QueryLaunchingConstraintsChecker;
import org.apache.lens.server.rewrite.RewriteUtil;
import org.apache.lens.server.rewrite.UserQueryToCubeQueryRewriter;
import org.apache.lens.server.session.LensSessionImpl;
import org.apache.lens.server.stats.StatisticsService;
import org.apache.lens.server.util.FairPriorityBlockingQueue;
import org.apache.lens.server.util.UtilityMethods;

import org.apache.commons.collections.CollectionUtils;
import org.apache.commons.lang3.StringUtils;
import org.apache.commons.lang3.concurrent.BasicThreadFactory;
import org.apache.hadoop.conf.Configuration;
import org.apache.hadoop.fs.FSDataInputStream;
import org.apache.hadoop.fs.FileSystem;
import org.apache.hadoop.fs.Path;
import org.apache.hadoop.hive.conf.HiveConf;
import org.apache.hive.service.cli.CLIService;

import org.slf4j.Logger;
import org.slf4j.LoggerFactory;

import com.google.common.annotations.VisibleForTesting;
import com.google.common.collect.ImmutableList;
import com.google.common.collect.ImmutableSet;

import lombok.*;
import lombok.extern.slf4j.Slf4j;

/**
 * The Class QueryExecutionServiceImpl.
 */
@Slf4j
public class QueryExecutionServiceImpl extends BaseLensService implements QueryExecutionService {

  /**
   * The Constant PREPARED_QUERIES_COUNTER.
   */
  public static final String PREPARED_QUERIES_COUNTER = "prepared-queries";

  /**
   * The Constant QUERY_SUBMITTER_COUNTER.
   */
  public static final String QUERY_SUBMITTER_COUNTER = "query-submitter-errors";

  /**
   * The Constant STATUS_UPDATE_COUNTER.
   */
  public static final String STATUS_UPDATE_COUNTER = "status-update-errors";

  /**
   * The Constant QUERY_PURGER_COUNTER.
   */
  public static final String QUERY_PURGER_COUNTER = "query-purger-errors";

  /**
   * The Constant PREPARED_QUERY_PURGER_COUNTER.
   */
  public static final String PREPARED_QUERY_PURGER_COUNTER = "prepared-query-purger-errors";

  /**
   * The millis in week.
   */
  private static long millisInWeek = 7 * 24 * 60 * 60 * 1000;

  /**
   * The Constant NAME.
   */
  public static final String NAME = "query";

  /**
   * The accepted queries.
   */
  private FairPriorityBlockingQueue<QueryContext> queuedQueries;

  /**
   * The launched queries.
   */
  @Getter
  private EstimatedQueryCollection launchedQueries;

  /**
   * The waiting queries.
   */
  private EstimatedQueryCollection waitingQueries;

  /**
   * The finished queries.
   */
  ConcurrentLinkedQueue<FinishedQuery> finishedQueries = new ConcurrentLinkedQueue<>();

  /**
   * The prepared query queue.
   */
  private DelayQueue<PreparedQueryContext> preparedQueryQueue = new DelayQueue<>();

  /**
   * The prepared queries.
   */
  private Map<QueryPrepareHandle, PreparedQueryContext> preparedQueries = new HashMap<>();

  /**
   * The all queries.
   */
  protected final ConcurrentMap<QueryHandle, QueryContext> allQueries = new ConcurrentHashMap<>();

  /**
   * The conf.
   */
  @VisibleForTesting
  Configuration conf;

  /**
   * Checks if repeated query is allowed
   */
  private boolean isDuplicateQueryAllowed;

  /**
   * The query submitter runnable.
   */
  private QuerySubmitter querySubmitterRunnable;

  /**
   * The query submitter.
   */
  protected Thread querySubmitter;

  /**
   * The status poller.
   */
  private final Thread statusPoller = new Thread(new StatusPoller(), "StatusPoller");

  /**
   * The query purger.
   */
  private final Thread queryPurger = new Thread(new QueryPurger(), "QueryPurger");

  /**
   * The prepare query purger.
   */
  private final Thread prepareQueryPurger = new Thread(new PreparedQueryPurger(), "PrepareQueryPurger");

  /**
   * The query result purger
   */
  private QueryResultPurger queryResultPurger;

  /**
   * The query acceptors.
   */
  private List<QueryAcceptor> queryAcceptors = new ArrayList<QueryAcceptor>();

  /**
   * The drivers.
   */
  private final Map<String, LensDriver> drivers = new HashMap<String, LensDriver>();

  /**
   * The driver selector.
   */
  private DriverSelector driverSelector;

  /**
   *  The query comparator
   */
  private QueryComparator queryComparator;
  /**
   * The result sets.
   */
  private Map<QueryHandle, LensResultSet> resultSets = new HashMap<QueryHandle, LensResultSet>();

  /**
   * The metrics service.
   */
  private MetricsService metricsService;

  /**
   * The statistics service.
   */
  private StatisticsService statisticsService;

  /**
   * The max finished queries.
   */
  int purgeInterval;

  /**
   * The lens server dao.
   */
  LensServerDAO lensServerDao;

  /**
   * Thread pool used for running query estimates in parallel
   */
  private ExecutorService estimatePool;

  /**
   * The pool used for cancelling timed out queries.
   */
  private ExecutorService queryCancellationPool;

  private final LogSegregationContext logSegregationContext;

  private final ErrorCollection errorCollection = LensServices.get().getErrorCollection();

  private QueryLaunchingConstraintsChecker queryConstraintsChecker;

  private WaitingQueriesSelector waitingQueriesSelector;

  /**
   * If the query taken out of queued queries is added to waiting, it will be re processed from waiting
   * queries, when the next launched query is finished and removed from launched queries. If a query is
   * removed from launched queries, while query not allowed to launch was still to be added to waiting
   * queries, then waiting query will have to wait for next launched query to finish.
   * This sort of delay in waiting query execution can be avoided if removal of a query from launched
   * queries is locked using removalFromLaunchedQueriesLock, until the decision to add to waiting queries
   * and actual addition to waiting query is complete.
   * */
  private final ReentrantLock removalFromLaunchedQueriesLock = new ReentrantLock();

  private final ExecutorService waitingQueriesSelectionSvc = Executors.newSingleThreadExecutor();

  /**
   * This is the TTL millis for all result sets of type {@link org.apache.lens.server.api.driver.InMemoryResultSet}
   * Note : this field is non final and has a Getter and Setter for test cases
   */
  @Getter
  @Setter
  private long inMemoryResultsetTTLMillis;

  /**
   * The driver event listener.
   */
  final LensEventListener<DriverEvent> driverEventListener = new LensEventListener<DriverEvent>() {
    @Override
    public void onEvent(DriverEvent event) {
      // Need to restore session only in case of hive driver
      if (event instanceof DriverSessionStarted) {
        log.info("New driver event by driver {}", event.getDriver());
        handleDriverSessionStart(event);
      }
    }
  };
  private UserQueryToCubeQueryRewriter userQueryToCubeQueryRewriter;

  // Exponential backoff retry handler for status updates
  private BackOffRetryHandler statusUpdateRetryHandler;

  /**
   * Instantiates a new query execution service impl.
   *
   * @param cliService the cli service
   * @throws LensException the lens exception
   */
  public QueryExecutionServiceImpl(CLIService cliService)
    throws LensException {
    super(NAME, cliService);
    this.logSegregationContext = new MappedDiagnosticLogSegregationContext();
  }

  /**
   * Initialize query acceptors and listeners.
   */
  private void initializeQueryAcceptors() throws LensException {
    String[] acceptorClasses = conf.getStrings(ACCEPTOR_CLASSES);
    if (acceptorClasses != null) {
      for (String acceptorClass : acceptorClasses) {
        try {
          Class<?> clazz = Class.forName(acceptorClass);
          QueryAcceptor acceptor = (QueryAcceptor) clazz.newInstance();
          log.info("initialized query acceptor: {}", acceptor);
          queryAcceptors.add(acceptor);
        } catch (Exception e) {
          log.warn("Could not load the acceptor: {}", acceptorClass, e);
          throw new LensException("Could not load acceptor" + acceptorClass, e);
        }
      }
    }
  }

  private void initializeListeners() {
    if (conf.getBoolean(QUERY_STATE_LOGGER_ENABLED, true)) {
      getEventService().addListenerForType(new QueryStatusLogger(), StatusChange.class);
      log.info("Registered query state logger");
    }
    // Add result formatter
    getEventService().addListenerForType(new ResultFormatter(this, this.logSegregationContext), QueryExecuted.class);
    getEventService().addListenerForType(new QueryExecutionStatisticsGenerator(getEventService()),
      QueryEnded.class);
    getEventService().addListenerForType(
      new QueryEndNotifier(this, getCliService().getHiveConf(), this.logSegregationContext), QueryEnded.class);
    log.info("Registered query result formatter");
  }

  /**
   * Load drivers and selector.
   *
   * @throws LensException the lens exception
   */
  private void loadDriversAndSelector() throws LensException {
    //Load all configured Drivers
    loadDrivers();
    //Load configured Driver Selector
    try {
      Class<? extends DriverSelector> driverSelectorClass = conf.getClass(DRIVER_SELECTOR_CLASS,
        MinQueryCostSelector.class,
        DriverSelector.class);
      log.info("Using driver selector class: {}", driverSelectorClass.getCanonicalName());
      driverSelector = driverSelectorClass.newInstance();
    } catch (Exception e) {
      throw new LensException("Couldn't instantiate driver selector class. Class name: "
        + conf.get(DRIVER_SELECTOR_CLASS) + ". Please supply a valid value for "
        + DRIVER_SELECTOR_CLASS);
    }
  }
  private void loadQueryComparator() throws LensException {
    try {
      Class<? extends QueryComparator> queryComparatorClass = conf.getClass(QUERY_COMPARATOR_CLASS,
          QueryPriorityComparator.class, QueryComparator.class);
      log.info("Using query comparator class: {}", queryComparatorClass.getCanonicalName());
      queryComparator = queryComparatorClass.newInstance();
    } catch (Exception e) {
      throw new LensException("Couldn't instantiate query comparator class. Class name: "
          + conf.get(QUERY_COMPARATOR_CLASS) + ". Please supply a valid value for "
          + QUERY_COMPARATOR_CLASS);
    }
  }

  /**
   * Loads drivers for the configured Driver types in lens-site.xml
   *
   * The driver's resources (<driver_type>-site.xml and other files) should be present
   * under directory conf/drivers/<driver-type>/<driver-name>
   * Example :conf/drivers/hive/h1, conf/drivers/hive/h2, conf/drivers/jdbc/mysql1, conf/drivers/jdbc/vertica1
   *
   * @throws LensException
   */
  private void loadDrivers() throws LensException {
    Collection<String> driverTypes = conf.getStringCollection(DRIVER_TYPES_AND_CLASSES);
    if (driverTypes.isEmpty()) {
      throw new LensException("No drivers configured");
    }
    File driversBaseDir = new File(System.getProperty(LensConfConstants.CONFIG_LOCATION,
        LensConfConstants.DEFAULT_CONFIG_LOCATION), LensConfConstants.DRIVERS_BASE_DIR);
    if (!driversBaseDir.isDirectory()) {
      throw new LensException("No drivers found at location " + driversBaseDir.getAbsolutePath());
    }
    for (String driverType : driverTypes) {
      if (StringUtils.isBlank(driverType)) {
        throw new LensException("Driver type Configuration not specified correctly. Encountered blank driver type");
      }
      String[] driverTypeAndClass = StringUtils.split(driverType.trim(), ':');
      if (driverTypeAndClass.length != 2) {
        throw new LensException("Driver type Configuration not specified correctly : " + driverType);
      }
      loadDriversForType(driverTypeAndClass[0], driverTypeAndClass[1], driversBaseDir);
    }
    if (drivers.isEmpty()){
      throw new LensException("No drivers loaded. Please check the drivers in :"+driversBaseDir);
    }
  }
  /**
   * Loads drivers of a particular type
   *
   * @param driverType : type of driver (hive, jdbc, el, etc)
   * @param driverTypeClassName :driver class name
   * @param driversBaseDir :path for drivers directory where all driver relates resources are avilable
   * @throws LensException
   */
  private void loadDriversForType(String driverType, String driverTypeClassName, File driversBaseDir)
    throws LensException {
    File driverTypeBaseDir = new File(driversBaseDir, driverType);
    File[] driverPaths = driverTypeBaseDir.listFiles();
    if (!driverTypeBaseDir.isDirectory() || driverPaths == null || driverPaths.length == 0) {
      // May be the deployment does not have drivers of this type. We can log and ignore.
      log.warn("No drivers of type {} found in {}.", driverType, driverTypeBaseDir.getAbsolutePath());
      return;
    }
    Class driverTypeClass = null;
    try {
      driverTypeClass = conf.getClassByName(driverTypeClassName);
    } catch (Exception e) {
      log.error("Could not load the driver type class {}", driverTypeClassName, e);
      throw new LensException("Could not load Driver type class " + driverTypeClassName);
    }
    LensDriver driver = null;
    String driverName = null;
    for (File driverPath : driverPaths) {
      try {
        if (!driverPath.isDirectory()){
          log.warn("Ignoring resource {} while loading drivers. A driver directory was expected instead",
              driverPath.getAbsolutePath());
          continue;
        }
        driverName = driverPath.getName();
        driver = (LensDriver) driverTypeClass.newInstance();
        driver.configure(LensServerConf.getConfForDrivers(), driverType, driverName);
        // Register listener for all drivers. Drivers can choose to ignore this registration. As of now only Hive
        // Driver supports driver event listeners.
        driver.registerDriverEventListener(driverEventListener);
        drivers.put(driver.getFullyQualifiedName(), driver);
        log.info("Driver {} for type {} is loaded", driverPath.getName(), driverType);
      } catch (Exception e) {
        log.error("Could not load driver {} of type {}", driverPath.getName(), driverType, e);
        throw new LensException("Could not load driver "+driverPath.getName()+ " of type "+ driverType, e);
      }
    }
  }

  private MetricsService getMetrics() {
    if (metricsService == null) {
      metricsService = LensServices.get().getService(MetricsService.NAME);
      if (metricsService == null) {
        throw new NullPointerException("Could not get metrics service");
      }
    }
    return metricsService;
  }

  private StatisticsService getStatisticsService() {
    if (statisticsService == null) {
      statisticsService = LensServices.get().getService(StatisticsService.STATS_SVC_NAME);
      if (statisticsService == null) {
        throw new NullPointerException("Could not get statistics service");
      }
    }
    return statisticsService;
  }

  /**
   * Incr counter.
   *
   * @param counter the counter
   */
  private void incrCounter(String counter) {
    getMetrics().incrCounter(QueryExecutionService.class, counter);
  }

  /**
   * Decr counter.
   *
   * @param counter the counter
   */
  private void decrCounter(String counter) {
    getMetrics().decrCounter(QueryExecutionService.class, counter);
  }

  /**
   * The Class QueryStatusLogger.
   */
  public static class QueryStatusLogger implements LensEventListener<StatusChange> {

    /**
     * The Constant STATUS_LOG.
     */
    public static final Logger STATUS_LOG = LoggerFactory.getLogger(QueryStatusLogger.class);

    /*
     * (non-Javadoc)
     *
     * @see org.apache.lens.server.api.events.LensEventListener#onEvent(org.apache.lens.server.api.events.LensEvent)
     */
    @Override
    public void onEvent(StatusChange event) throws LensException {
      STATUS_LOG.info(event.toString());
    }
  }

  /**
   * The Class FinishedQuery.
   */
  @ToString
  public class FinishedQuery {

    /**
     * The ctx.
     */
    @Getter
    private final QueryContext ctx;

    /**
     * The finish time.
     */
    private final Date finishTime;

    private LensResultSet driverRS;

    /**
     * Instantiates a new finished query.
     *
     * @param ctx the ctx
     */
    FinishedQuery(QueryContext ctx) {
      this.ctx = ctx;
      if (ctx.getEndTime() == 0) {
        this.finishTime = new Date();
        ctx.setEndTime(this.finishTime.getTime());
      } else {
        this.finishTime = new Date(ctx.getEndTime());
      }
      if (ctx.isResultAvailableInDriver()) {
        try {
          driverRS = ctx.getSelectedDriver().fetchResultSet(getCtx());
        } catch (Exception e) {
          log.error(
              "Error while getting result set form driver {}. Driver result set based purging logic will be ignored",
              ctx.getSelectedDriver(), e);
        }
      }
    }

    public boolean canBePurged() {
      try {
        if (getCtx().getStatus().getStatus().equals(SUCCESSFUL) && getCtx().getStatus().isResultSetAvailable()) {
          LensResultSet serverRS = getResultset();
          log.info("Server Resultset for {} is {}", getQueryHandle(), serverRS.getClass().getSimpleName());
          // driverRS and serverRS will not match when server persistence is enabled. Check for purgability of both
          // result sets in this case
          if (driverRS != null && driverRS != serverRS) {
            log.info("Driver Resultset for {} is {}", getQueryHandle(), driverRS.getClass().getSimpleName());
            return serverRS.canBePurged() && (driverRS.canBePurged() || hasResultSetExceededTTL(driverRS));
          } else {
            return serverRS.canBePurged() || hasResultSetExceededTTL(serverRS);
          }
        }
        return true;
      } catch (Throwable e) {
        log.error("Error while accessing result set for query handle while purging: {}."
          + " Hence, going ahead with purge", getQueryHandle(), e);
        return true;
      }
    }

    /**
     * Checks the TTL for ResultSet. TTL is applicable to In Memory ResultSets only.
     *
     * @param resultSet
     * @return
     */
    private boolean hasResultSetExceededTTL(LensResultSet resultSet) {
      if (resultSet instanceof InMemoryResultSet
          && System.currentTimeMillis() > ((InMemoryResultSet) resultSet).getCreationTime()
              + inMemoryResultsetTTLMillis) {
        log.info("InMemoryResultSet for query {} has exceeded its TTL and is eligible for purging now",
            getQueryHandle());
        return true;
      }
      return false;
    }

    private LensResultSet getResultset() throws LensException {
      return QueryExecutionServiceImpl.this.getResultset(getQueryHandle());
    }

    /**
     * @return the finishTime
     */
    public Date getFinishTime() {
      return finishTime;
    }

    public String getQueryHandleString() {
      return ctx.getQueryHandleString();
    }

    public QueryHandle getQueryHandle() {
      return ctx.getQueryHandle();
    }
  }

  /**
   * The Class QuerySubmitter.
   */
  private class QuerySubmitter implements Runnable {

    /**
     * The paused for test.
     */
    private boolean pausedForTest = false;

    private final ErrorCollection errorCollection;

    private final EstimatedQueryCollection waitingQueries;

    private final QueryLaunchingConstraintsChecker constraintsChecker;

    public QuerySubmitter(@NonNull final ErrorCollection errorCollection,
      @NonNull final EstimatedQueryCollection waitingQueries,
      @NonNull final QueryLaunchingConstraintsChecker constraintsChecker) {

      this.errorCollection = errorCollection;
      this.waitingQueries = waitingQueries;
      this.constraintsChecker = constraintsChecker;
    }

    /*
     * (non-Javadoc)
     *
     * @see java.lang.Runnable#run()
     */
    @Override
    public void run() {
      log.info("Starting QuerySubmitter thread");
      while (!stopped && !querySubmitter.isInterrupted()) {
        try {
          if (pausedForTest) {
            Thread.sleep(100);
            continue;
          }
          QueryContext query = queuedQueries.take();
          synchronized (query) {

            /* Setting log segregation id */
            logSegregationContext.setLogSegragationAndQueryId(query.getQueryHandleString());

            if (!query.queued()) {
              log.info("Probably the query got cancelled. Skipping it. Query Status:{}", query.getStatus());
              continue;
            }

            log.info("Processing query:{}", query.getUserQuery());
            try {
              // acquire session before any query operation.
              acquire(query.getLensSessionIdentifier());

              /* Check javadoc of QueryExecutionServiceImpl#removalFromLaunchedQueriesLock for reason for existence
              of this lock. */
              log.debug("Acquiring lock in QuerySubmitter");
              removalFromLaunchedQueriesLock.lock();
              try {

                boolean isQueryAllowedToLaunch = this.constraintsChecker.canLaunch(query, launchedQueries);

                log.debug("isQueryAllowedToLaunch:{}", isQueryAllowedToLaunch);
                if (isQueryAllowedToLaunch) {

                  /* Query is not going to be added to waiting queries. No need to keep the lock.
                  First release lock, then launch query */
                  removalFromLaunchedQueriesLock.unlock();
                  launchQuery(query);
                } else {

                  /* Query is going to be added to waiting queries. Keep holding the lock to avoid any removal from
                  launched queries. First add to waiting queries, then release lock */
                  addToWaitingQueries(query);
                  removalFromLaunchedQueriesLock.unlock();
                }
              } finally {
                if (removalFromLaunchedQueriesLock.isHeldByCurrentThread()) {
                  removalFromLaunchedQueriesLock.unlock();
                }
              }
            } catch (Exception e) {
              log.error("Error launching query: {}", query.getQueryHandle(), e);
              setFailedStatus(query, "Launching query failed", e);
              continue;
            } finally {
              release(query.getLensSessionIdentifier());
            }
          }
        } catch (InterruptedException e) {
          log.info("Query Submitter has been interrupted, exiting");
          return;
        } catch (Exception e) {
          incrCounter(QUERY_SUBMITTER_COUNTER);
          log.error("Error in query submitter", e);
        }
      }
      log.info("QuerySubmitter exited");
    }

    private void launchQuery(final QueryContext query) throws LensException {

      checkEstimatedQueriesState(query);
      query.getSelectedDriver().getQueryHook().preLaunch(query);
      QueryStatus oldStatus = query.getStatus();
      QueryStatus newStatus = new QueryStatus(query.getStatus().getProgress(), null,
        QueryStatus.Status.LAUNCHED, "Query is launched on driver", false, null, null, null);
      query.validateTransition(newStatus);

      // Check if we need to pass session's effective resources to selected driver
      addSessionResourcesToDriver(query);
      query.getSelectedDriver().executeAsync(query);
      query.setStatusSkippingTransitionTest(newStatus);
      query.setLaunchTime(System.currentTimeMillis());
      query.clearTransientStateAfterLaunch();

      launchedQueries.add(query);
      log.info("Added to launched queries. QueryId:{}", query.getQueryHandleString());
      fireStatusChangeEvent(query, newStatus, oldStatus);
    }

    private void addToWaitingQueries(final QueryContext query) throws LensException {

      checkEstimatedQueriesState(query);
      this.waitingQueries.add(query);
      log.info("Added to waiting queries. QueryId:{}", query.getQueryHandleString());
    }

    private void checkEstimatedQueriesState(final QueryContext query) throws LensException {
      if (query.getSelectedDriver() == null || query.getSelectedDriverQueryCost() == null) {
        throw new LensException("selected driver: " + query.getSelectedDriver() + " OR selected driver query cost: "
          + query.getSelectedDriverQueryCost() + " is null. Query doesn't appear to be an estimated query.");
      }
    }
  }


  /**
   * Pause query submitter.
   * note : used in tests only
   */
  public void pauseQuerySubmitter(boolean pause) {
    querySubmitterRunnable.pausedForTest = pause;
  }

  /**
   * The Class StatusPoller.
   */
  private class StatusPoller implements Runnable {

    /**
     * The poll interval.
     */
    long pollInterval = 1000;

    /*
     * (non-Javadoc)
     *
     * @see java.lang.Runnable#run()
     */
    @Override
    public void run() {
      log.info("Starting Status poller thread");
      while (!stopped && !statusPoller.isInterrupted()) {
        try {
          Set<QueryContext> launched = launchedQueries.getQueries();

          for (QueryContext ctx : launched) {
            if (stopped || statusPoller.isInterrupted()) {
              return;
            }

            logSegregationContext.setLogSegragationAndQueryId(ctx.getQueryHandleString());
            log.debug("Polling status for {}", ctx.getQueryHandle());
            try {
              // session is not required to update status of the query
              // don't need to wrap this with acquire/release
              updateStatus(ctx.getQueryHandle());
            } catch (LensException e) {
              log.error("Error updating status ", e);
            }
          }
          Thread.sleep(pollInterval);
        } catch (InterruptedException e) {
          log.info("Status poller has been interrupted, exiting");
          return;
        } catch (Exception e) {
          incrCounter(STATUS_UPDATE_COUNTER);
          log.error("Error in status poller", e);
        }
      }
      log.info("StatusPoller exited");
    }
  }

  /**
   * Sets the failed status.
   *
   * @param ctx       the ctx
   * @param statusMsg the status msg
   * @param e    the LensException
   * @throws LensException the lens exception
   */
  void setFailedStatus(QueryContext ctx, String statusMsg, Exception e) throws LensException {

    QueryStatus before = ctx.getStatus();
    ctx.setStatus(new QueryStatus(0.0f, null, FAILED, statusMsg, false, null, LensUtil.getCauseMessage(e),
      e instanceof LensException ? ((LensException)e).buildLensErrorTO(this.errorCollection) : null));
    updateFinishedQuery(ctx, before);
    fireStatusChangeEvent(ctx, ctx.getStatus(), before);
  }
  /**
   * Sets the cancelled status.
   *
   * @param ctx       the ctx
   * @param statusMsg the status msg
   * @throws LensException the lens exception
   */
  private void setCancelledStatus(QueryContext ctx, String statusMsg) throws LensException {
    QueryStatus before = ctx.getStatus();
    ctx.setStatus(new QueryStatus(0.0f, null, CANCELED, statusMsg, false, null, null, null));
    updateFinishedQuery(ctx, before);
    fireStatusChangeEvent(ctx, ctx.getStatus(), before);
  }

  /**
   * Update finished query.
   *
   * @param ctx    the ctx
   * @param before the before
   */
  private void updateFinishedQuery(QueryContext ctx, QueryStatus before) {
    // before would be null in case of server restart
    if (before != null) {
      if (before.queued()) {
        /* Seems like query is cancelled, remove it from both queuedQueries and waitingQueries because we don't know
        * where it is right now. It might happen that when we remove it from queued, it was in waiting OR
        * when we removed it from waiting, it was in queued. We might just miss removing it from everywhere due to this
        * hide and seek. Then QuerySubmitter thread will come to rescue, as it always checks that a query should be in
        * queued state before processing it after deque. If it is in cancelled state, then it will skip it. */
        queuedQueries.remove(ctx);
        waitingQueries.remove(ctx);
      } else {
        if (removeFromLaunchedQueries(ctx)) {
          processWaitingQueriesAsync(ctx);
        }
      }
    }
    // Remove from active queries
    if (SESSION_MAP.containsKey(ctx.getLensSessionIdentifier())) {
      getSession(SESSION_MAP.get(ctx.getLensSessionIdentifier())).removeFromActiveQueries(ctx.getQueryHandle());
    }
    finishedQueries.add(new FinishedQuery(ctx));
    ctx.clearTransientStateAfterLaunch();
  }

  void setSuccessState(QueryContext ctx) throws LensException {
    QueryStatus before = ctx.getStatus();
    ctx.setStatus(new QueryStatus(1.0f, null, SUCCESSFUL, "Query is successful!", ctx
      .isResultAvailableInDriver(), null, null, null));
    updateFinishedQuery(ctx, before);
    fireStatusChangeEvent(ctx, ctx.getStatus(), before);
  }

  /**
   * Update status.
   *
   * @param handle the handle
   * @throws LensException the lens exception
   */
  private void updateStatus(final QueryHandle handle) throws LensException {
    QueryContext ctx = allQueries.get(handle);
    if (ctx != null) {
      logSegregationContext.setLogSegragationAndQueryId(ctx.getLogHandle());
      log.info("Updating status for {}", ctx.getQueryHandle());
      synchronized (ctx) {
        QueryStatus before = ctx.getStatus();
        if (!ctx.queued() && !ctx.finished() && !ctx.getDriverStatus().isFinished()) {
          try {
            ctx.updateDriverStatus(statusUpdateRetryHandler);
          } catch (LensException exc) {
            // Status update from driver failed
            setFailedStatus(ctx, "Status update failed", exc);
            log.error("Status update failed for {}", handle, exc);
            return;
          }
          ctx.setStatus(ctx.getDriverStatus().toQueryStatus());
          // query is successfully executed by driver and
          // if query result need not be persisted or there is no result available in driver, move the query to
          // succeeded state immediately, otherwise result formatter will format the result and move it to succeeded
          if (ctx.getStatus().getStatus().equals(EXECUTED) && (!ctx.isPersistent()
            || !ctx.isResultAvailableInDriver())) {
            setSuccessState(ctx);
          } else {
            if (ctx.getStatus().finished()) {
              updateFinishedQuery(ctx, before);
            }
            fireStatusChangeEvent(ctx, ctx.getStatus(), before);
          }
        }
        if (ctx.queued()) {
          Integer queryIndex = waitingQueries.getQueryIndex(ctx);
          // Query index could be null when the query status is queued but
          // query is present in priorityblocking queue for processing
          if (queryIndex != null) {
            ctx.getStatus().setQueueNumber(queryIndex);
          }
        }
      }
    }
  }

  /**
   * New status change event.
   *
   * @param ctx       the ctx
   * @param prevState the prev state
   * @param currState the curr state
   * @return the status change
   */
  private static StatusChange newStatusChangeEvent(QueryContext ctx,
    QueryStatus.Status prevState, QueryStatus.Status currState) {
    QueryHandle query = ctx.getQueryHandle();
    switch (currState) {
    case CANCELED:
      return new QueryCancelled(ctx, prevState, currState, null);
    case CLOSED:
      return new QueryClosed(ctx, prevState, currState, null);
    case FAILED:
      StringBuilder msgBuilder = new StringBuilder();
      msgBuilder.append(ctx.getStatus().getStatusMessage());
      if (!StringUtils.isBlank(ctx.getStatus().getErrorMessage())) {
        msgBuilder.append("\n Reason:\n");
        msgBuilder.append(ctx.getStatus().getErrorMessage());
      }
      return new QueryFailed(ctx, prevState, currState, msgBuilder.toString());
    case LAUNCHED:
      return new QueryLaunched(ctx.getLaunchTime(), prevState, currState, query);
    case QUEUED:
      return new QueryQueued(ctx.getSubmissionTime(), prevState, currState, query, ctx.getSubmittedUser());
    case RUNNING:
      return new QueryRunning(System.currentTimeMillis() - ctx.getDriverStatus().getDriverStartTime(), prevState,
        currState, query);
    case EXECUTED:
      return new QueryExecuted(ctx.getDriverStatus().getDriverFinishTime(), prevState, currState, query);
    case SUCCESSFUL:
      return new QuerySuccess(ctx, prevState, currState);
    default:
      log.warn("Query {} transitioned to {} state from {} state", query, currState, prevState);
      return null;
    }
  }

  /**
   * If query status has changed, fire a specific StatusChange event.
   *
   * @param ctx     the ctx
   * @param current the current
   * @param before  the before
   */
  private void fireStatusChangeEvent(QueryContext ctx, QueryStatus current, QueryStatus before) {
    if (ctx == null || current == null) {
      return;
    }

    QueryStatus.Status prevState = before.getStatus();
    QueryStatus.Status currentStatus = current.getStatus();
    if (currentStatus.equals(prevState)) {
      // No need to fire event since the state hasn't changed
      return;
    }

    StatusChange event = newStatusChangeEvent(ctx, prevState, currentStatus);
    if (event != null) {
      try {
        getEventService().notifyEvent(event);
      } catch (LensException e) {
        log.warn("LensEventService encountered error while handling event: {}", event.getEventId(), e);
      }
    }
  }

  /**
   * The Class QueryPurger.
   */
  private class QueryPurger implements Runnable {

    /*
     * (non-Javadoc)
     *
     * @see java.lang.Runnable#run()
     */
    @Override
    public void run() {
      log.info("Starting Query purger thread");
      while (!stopped && !queryPurger.isInterrupted()) {
        try {
          Iterator<FinishedQuery> iter = finishedQueries.iterator();
          FinishedQuery finished;
          while (iter.hasNext()) {
            finished = iter.next();
            if (finished.canBePurged()) {
              try {
                FinishedLensQuery finishedQuery = new FinishedLensQuery(finished.getCtx());
                if (finished.ctx.getStatus().getStatus() == SUCCESSFUL) {
                  if (finished.ctx.getStatus().isResultSetAvailable()) {
                    try {
                      LensResultSet set = finished.getResultset();
                      if (set != null && PersistentResultSet.class.isAssignableFrom(set.getClass())) {
                        LensResultSetMetadata metadata = set.getMetadata();
                        String outputPath = set.getOutputPath();
                        Long fileSize = ((PersistentResultSet) set).getFileSize();
                        Integer rows = set.size();
                        finishedQuery.setResult(outputPath);
                        finishedQuery.setMetadata(metadata.toJson());
                        finishedQuery.setRows(rows);
                        finishedQuery.setFileSize(fileSize);
                      }
                    } catch (Exception e) {
                      log.error("Couldn't obtain result set info for the query: {}. Going ahead with purge",
                        finished.getQueryHandle(), e);
                    }
                  }
                }
                lensServerDao.insertFinishedQuery(finishedQuery);
                log.info("Saved query {} to DB", finishedQuery.getHandle());
                iter.remove();
              } catch (Exception e) {
                log.warn("Exception while purging query {}", finished.getQueryHandle(), e);
                continue;
              }
              synchronized (finished.ctx) {
                finished.ctx.setFinishedQueryPersisted(true);
                try {
                  if (finished.getCtx().getSelectedDriver() != null) {
                    finished.getCtx().getSelectedDriver().closeQuery(finished.getQueryHandle());
                  }
                } catch (Exception e) {
                  log.warn("Exception while closing query with selected driver.", e);
                }
                log.info("Purging: {}", finished.getQueryHandle());
                allQueries.remove(finished.getQueryHandle());
                resultSets.remove(finished.getQueryHandle());
              }
              fireStatusChangeEvent(finished.getCtx(),
                new QueryStatus(1f, null, CLOSED, "Query purged", false, null, null, null), finished.getCtx()
                  .getStatus());
              log.info("Query purged: {}", finished.getQueryHandle());
            }
          }
          Thread.sleep(purgeInterval);
        } catch (InterruptedException e) {
          log.error("purger interrupted", e);
        } catch (Throwable e) {
          log.error("Purger giving error", e);
          incrCounter(QUERY_PURGER_COUNTER);
        }
      }
      log.info("QueryPurger exited");
    }
  }

  /**
   * The Class PreparedQueryPurger.
   */
  private class PreparedQueryPurger implements Runnable {

    /*
     * (non-Javadoc)
     *
     * @see java.lang.Runnable#run()
     */
    @Override
    public void run() {
      log.info("Starting Prepared Query purger thread");
      while (!stopped && !prepareQueryPurger.isInterrupted()) {
        try {
          PreparedQueryContext prepared = preparedQueryQueue.take();
          logSegregationContext.setLogSegragationAndQueryId(prepared.getQueryHandleString());
          destroyPreparedQuery(prepared);
          log.info("Purged prepared query: {}", prepared.getPrepareHandle());
        } catch (LensException e) {
          incrCounter(PREPARED_QUERY_PURGER_COUNTER);
          log.error("Error closing prepared query ", e);
        } catch (InterruptedException e) {
          log.info("PreparedQueryPurger has been interrupted, exiting");
          return;
        } catch (Exception e) {
          incrCounter(PREPARED_QUERY_PURGER_COUNTER);
          log.error("Error in prepared query purger", e);
        }
      }
      log.info("PreparedQueryPurger exited");
    }
  }

  /*
   * (non-Javadoc)
   *
   * @see org.apache.hive.service.CompositeService#init(org.apache.hadoop.hive.conf.HiveConf)
   */
  public synchronized void init(HiveConf hiveConf) {
    super.init(hiveConf);
    this.conf = hiveConf;
    this.isDuplicateQueryAllowed = conf.getBoolean(LensConfConstants.SERVER_DUPLICATE_QUERY_ALLOWED,
        LensConfConstants.DEFAULT_SERVER_DUPLICATE_QUERY_ALLOWED);
    try {
      loadQueryComparator();
    } catch (LensException e) {
      log.error("Error while loading query comparator class", e);
      throw new IllegalStateException("Could not load query comparator class", e);
    }

    this.launchedQueries
      = new ThreadSafeEstimatedQueryCollection(new DefaultEstimatedQueryCollection(new DefaultQueryCollection()));
    this.queuedQueries
      = new FairPriorityBlockingQueue<QueryContext>(queryComparator);

    this.waitingQueries = new ThreadSafeEstimatedQueryCollection(new DefaultEstimatedQueryCollection(
      new DefaultQueryCollection(new TreeSet<QueryContext>(queryComparator))));

    ImmutableSet<QueryLaunchingConstraint> queryConstraints = getImplementations(
      QUERY_LAUNCHING_CONSTRAINT_FACTORIES_KEY, hiveConf);

    this.queryConstraintsChecker = new DefaultQueryLaunchingConstraintsChecker(queryConstraints);

    this.querySubmitterRunnable = new QuerySubmitter(LensServices.get().getErrorCollection(), this.waitingQueries,
      this.queryConstraintsChecker);
    this.querySubmitter = new Thread(querySubmitterRunnable, "QuerySubmitter");

    ImmutableSet<WaitingQueriesSelectionPolicy> selectionPolicies = getImplementations(
      WAITING_QUERIES_SELECTION_POLICY_FACTORIES_KEY, hiveConf);

    this.waitingQueriesSelector = new UnioningWaitingQueriesSelector(selectionPolicies);

    try {
      this.userQueryToCubeQueryRewriter = new UserQueryToCubeQueryRewriter(conf);
    } catch (LensException e) {
      throw new IllegalStateException("Could not load phase 1 rewriters");
    }
    try {
      initializeQueryAcceptors();
    } catch (LensException e) {
      throw new IllegalStateException("Could not load acceptors");
    }
    initializeListeners();
    try {
      loadDriversAndSelector();
    } catch (LensException e) {
      log.error("Error while loading drivers", e);
      throw new IllegalStateException("Could not load drivers", e);
    }
    purgeInterval = conf.getInt(PURGE_INTERVAL, DEFAULT_PURGE_INTERVAL);
    initalizeFinishedQueryStore(conf);

    inMemoryResultsetTTLMillis = conf.getInt(
        LensConfConstants.INMEMORY_RESULT_SET_TTL_SECS, LensConfConstants.DEFAULT_INMEMORY_RESULT_SET_TTL_SECS) * 1000;

    int statusUpdateRetries = conf.getInt(LensConfConstants.STATUS_UPDATE_EXPONENTIAL_RETRIES,
      LensConfConstants.DEFAULT_STATUS_UPDATE_EXPONENTIAL_RETRIES);
    //  Maximum delay a status update can wait for next update, in case of transient failures.
    long statusUpdateRetryMaxDelay = conf.getLong(LensConfConstants.MAXIMUM_STATUS_UPDATE_DELAY,
      LensConfConstants.DEFAULT_MAXIMUM_STATUS_UPDATE_DELAY) * 1000;
    // The wait time for next status update which can grow exponentially, in case of transient failures.
    long statusUpdateExponentialWaiFactor = conf.getLong(LensConfConstants.STATUS_UPDATE_EXPONENTIAL_WAIT_FACTOR,
      LensConfConstants.DEFAULT_STATUS_UPDATE_EXPONENTIAL_WAIT_FACTOR);
    statusUpdateRetryHandler = OperationRetryHandlerFactory.createExponentialBackOffHandler(statusUpdateRetries,
      statusUpdateRetryMaxDelay, statusUpdateExponentialWaiFactor);
    log.info("Query execution service initialized");
  }

  /**
   * Initalize finished query store.
   *
   * @param conf the conf
   */
  private void initalizeFinishedQueryStore(Configuration conf) {
    this.lensServerDao = new LensServerDAO();
    this.lensServerDao.init(conf);
    try {
      this.lensServerDao.createFinishedQueriesTable();
    } catch (Exception e) {
      log.warn("Unable to create finished query table, query purger will not purge queries", e);
    }
  }

  private void awaitTermination(ExecutorService service) {
    try {
      service.awaitTermination(1, TimeUnit.MINUTES);
    } catch (InterruptedException e) {
      log.info("Couldn't finish executor service within 1 minute: {}", service);
    }
  }

  private void awaitTermination(QueryResultPurger service) {
    try {
      service.awaitTermination(1, TimeUnit.MINUTES);
    } catch (InterruptedException e) {
      log.info("Couldn't finish query result purger within 1 minute: {}", service);
    }
  }

  /*
   * (non-Javadoc)
   *
   * @see org.apache.lens.server.LensService#prepareStopping()
   */
  public void prepareStopping() {
    super.prepareStopping();
    Thread[] threadsToStop = new Thread[]{querySubmitter, statusPoller, queryPurger, prepareQueryPurger};
    // Nudge the threads to stop
    for (Thread th : threadsToStop) {
      th.interrupt();
    }

    // Nudge executor pools to stop

    // Hard shutdown, since it doesn't matter whether waiting queries were selected, all will be
    // selected in the next restart
    waitingQueriesSelectionSvc.shutdownNow();
    // Soft shutdown, Wait for current estimate tasks
    estimatePool.shutdown();
    // Soft shutdown for result purger too. Purging shouldn't take much time.
    if (null != queryResultPurger) {
      queryResultPurger.shutdown();
    }
    // Soft shutdown right now, will await termination in this method itself, since cancellation pool
    // should be terminated before query state gets persisted.
    queryCancellationPool.shutdown();

    // Join the threads.
    for (Thread th : threadsToStop) {
      try {
        log.debug("Waiting for {}", th.getName());
        th.join();
      } catch (InterruptedException e) {
        log.error("Error waiting for thread: {}", th.getName(), e);
      }
    }
    // Needs to be done before queries' states are persisted, hence doing here. Await of other
    // executor services can be done after persistence, hence they are done in #stop
    awaitTermination(queryCancellationPool);
  }

  /*
   * (non-Javadoc)
   *
   * @see org.apache.hive.service.CompositeService#stop()
   */
  public synchronized void stop() {
    super.stop();
    awaitTermination(waitingQueriesSelectionSvc);
    awaitTermination(estimatePool);
    awaitTermination(queryResultPurger);
    log.info("Query execution service stopped");
  }

  /*
   * (non-Javadoc)
   *
   * @see org.apache.hive.service.CompositeService#start()
   */
  public synchronized void start() {
    synchronized (allQueries) {
      // populate the query queues
      final List<QueryContext> allRestoredQueuedQueries = new LinkedList<QueryContext>();
      for (QueryContext ctx : allQueries.values()) {
        // recover query configurations from session
        try {
          if (SESSION_MAP.containsKey(ctx.getLensSessionIdentifier())) {
            // try setting configuration if the query session is still not closed
            ctx.setConf(getLensConf(getSessionHandle(ctx.getLensSessionIdentifier()), ctx.getLensConf()));
            // Add queryHandle to active queries
            getSession(SESSION_MAP.get(ctx.getLensSessionIdentifier())).addToActiveQueries(ctx.getQueryHandle());
          } else {
            ctx.setConf(getLensConf(ctx.getLensConf()));
          }
          for (LensDriver driver : drivers.values()) {
            if (ctx.getDriverContext() != null) {
              ctx.getDriverContext().setDriverConf(driver, ctx.getConf());
            }
          }
        } catch (LensException e) {
          log.error("Could not set query conf ", e);
        }
        // Add queries to the queue.
        switch (ctx.getStatus().getStatus()) {
        case NEW:
        case QUEUED:
          allRestoredQueuedQueries.add(ctx);
          break;
        case LAUNCHED:
        case RUNNING:
        case EXECUTED:
          try {
            launchedQueries.add(ctx);
          } catch (final Exception e) {
            log.error("Query not restored:QueryContext:{}", ctx, e);
          }
<<<<<<< HEAD
=======
          // If EXECUTED, try to nudge result formatting forward
>>>>>>> df75a4b8
          if (ctx.getStatus().getStatus() == EXECUTED) {
            try {
              getEventService().notifyEvent(newStatusChangeEvent(ctx, null, ctx.getStatus().getStatus()));
            } catch (LensException e) {
              log.error("Couldn't notify event for query executed for {}", ctx, e);
            }
          }
          break;
        case SUCCESSFUL:
        case FAILED:
        case CANCELED:
          updateFinishedQuery(ctx, null);
          break;
        case CLOSED:
          allQueries.remove(ctx.getQueryHandle());
          if (SESSION_MAP.containsKey(ctx.getLensSessionIdentifier())) {
            getSession(SESSION_MAP.get(ctx.getLensSessionIdentifier())).removeFromActiveQueries(ctx.getQueryHandle());
          }
          log.info("Removed closed query from all Queries:" + ctx.getQueryHandle());
        }
      }
      queuedQueries.addAll(allRestoredQueuedQueries);
      log.info("Recovered {} queries", allQueries.size());
    }
    super.start();
    querySubmitter.start();
    statusPoller.start();
    queryPurger.start();
    prepareQueryPurger.start();

    startEstimatePool();
    startQueryCancellationPool();

    if (conf.getBoolean(RESULTSET_PURGE_ENABLED, DEFAULT_RESULTSET_PURGE_ENABLED)) {
      queryResultPurger = new QueryResultPurger();
      queryResultPurger.init(conf);
    } else {
      log.info("Query result purger is not enabled");
    }
  }

  private void startEstimatePool() {
    int minPoolSize = conf.getInt(ESTIMATE_POOL_MIN_THREADS,
      DEFAULT_ESTIMATE_POOL_MIN_THREADS);
    int maxPoolSize = conf.getInt(ESTIMATE_POOL_MAX_THREADS,
      DEFAULT_ESTIMATE_POOL_MAX_THREADS);
    int keepAlive = conf.getInt(ESTIMATE_POOL_KEEP_ALIVE_MILLIS,
      DEFAULT_ESTIMATE_POOL_KEEP_ALIVE_MILLIS);

    final ThreadFactory defaultFactory = Executors.defaultThreadFactory();
    final AtomicInteger thId = new AtomicInteger();
    // We are creating our own thread factory, just so that we can override thread name for easy debugging
    ThreadFactory threadFactory = new ThreadFactory() {
      @Override
      public Thread newThread(Runnable r) {
        Thread th = defaultFactory.newThread(r);
        th.setName("estimate-" + thId.incrementAndGet());
        return th;
      }
    };

    log.debug("starting estimate pool");

    ThreadPoolExecutor estimatePool = new ThreadPoolExecutor(minPoolSize, maxPoolSize, keepAlive, TimeUnit.MILLISECONDS,
      new SynchronousQueue<Runnable>(), threadFactory);
    estimatePool.allowCoreThreadTimeOut(true);
    estimatePool.prestartCoreThread();
    this.estimatePool = estimatePool;
  }

  private void startQueryCancellationPool() {
    ThreadFactory factory = new BasicThreadFactory.Builder()
      .namingPattern("query-cancellation-pool-Thread-%d")
      .priority(Thread.NORM_PRIORITY)
      .build();
    //Using fixed values for pool . corePoolSize = maximumPoolSize = 3  and keepAliveTime = 60 secs
    queryCancellationPool = new ThreadPoolExecutor(3, 3, 60, TimeUnit.SECONDS, new LinkedBlockingQueue(), factory);
  }

  @AllArgsConstructor
  private class CancelQueryTask implements Runnable {
    private QueryHandle handle;
    @Override
    public void run() {
      try {
        cancelQuery(handle);
      } catch (Exception e) {
        log.error("Error while cancelling query {}", handle, e);
      }
    }
  }

  private static final String REWRITE_GAUGE = "CUBE_REWRITE";
  private static final String DRIVER_ESTIMATE_GAUGE = "DRIVER_ESTIMATE";
  private static final String DRIVER_SELECTOR_GAUGE = "DRIVER_SELECTION";
  private static final String PARALLEL_CALL_GAUGE = "PARALLEL_ESTIMATE";

  /**
   * Rewrite the query for each driver, and estimate query cost for the rewritten queries. Finally, select the driver
   * using driver selector.
   *
   * @param ctx query context
   * @throws LensException the lens exception
   */
  void rewriteAndSelect(final AbstractQueryContext ctx) throws LensException {
    logSegregationContext.setLogSegragationAndQueryId(ctx.getLogHandle());
    MethodMetricsContext parallelCallGauge = MethodMetricsFactory.createMethodGauge(ctx.getConf(), false,
      PARALLEL_CALL_GAUGE);
    try {
      userQueryToCubeQueryRewriter.rewrite(ctx);
      // Initially we obtain individual runnables for rewrite and estimate calls
      // These are mapped against the driver, so that later it becomes easy to chain them
      // for each driver.
      Map<LensDriver, RewriteUtil.DriverRewriterRunnable> rewriteRunnables = RewriteUtil.rewriteQuery(ctx);
      Map<LensDriver, AbstractQueryContext.DriverEstimateRunnable> estimateRunnables = ctx.getDriverEstimateRunnables();

      int numDrivers = ctx.getDriverContext().getDrivers().size();
      final CountDownLatch estimateCompletionLatch = new CountDownLatch(numDrivers);
      List<RewriteEstimateRunnable> runnables = new ArrayList<RewriteEstimateRunnable>(numDrivers);
      List<Future> estimateFutures = new ArrayList<Future>();

      for (final LensDriver driver : ctx.getDriverContext().getDrivers()) {
        RewriteEstimateRunnable r = new RewriteEstimateRunnable(driver,
          rewriteRunnables.get(driver),
          estimateRunnables.get(driver),
          ctx, estimateCompletionLatch);

        // Submit composite rewrite + estimate operation to background pool
        estimateFutures.add(estimatePool.submit(r));
        runnables.add(r);
      }

      // Wait for all rewrite and estimates to finish
      try {
        long estimateLatchTimeout = ctx.getConf().getLong(ESTIMATE_TIMEOUT_MILLIS,
          DEFAULT_ESTIMATE_TIMEOUT_MILLIS);
        boolean completed = estimateCompletionLatch.await(estimateLatchTimeout, TimeUnit.MILLISECONDS);

        // log operations yet to complete and  check if we can proceed with at least one driver
        if (!completed) {
          int inCompleteDrivers = 0;

          for (int i = 0; i < runnables.size(); i++) {
            RewriteEstimateRunnable r = runnables.get(i);
            if (!r.isCompleted()) {
              ++inCompleteDrivers;
              // Cancel the corresponding task
              estimateFutures.get(i).cancel(true);
              log.warn("Timeout reached for estimate task for driver {}" + r.getDriver());
            }
          }

          if (inCompleteDrivers == ctx.getDriverContext().getDrivers().size()) {
            throw new LensException("None of the drivers could complete within timeout: " + estimateLatchTimeout);
          }
        }
      } catch (InterruptedException exc) {
        throw new LensException("At least one of the estimate operation failed to complete in time", exc);
      }

      // Evaluate success of rewrite and estimate
      boolean succeededOnce = false;
      List<String> failureCauses = new ArrayList<String>(numDrivers);
      List<LensException> causes = new ArrayList<LensException>(numDrivers);

      for (RewriteEstimateRunnable r : runnables) {
        if (r.isSucceeded()) {
          succeededOnce = true;
        } else {
          failureCauses.add(r.getFailureCause());

          if (r.getCause() != null) {
            causes.add(r.getCause());
          }
        }
      }

      // Throw exception if none of the rewrite+estimates are successful.
      if (!succeededOnce) {
        if (!causes.isEmpty()) {
          final LensException firstCause = causes.get(0);
          for (LensException cause : causes) {
            if (!cause.equals(firstCause)) {
              throw new LensMultiCauseException(ImmutableList.copyOf(causes));
            }
          }
          throw firstCause;
        } else {
          throw new LensException(StringUtils.join(failureCauses, '\n'));
        }
      }

      MethodMetricsContext selectGauge = MethodMetricsFactory.createMethodGauge(ctx.getConf(), false,
        DRIVER_SELECTOR_GAUGE);
      // 2. select driver to run the query
      LensDriver driver = driverSelector.select(ctx, conf);
      ctx.setSelectedDriver(driver);
      QueryCost selectedDriverQueryCost = ctx.getDriverContext().getDriverQueryCost(driver);
      ctx.setSelectedDriverQueryCost(selectedDriverQueryCost);
      Priority priority = driver.decidePriority(ctx);
      ctx.setPriority(priority == null ? Priority.NORMAL : priority);
      driver.getQueryHook().postDriverSelection(ctx);
      selectGauge.markSuccess();
    } finally {
      parallelCallGauge.markSuccess();
    }
  }

  /**
   * Chains driver specific rewrite and estimate of the query in a single runnable, which can be processed in a
   * background thread
   */
  public class RewriteEstimateRunnable implements Runnable {
    @Getter
    private final LensDriver driver;
    private final RewriteUtil.DriverRewriterRunnable rewriterRunnable;
    private final AbstractQueryContext.DriverEstimateRunnable estimateRunnable;
    private final AbstractQueryContext ctx;
    private final CountDownLatch estimateCompletionLatch;

    @Getter
    private boolean succeeded;
    @Getter
    private String failureCause = null;

    @Getter
    private LensException cause;

    @Getter
    private volatile boolean completed;

    public RewriteEstimateRunnable(
      LensDriver driver,
      RewriteUtil.DriverRewriterRunnable rewriterRunnable,
      AbstractQueryContext.DriverEstimateRunnable estimateRunnable,
      AbstractQueryContext ctx,
      CountDownLatch estimateCompletionLatch) {
      this.driver = driver;
      this.rewriterRunnable = rewriterRunnable;
      this.estimateRunnable = estimateRunnable;
      this.ctx = ctx;
      this.estimateCompletionLatch = estimateCompletionLatch;
    }

    @Override
    public void run() {
      try {
        // With following set - explain estimate calls are setting queryLogId as requestid in logSegregationContext
        logSegregationContext.setLogSegragationAndQueryId(ctx.getLogHandle());
        acquire(ctx.getLensSessionIdentifier());
        MethodMetricsContext rewriteGauge = MethodMetricsFactory.createMethodGauge(ctx.getDriverConf(driver), true,
          REWRITE_GAUGE);
        // 1. Rewrite for driver
        rewriterRunnable.run();
        succeeded = rewriterRunnable.isSucceeded();
        if (!succeeded) {
          failureCause = rewriterRunnable.getFailureCause();
          cause = rewriterRunnable.getCause();
        }

        rewriteGauge.markSuccess();

        // 2. Estimate for driver only if rewrite succeeded.
        if (succeeded) {
          MethodMetricsContext estimateGauge = MethodMetricsFactory.createMethodGauge(ctx.getDriverConf(driver), true,
            DRIVER_ESTIMATE_GAUGE);

          estimateRunnable.run();
          succeeded = estimateRunnable.isSucceeded();

          if (!succeeded) {
            failureCause = estimateRunnable.getFailureCause();
            cause = estimateRunnable.getCause();
            log.error("Estimate failed for driver {} cause: {}", driver, failureCause);
          }
          estimateGauge.markSuccess();
        } else {
          log.error("Estimate skipped since rewrite failed for driver {} cause: {}", driver, failureCause);
        }
      } catch (Throwable th) {
        log.error("Error computing estimate for driver {}", driver, th);
      } finally {
        completed = true;
        try {
          release(ctx.getLensSessionIdentifier());
        } catch (LensException e) {
          log.error("Could not release session: {}", ctx.getLensSessionIdentifier(), e);
        } finally {
          estimateCompletionLatch.countDown();
        }
      }
    }
  }

  /**
   * Accept.
   *
   * @param query    the query
   * @param conf     the conf
   * @param submitOp the submit op
   * @throws LensException the lens exception
   */
  private void accept(String query, Configuration conf, SubmitOp submitOp) throws LensException {
    // run through all the query acceptors, and throw Exception if any of them
    // return false
    for (QueryAcceptor acceptor : queryAcceptors) {
      String cause = "";
      String rejectionCause = acceptor.accept(query, conf, submitOp);
      if (rejectionCause != null) {
        getEventService().notifyEvent(new QueryRejected(System.currentTimeMillis(), query, rejectionCause, null));
        throw new BadRequestException("Query not accepted because " + cause);
      }
    }
    getEventService().notifyEvent(new QueryAccepted(System.currentTimeMillis(), null, query, null));
  }

  /**
   * Gets the resultset from dao.
   *
   * @param queryHandle the query handle
   * @return the resultset from dao
   * @throws LensException the lens exception
   */
  private LensPersistentResult getResultsetFromDAO(QueryHandle queryHandle) throws LensException {
    FinishedLensQuery query = lensServerDao.getQuery(queryHandle.toString());
    if (query != null) {
      if (query.getResult() == null) {
        throw new NotFoundException("InMemory Query result purged " + queryHandle);
      }
      try {
        return new LensPersistentResult(query, conf);
      } catch (Exception e) {
        throw new LensException(e);
      }
    }
    throw new NotFoundException("Query not found: " + queryHandle);
  }

  /**
   * Gets the resultset.
   *
   * @param queryHandle the query handle
   * @return the resultset
   * @throws LensException the lens exception
   */
  LensResultSet getResultset(QueryHandle queryHandle) throws LensException {
    QueryContext ctx = allQueries.get(queryHandle);
    if (ctx == null) {
      return getResultsetFromDAO(queryHandle);
    } else {
      synchronized (ctx) {
        if (ctx.isFinishedQueryPersisted()) {
          return getResultsetFromDAO(queryHandle);
        }
        if (ctx.successful()) { // Do not return any result set for queries that have not finished successfully.
          LensResultSet resultSet = resultSets.get(queryHandle);
          if (resultSet == null) {
            if (ctx.isPersistent() && ctx.getQueryOutputFormatter() != null) {
              resultSets.put(queryHandle, new LensPersistentResult(ctx, conf));
            } else if (allQueries.get(queryHandle).isResultAvailableInDriver()) {
              resultSet = getDriverResultset(queryHandle);
              resultSets.put(queryHandle, resultSet);
            }
          }
        }
      }

      LensResultSet result = resultSets.get(queryHandle);
      if (result == null) {
        throw new NotFoundException("Result set not available for query:" + queryHandle);
      }
      return result;
    }
  }

  /**
   * Gets the driver resultset.
   *
   * @param queryHandle the query handle
   * @return the driver resultset
   * @throws LensException the lens exception
   */
  LensResultSet getDriverResultset(QueryHandle queryHandle) throws LensException {
    return allQueries.get(queryHandle).getSelectedDriver().fetchResultSet(allQueries.get(queryHandle));
  }

  /*
   * (non-Javadoc)
   *
   * @see org.apache.lens.server.api.query.QueryExecutionService#prepare(org.apache.lens.api.LensSessionHandle,
   * java.lang.String, org.apache.lens.api.LensConf, java.lang.String)
   */
  @Override
  public QueryPrepareHandle prepare(LensSessionHandle sessionHandle, String query, LensConf lensConf, String queryName)
    throws LensException {
    PreparedQueryContext prepared = null;
    try {
      acquire(sessionHandle);
      prepared = prepareQuery(sessionHandle, query, lensConf, SubmitOp.PREPARE);
      prepared.setQueryName(queryName);
      prepared.getSelectedDriver().prepare(prepared);
      return prepared.getPrepareHandle();
    } catch (LensException e) {
      if (prepared != null) {
        destroyPreparedQuery(prepared);
      }
      throw e;
    } finally {
      release(sessionHandle);
    }
  }

  /**
   * Prepare query.
   *
   * @param sessionHandle the session handle
   * @param query         the query
   * @param lensConf      the lens conf
   * @param op            the op
   * @return the prepared query context
   * @throws LensException the lens exception
   */
  private PreparedQueryContext prepareQuery(LensSessionHandle sessionHandle, String query, LensConf lensConf,
    SubmitOp op) throws LensException {
    Configuration conf = getLensConf(sessionHandle, lensConf);
    accept(query, conf, op);
    PreparedQueryContext prepared = new PreparedQueryContext(query, getSession(sessionHandle).getLoggedInUser(), conf,
      lensConf, drivers.values());
    prepared.setLensSessionIdentifier(sessionHandle.getPublicId().toString());
    rewriteAndSelect(prepared);
    preparedQueries.put(prepared.getPrepareHandle(), prepared);
    preparedQueryQueue.add(prepared);
    incrCounter(PREPARED_QUERIES_COUNTER);
    return prepared;
  }

  /*
   * (non-Javadoc)
   *
   * @see
   * org.apache.lens.server.api.query.QueryExecutionService#explainAndPrepare(org.apache.lens.api.LensSessionHandle,
   * java.lang.String, org.apache.lens.api.LensConf, java.lang.String)
   */
  @Override
  public QueryPlan explainAndPrepare(LensSessionHandle sessionHandle, String query, LensConf lensConf, String queryName)
    throws LensException {
    PreparedQueryContext prepared = null;
    try {
      log.info("ExplainAndPrepare: session:{} query: {}", sessionHandle, query);
      acquire(sessionHandle);
      prepared = prepareQuery(sessionHandle, query, lensConf, SubmitOp.EXPLAIN_AND_PREPARE);
      prepared.setQueryName(queryName);
      addSessionResourcesToDriver(prepared);
      QueryPlan plan = prepared.getSelectedDriver().explainAndPrepare(prepared).toQueryPlan();
      plan.setPrepareHandle(prepared.getPrepareHandle());
      return plan;
    } catch (LensException e) {
      if (prepared != null) {
        destroyPreparedQuery(prepared);
      }
      throw e;
    } catch (UnsupportedEncodingException e) {
      if (prepared != null) {
        destroyPreparedQuery(prepared);
      }
      throw new LensException(e);
    } finally {
      release(sessionHandle);
    }
  }

  /*
   * (non-Javadoc)
   *
   * @see
   * org.apache.lens.server.api.query.QueryExecutionService#executePrepareAsync(org.apache.lens.api.LensSessionHandle,
   * org.apache.lens.api.query.QueryPrepareHandle, org.apache.lens.api.LensConf, java.lang.String)
   */
  @Override
  public QueryHandle executePrepareAsync(LensSessionHandle sessionHandle, QueryPrepareHandle prepareHandle,
    LensConf conf, String queryName) throws LensException {
    try {
      log.info("ExecutePrepareAsync: session:{} prepareHandle:{}", sessionHandle, prepareHandle.getPrepareHandleId());
      acquire(sessionHandle);
      PreparedQueryContext pctx = getPreparedQueryContext(sessionHandle, prepareHandle);
      Configuration qconf = getLensConf(sessionHandle, conf);
      accept(pctx.getUserQuery(), qconf, SubmitOp.EXECUTE);
      QueryContext ctx = createContext(pctx, getSession(sessionHandle).getLoggedInUser(), conf, qconf, 0);
      if (StringUtils.isNotBlank(queryName)) {
        // Override previously set query name
        ctx.setQueryName(queryName);
      } else {
        ctx.setQueryName(pctx.getQueryName());
      }
      ctx.setLensSessionIdentifier(sessionHandle.getPublicId().toString());
      return submitQuery(ctx);
    } finally {
      release(sessionHandle);
    }
  }

  /*
   * (non-Javadoc)
   *
   * @see org.apache.lens.server.api.query.QueryExecutionService#executePrepare(org.apache.lens.api.LensSessionHandle,
   * org.apache.lens.api.query.QueryPrepareHandle, long, org.apache.lens.api.LensConf, java.lang.String)
   */
  @Override
  public QueryHandleWithResultSet executePrepare(LensSessionHandle sessionHandle, QueryPrepareHandle prepareHandle,
    long timeoutMillis, LensConf conf, String queryName) throws LensException {
    try {
      log.info("ExecutePrepare: session:{} prepareHandle: {} timeout:{}", sessionHandle,
        prepareHandle.getPrepareHandleId(), timeoutMillis);
      acquire(sessionHandle);
      PreparedQueryContext pctx = getPreparedQueryContext(sessionHandle, prepareHandle);
      Configuration qconf = getLensConf(sessionHandle, conf);
      QueryContext ctx = createContext(pctx, getSession(sessionHandle).getLoggedInUser(), conf, qconf, timeoutMillis);
      if (StringUtils.isNotBlank(queryName)) {
        // Override previously set query name
        ctx.setQueryName(queryName);
      } else {
        ctx.setQueryName(pctx.getQueryName());
      }
      return executeTimeoutInternal(sessionHandle, ctx, timeoutMillis, qconf);
    } finally {
      release(sessionHandle);
    }
  }

  /*
   * (non-Javadoc)
   *
   * @see org.apache.lens.server.api.query.QueryExecutionService#executeAsync(org.apache.lens.api.LensSessionHandle,
   * java.lang.String, org.apache.lens.api.LensConf, java.lang.String)
   */
  @Override
  public QueryHandle executeAsync(LensSessionHandle sessionHandle, String query, LensConf conf, String queryName)
    throws LensException {
    try {
      log.info("ExecuteAsync: session:{} query: {}", sessionHandle, query);
      acquire(sessionHandle);
      Configuration qconf = getLensConf(sessionHandle, conf);
      accept(query, qconf, SubmitOp.EXECUTE);
      if (!isDuplicateQueryAllowed) {
        QueryHandle previousHandle = checkForDuplicateQuery(query, sessionHandle, qconf, queryName);
        if (previousHandle != null) {
          log.info("Query:{} Session:{} User:{} duplicate query found", query, sessionHandle, getSession(sessionHandle)
              .getLoggedInUser());
          return previousHandle;
        }
      }
      QueryContext ctx = createContext(query, getSession(sessionHandle).getLoggedInUser(), conf, qconf, 0);
      // Should be set only once
      ctx.setQueryConfHash(UtilityMethods.generateHashOfWritable(qconf));
      ctx.setQueryName(queryName);
      return executeAsyncInternal(sessionHandle, ctx);
    } finally {
      release(sessionHandle);
    }
  }

  /**
   * Returns the query handle if the same query is already launched by the user
   * in the same session.
   *
   * @param query
   * @param sessionHandle
   * @param conf
   * @param queryName
   * @return
   */
  private QueryHandle checkForDuplicateQuery(String query, LensSessionHandle sessionHandle, Configuration conf,
      String queryName) {
    // Get all active queries of this session.
    List<QueryHandle> activeQueries = getSession(sessionHandle).getActiveQueries();
    synchronized (activeQueries) {
      for (QueryHandle handle : activeQueries) {
        QueryContext context = allQueries.get(handle);
        if (queryName.equals(context.getQueryName()) && query.equals(context.getUserQuery())
            && Arrays.equals(UtilityMethods.generateHashOfWritable(conf), context.getQueryConfHash())) {
          return handle;
        }
      }
    }
    return null;
  }

  /**
   * Creates the context.
   *
   * @param query    the query
   * @param userName the user name
   * @param conf     the conf
   * @param qconf    the qconf
   * @return the query context
   * @throws LensException the lens exception
   */
  protected QueryContext createContext(String query, String userName, LensConf conf, Configuration qconf,
      long timeOutMillis) throws LensException {
    QueryContext ctx = new QueryContext(query, userName, conf, qconf, drivers.values());
    ctx.setExecuteTimeoutMillis(timeOutMillis);
    return ctx;
  }

  /**
   * Creates the context.
   *
   * @param pctx     the pctx
   * @param userName the user name
   * @param conf     the conf
   * @param qconf    the qconf
   * @return the query context
   * @throws LensException the lens exception
   */
  protected QueryContext createContext(PreparedQueryContext pctx, String userName, LensConf conf, Configuration qconf,
      long timeOutMillis) throws LensException {
    QueryContext ctx = new QueryContext(pctx, userName, conf, qconf);
    ctx.setExecuteTimeoutMillis(timeOutMillis);
    return ctx;
  }

  /**
   * Execute async internal.
   *
   * @param sessionHandle the session handle
   * @param ctx           the ctx
   * @return the query handle
   * @throws LensException the lens exception
   */
  private QueryHandle executeAsyncInternal(LensSessionHandle sessionHandle, QueryContext ctx) throws LensException {

    ctx.setLensSessionIdentifier(sessionHandle.getPublicId().toString());
    rewriteAndSelect(ctx);
    return submitQuery(ctx);
  }

  private QueryHandle submitQuery(final QueryContext ctx) throws LensException {

    QueryStatus before = ctx.getStatus();
    ctx.setStatus(new QueryStatus(0.0, null, QUEUED, "Query is queued", false, null, null, null));
    queuedQueries.add(ctx);
    log.debug("Added to Queued Queries:{}", ctx.getQueryHandleString());
    allQueries.put(ctx.getQueryHandle(), ctx);
    // Add to session's active query list
    getSession(SESSION_MAP.get(ctx.getLensSessionIdentifier())).addToActiveQueries(ctx.getQueryHandle());
    fireStatusChangeEvent(ctx, ctx.getStatus(), before);
    log.info("Returning handle {}", ctx.getQueryHandle().getHandleId());
    return ctx.getQueryHandle();
  }

  /*
   * (non-Javadoc)
   *
   * @see org.apache.lens.server.api.query.QueryExecutionService#updateQueryConf(org.apache.lens.api.LensSessionHandle,
   * org.apache.lens.api.query.QueryHandle, org.apache.lens.api.LensConf)
   */
  @Override
  public boolean updateQueryConf(LensSessionHandle sessionHandle, QueryHandle queryHandle, LensConf newconf)
    throws LensException {
    try {
      log.info("UpdateQueryConf: session:{} queryHandle: {}", sessionHandle, queryHandle);
      acquire(sessionHandle);
      QueryContext ctx = getUpdatedQueryContext(sessionHandle, queryHandle);
      if (ctx != null && (ctx.queued())) {
        ctx.updateConf(newconf.getProperties());
        // TODO COnf changed event tobe raised
        return true;
      } else {
        return false;
      }
    } finally {
      release(sessionHandle);
    }
  }

  /*
   * (non-Javadoc)
   *
   * @see org.apache.lens.server.api.query.QueryExecutionService#updateQueryConf(org.apache.lens.api.LensSessionHandle,
   * org.apache.lens.api.query.QueryPrepareHandle, org.apache.lens.api.LensConf)
   */
  @Override
  public boolean updateQueryConf(LensSessionHandle sessionHandle, QueryPrepareHandle prepareHandle, LensConf newconf)
    throws LensException {
    try {
      log.info("UpdatePreparedQueryConf: session:{} prepareHandle:{}", sessionHandle, prepareHandle);
      acquire(sessionHandle);
      PreparedQueryContext ctx = getPreparedQueryContext(sessionHandle, prepareHandle);
      ctx.updateConf(newconf.getProperties());
      return true;
    } finally {
      release(sessionHandle);
    }
  }

  /**
   *  Gets the query context either form memory or from DB (after query is purged)
   *  Note: For non-purged queries the status is updated before returning the context
   *
   * @param sessionHandle the session handle
   * @param queryHandle   the query handle
   * @return the query context
   * @throws LensException the lens exception
   */
  QueryContext getUpdatedQueryContext(LensSessionHandle sessionHandle, QueryHandle queryHandle) throws LensException {
    return getUpdatedQueryContext(sessionHandle, queryHandle, false);
  }

  /**
   * Gets the query context. If the query has been purged, null context is returned if returnNullIfPurged is true, else
   * context is read form DB Note: For non-purged queries the status is updated before returning the context
   *
   * @param sessionHandle
   * @param queryHandle
   * @param returnNullIfPurged
   * @return
   * @throws LensException
   */
  QueryContext getUpdatedQueryContext(LensSessionHandle sessionHandle, QueryHandle queryHandle,
      boolean returnNullIfPurged) throws LensException {
    try {
      acquire(sessionHandle);
      QueryContext ctx = allQueries.get(queryHandle);
      if (ctx == null) {
        return (returnNullIfPurged ? null : getQueryContextOfFinishedQuery(queryHandle));
      }
      updateStatus(queryHandle);
      return ctx;
    } finally {
      release(sessionHandle);
    }
  }

  QueryContext getQueryContextOfFinishedQuery(QueryHandle queryHandle) {
    FinishedLensQuery query = lensServerDao.getQuery(queryHandle.toString());
    log.info("FinishedLensQuery:{}", query);
    if (query == null) {
      throw new NotFoundException("Query not found " + queryHandle);
    }
    // pass the query conf instead of service conf
    return query.toQueryContext(conf, drivers.values());
  }

  /**
   * Gets the query context.
   * note: this method is made public to expose it to test cases
   * @param queryHandle the query handle
   * @return the query context
   */
  public QueryContext getQueryContext(QueryHandle queryHandle) {
    return allQueries.get(queryHandle);
  }

  /*
   * (non-Javadoc)
   *
   * @see org.apache.lens.server.api.query.QueryExecutionService#getQuery(org.apache.lens.api.LensSessionHandle,
   * org.apache.lens.api.query.QueryHandle)
   */
  @Override
  public LensQuery getQuery(LensSessionHandle sessionHandle, QueryHandle queryHandle) throws LensException {
    return getUpdatedQueryContext(sessionHandle, queryHandle).toLensQuery();
  }

  /**
   * Gets the prepared query context.
   *
   * @param sessionHandle the session handle
   * @param prepareHandle the prepare handle
   * @return the prepared query context
   * @throws LensException the lens exception
   */
  private PreparedQueryContext getPreparedQueryContext(LensSessionHandle sessionHandle,
    QueryPrepareHandle prepareHandle)
    throws LensException {
    try {
      acquire(sessionHandle);
      PreparedQueryContext ctx = preparedQueries.get(prepareHandle);
      if (ctx == null) {
        throw new NotFoundException("Prepared query not found " + prepareHandle);
      }
      return ctx;
    } finally {
      release(sessionHandle);
    }
  }

  /*
   * (non-Javadoc)
   *
   * @see org.apache.lens.server.api.query.QueryExecutionService#getPreparedQuery(org.apache.lens.api.LensSessionHandle,
   * org.apache.lens.api.query.QueryPrepareHandle)
   */
  @Override
  public LensPreparedQuery getPreparedQuery(LensSessionHandle sessionHandle, QueryPrepareHandle prepareHandle)
    throws LensException {
    return getPreparedQueryContext(sessionHandle, prepareHandle).toPreparedQuery();
  }

  /*
   * (non-Javadoc)
   *
   * @see org.apache.lens.server.api.query.QueryExecutionService#execute(org.apache.lens.api.LensSessionHandle,
   * java.lang.String, long, org.apache.lens.api.LensConf, java.lang.String)
   */
  @Override
  public QueryHandleWithResultSet execute(LensSessionHandle sessionHandle, String query, long timeoutMillis,
    LensConf conf, String queryName) throws LensException {
    try {
      log.info("Blocking execute session:{} query: {} timeout: {}", sessionHandle, query, timeoutMillis);
      acquire(sessionHandle);
      Configuration qconf = getLensConf(sessionHandle, conf);
      accept(query, qconf, SubmitOp.EXECUTE);
      QueryContext ctx = createContext(query, getSession(sessionHandle).getLoggedInUser(), conf, qconf, timeoutMillis);
      ctx.setQueryName(queryName);
      ctx.setLensSessionIdentifier(sessionHandle.getPublicId().toString());
      rewriteAndSelect(ctx);
      return executeTimeoutInternal(sessionHandle, ctx, timeoutMillis, qconf);
    } finally {
      release(sessionHandle);
    }
  }

  /**
   * Execute timeout internal.
   *
   * @param sessionHandle the session handle
   * @param ctx           the ctx
   * @param timeoutMillis the timeout millis
   * @param conf          the conf
   * @return the query handle with result set
   * @throws LensException the lens exception
   */
  private QueryHandleWithResultSet executeTimeoutInternal(LensSessionHandle sessionHandle, QueryContext ctx,
    long timeoutMillis, Configuration conf) throws LensException {
    QueryHandle handle = submitQuery(ctx);
    long timeOutTime = ctx.getSubmissionTime() + timeoutMillis;
    QueryHandleWithResultSet result = new QueryHandleWithResultSet(handle);

    boolean isQueued = true;
    while (isQueued && System.currentTimeMillis() < timeOutTime) {
      try {
        Thread.sleep(10);
        isQueued = isQueued(sessionHandle, handle);
      } catch (InterruptedException e) {
        log.error("Encountered Interrupted exception.", e);
      }
    }
    if (isQueued) { //query is still queued even after waiting for timeoutMillis
      result.setStatus(ctx.getStatus());
      addQueryToCancellationPool(ctx, conf, timeoutMillis); //cancel the timed-out Query
      return result;
    }

    QueryContext queryCtx = getUpdatedQueryContext(sessionHandle, handle);
    if (queryCtx.getSelectedDriver() == null) {
      result.setStatus(queryCtx.getStatus());
      return result;
    }

    QueryCompletionListenerImpl listener = new QueryCompletionListenerImpl(handle);
    long totalWaitTime = timeOutTime - System.currentTimeMillis();

    if (totalWaitTime > 0 && !queryCtx.getStatus().executed() && !queryCtx.getStatus().finished()) {
      log.info("Registering for query {} completion notification", ctx.getQueryHandleString());
      queryCtx.getSelectedDriver().registerForCompletionNotification(handle, totalWaitTime, listener);
      try {
        // We will wait for a few millis at a time until we reach max required wait time and also check the state
        // each time we come out of the wait.
        // This is done because the registerForCompletionNotification and query execution completion can happen
        // parallely especailly in case of drivers like JDBC and in that case completion notification may not be
        //  received by this listener. So its better to break the wait into smaller ones.
        long waitMillisPerCheck = totalWaitTime/10;
        waitMillisPerCheck = (waitMillisPerCheck > 500) ? 500 : waitMillisPerCheck; // Lets keep max as 500
        long totalWaitMillisSoFar = 0;
        synchronized (listener) {
          while (totalWaitMillisSoFar < totalWaitTime
            && !queryCtx.getStatus().executed() && !queryCtx.getStatus().finished()) {
            listener.wait(waitMillisPerCheck);
            totalWaitMillisSoFar += waitMillisPerCheck;
          }
        }
      } catch (InterruptedException e) {
        log.info("{} query completion notification wait interrupted", queryCtx.getQueryHandleString());
      }
    }

    // At this stage (since the listener waits only for driver completion and not server that may include result
    // formatting and persistence) the query status can be RUNNING or EXECUTED or FAILED or SUCCESSFUL
    LensResultSet resultSet = null;
    queryCtx = getUpdatedQueryContext(sessionHandle, handle, true); // If the query is already purged queryCtx = null
    if (queryCtx != null && queryCtx.getStatus().isResultSetAvailable()) {
      resultSet = queryCtx.getSelectedDriver().fetchResultSet(queryCtx);
      if (resultSet instanceof PartiallyFetchedInMemoryResultSet) {
        PartiallyFetchedInMemoryResultSet partialnMemoryResult = (PartiallyFetchedInMemoryResultSet) resultSet;
        if (partialnMemoryResult.isComplteleyFetched()) { // DO not stream the result if its not completely fetched
          result.setResult(new InMemoryQueryResult(partialnMemoryResult.getPreFetchedRows()));
          result.setResultMetadata(partialnMemoryResult.getMetadata().toQueryResultSetMetadata());
          result.setStatus(queryCtx.getStatus());
          return result;
        }
      }
    }

    // Until timeOutTime, give this query a chance to reach FINISHED status if not already there.
    queryCtx = getUpdatedQueryContext(sessionHandle, handle);
    while (!queryCtx.finished() && System.currentTimeMillis() < timeOutTime) {
      queryCtx = getUpdatedQueryContext(sessionHandle, handle);
      try {
        Thread.sleep(100);
      } catch (InterruptedException e) {
        // Ignore
      }
    }

    if (queryCtx.finished() && queryCtx.getStatus().isResultSetAvailable()) {
      resultSet = getResultset(handle);
      result.setResultMetadata(resultSet.getMetadata().toQueryResultSetMetadata());
      result.setResult(resultSet.toQueryResult());
      result.setStatus(queryCtx.getStatus());
      return result;
    }

    // Result is not available. (Explicitly setting values to null for readability)
    result.setResult(null);
    result.setResultMetadata(null);
    result.setStatus(queryCtx.getStatus());

    if (!queryCtx.finished()) {
      addQueryToCancellationPool(queryCtx, conf, timeoutMillis); //cancel the timed-out Query
    }

    return result;
  }

  /**
   * This method is used to add a timed out query to cancellation pool.
   * The query gets cancelled asynchronously
   * Note : lens.query.cancel.on.timeout should be true for cancellation
   */
  private void addQueryToCancellationPool(QueryContext queryCtx, Configuration config, long timeoutMillis) {
    if (config.getBoolean(CANCEL_QUERY_ON_TIMEOUT, DEFAULT_CANCEL_QUERY_ON_TIMEOUT)) {
      log.info("Query {} will be cancelled as it could not be completed within the specified timeout interval {}",
        queryCtx.getQueryHandle(), timeoutMillis);
      queryCancellationPool.submit(new CancelQueryTask(queryCtx.getQueryHandle()));
    }
  }

  private boolean isQueued(final LensSessionHandle sessionHandle, final QueryHandle handle)
    throws LensException {
    // getQueryContext calls updateStatus, which fires query events if there's a change in status
    QueryContext query = getUpdatedQueryContext(sessionHandle, handle);
    synchronized (query) {
      return query.queued();
    }
  }

  /**
   * The Class QueryCompletionListenerImpl.
   */
  class QueryCompletionListenerImpl implements QueryCompletionListener {

    /**
     * The succeeded.
     */
    boolean querySuccessful = false;

    /**
     * The handle.
     */
    QueryHandle handle;

    /**
     * Instantiates a new query completion listener impl.
     *
     * @param handle the handle
     */
    QueryCompletionListenerImpl(QueryHandle handle) {
      this.handle = handle;
    }

    /*
     * (non-Javadoc)
     *
     * @see
     * org.apache.lens.server.api.driver.QueryCompletionListener#onCompletion(org.apache.lens.api.query.QueryHandle)
     */
    @Override
    public void onCompletion(QueryHandle handle) {
      synchronized (this) {
        querySuccessful = true;
        log.info("Query {} with time out succeeded", handle);
        this.notify();
      }
    }

    /*
     * (non-Javadoc)
     *
     * @see org.apache.lens.server.api.driver.QueryCompletionListener#onError(org.apache.lens.api.query.QueryHandle,
     * java.lang.String)
     */
    @Override
    public void onError(QueryHandle handle, String error) {
      synchronized (this) {
        querySuccessful = false;
        log.info("Query {} with time out failed", handle);
        this.notify();
      }
    }

  }

  /*
   * (non-Javadoc)
   *
   * @see
   * org.apache.lens.server.api.query.QueryExecutionService#getResultSetMetadata(org.apache.lens.api.LensSessionHandle,
   * org.apache.lens.api.query.QueryHandle)
   */
  @Override
  public QueryResultSetMetadata getResultSetMetadata(LensSessionHandle sessionHandle, QueryHandle queryHandle)
    throws LensException {
    try {
      log.info("GetResultSetMetadata: session:{} query: {}", sessionHandle, queryHandle);
      acquire(sessionHandle);
      LensResultSet resultSet = getResultset(queryHandle);
      if (resultSet != null) {
        return resultSet.getMetadata().toQueryResultSetMetadata();
      } else {
        throw new NotFoundException("Resultset metadata not found for query: (" + sessionHandle + ", " + queryHandle
          + ")");
      }
    } finally {
      release(sessionHandle);
    }
  }

  /*
   * (non-Javadoc)
   *
   * @see org.apache.lens.server.api.query.QueryExecutionService#fetchResultSet(org.apache.lens.api.LensSessionHandle,
   * org.apache.lens.api.query.QueryHandle, long, int)
   */
  @Override
  public QueryResult fetchResultSet(LensSessionHandle sessionHandle, QueryHandle queryHandle, long startIndex,
    int fetchSize) throws LensException {
    try {
      log.info("FetchResultSet: session:{} query:{}", sessionHandle, queryHandle);
      acquire(sessionHandle);
      return getResultset(queryHandle).toQueryResult();
    } finally {
      release(sessionHandle);
    }
  }

  /*
   * (non-Javadoc)
   *
   * @see org.apache.lens.server.api.query.QueryExecutionService#closeResultSet(org.apache.lens.api.LensSessionHandle,
   * org.apache.lens.api.query.QueryHandle)
   */
  @Override
  public void closeResultSet(LensSessionHandle sessionHandle, QueryHandle queryHandle) throws LensException {
    try {
      log.info("CloseResultSet:session:{} query:{}", sessionHandle, queryHandle);
      acquire(sessionHandle);
      resultSets.remove(queryHandle);
      // Ask driver to close result set
      QueryContext ctx=getQueryContext(queryHandle);
      if (null != ctx) {
        ctx.getSelectedDriver().closeResultSet(queryHandle);
      }
    } finally {
      release(sessionHandle);
    }
  }

  /*
   * (non-Javadoc)
   *
   * @see org.apache.lens.server.api.query.QueryExecutionService#cancelQuery(org.apache.lens.api.LensSessionHandle,
   * org.apache.lens.api.query.QueryHandle)
   */
  @Override
  public boolean cancelQuery(LensSessionHandle sessionHandle, QueryHandle queryHandle) throws LensException {
    try {
      log.info("CancelQuery: session:{} query:{}", sessionHandle, queryHandle);
      acquire(sessionHandle);
      return cancelQuery(queryHandle);
    } finally {
      release(sessionHandle);
    }
  }


  private boolean cancelQuery(@NonNull QueryHandle queryHandle) throws LensException {
    QueryContext ctx =  allQueries.get(queryHandle);
    if (ctx == null) {
      log.info("Could not cancel query {} as it has been purged already", queryHandle);
      return false;
    }

    synchronized (ctx) {

      updateStatus(queryHandle);

      if (ctx.finished()) {
        log.info("Could not cancel query {} as it has finished execution already", queryHandle);
        return false;
      }

      if (ctx.launched() || ctx.running()) {
        if (!ctx.getSelectedDriver().cancelQuery(queryHandle)) {
          log.info("Could not cancel query {}", queryHandle);
          return false;
        }
      }

      log.info("Query {} cancelled successfully", queryHandle);
      setCancelledStatus(ctx, "Query is cancelled");
      return true;
    }
  }

  /*
   * (non-Javadoc)
   *
   * @see org.apache.lens.server.api.query.QueryExecutionService#getAllQueries(org.apache.lens.api.LensSessionHandle,
   * java.lang.String, java.lang.String, java.lang.String, java.lang.String, long, long)
   */
  @Override
  public List<QueryHandle> getAllQueries(LensSessionHandle sessionHandle, String state, String userName, String driver,
    String queryName, long fromDate, long toDate) throws LensException {
    validateTimeRange(fromDate, toDate);
    userName = UtilityMethods.removeDomain(userName);
    try {
      acquire(sessionHandle);
      Status status = null;
      try {
        status = StringUtils.isBlank(state) ? null : Status.valueOf(state);
      } catch (IllegalArgumentException e) {
        throw new BadRequestException("Bad state argument passed, possible values are " + Status.values(), e);
      }
      boolean filterByStatus = status != null;
      queryName = queryName.toLowerCase();
      boolean filterByQueryName = StringUtils.isNotBlank(queryName);

      if (StringUtils.isBlank(userName)) {
        userName = getSession(sessionHandle).getLoggedInUser();
      }
      boolean filterByDriver = StringUtils.isNotBlank(driver);

      List<QueryHandle> all = new ArrayList<QueryHandle>(allQueries.keySet());
      Iterator<QueryHandle> itr = all.iterator();
      while (itr.hasNext()) {
        QueryHandle q = itr.next();
        QueryContext context = allQueries.get(q);
        long querySubmitTime = context.getSubmissionTime();
        if ((filterByStatus && status != context.getStatus().getStatus())
          || (filterByQueryName && !context.getQueryName().toLowerCase().contains(queryName))
          || (filterByDriver && !context.getSelectedDriver().getFullyQualifiedName().equalsIgnoreCase(driver))
          || (!"all".equalsIgnoreCase(userName) && !userName.equalsIgnoreCase(context.getSubmittedUser()))
          || (!(fromDate <= querySubmitTime && querySubmitTime <= toDate))) {
          itr.remove();
        }
      }

      // Unless user wants to get queries in 'non finished' state, get finished queries from DB as well
      if (status == null || status == CANCELED || status == SUCCESSFUL || status == FAILED) {
        if ("all".equalsIgnoreCase(userName)) {
          userName = null;
        }
        List<QueryHandle> persistedQueries = lensServerDao.findFinishedQueries(state, userName, driver, queryName,
          fromDate, toDate);
        if (persistedQueries != null && !persistedQueries.isEmpty()) {
          log.info("Adding persisted queries {}", persistedQueries.size());
          all.addAll(persistedQueries);
        }
      }

      return all;
    } finally {
      release(sessionHandle);
    }
  }

  /*
   * (non-Javadoc)
   *
   * @see
   * org.apache.lens.server.api.query.QueryExecutionService#getAllPreparedQueries(org.apache.lens.api.LensSessionHandle,
   * java.lang.String, java.lang.String, long, long)
   */
  @Override
  public List<QueryPrepareHandle> getAllPreparedQueries(LensSessionHandle sessionHandle, String user, String queryName,
    long fromDate, long toDate) throws LensException {
    validateTimeRange(fromDate, toDate);
    user = UtilityMethods.removeDomain(user);
    try {
      acquire(sessionHandle);
      List<QueryPrepareHandle> allPrepared = new ArrayList<QueryPrepareHandle>(preparedQueries.keySet());
      Iterator<QueryPrepareHandle> itr = allPrepared.iterator();
      while (itr.hasNext()) {
        QueryPrepareHandle q = itr.next();
        PreparedQueryContext preparedQueryContext = preparedQueries.get(q);

        if (StringUtils.isNotBlank(user)) {
          if ("all".equalsIgnoreCase(user)) {
            continue;
          } else if (user.equalsIgnoreCase(preparedQueryContext.getPreparedUser())) {
            continue;
          }
        }

        if (StringUtils.isNotBlank(queryName)) {
          if (preparedQueryContext.getQueryName().toLowerCase().contains(queryName.toLowerCase())) {
            continue;
          }
        }
        long queryPrepTime = preparedQueryContext.getPreparedTime().getTime();
        if (fromDate <= queryPrepTime && queryPrepTime <= toDate) {
          continue;
        }
        itr.remove();
      }
      return allPrepared;
    } finally {
      release(sessionHandle);
    }
  }

  /**
   * Validate time range.
   *
   * @param fromDate the from date
   * @param toDate   the to date
   */
  private void validateTimeRange(long fromDate, long toDate) {
    if (fromDate >= toDate) {
      throw new BadRequestException("Invalid time range: [" + fromDate + ", " + toDate + "]");
    }
  }

  /*
   * (non-Javadoc)
   *
   * @see org.apache.lens.server.api.query.QueryExecutionService#destroyPrepared(org.apache.lens.api.LensSessionHandle,
   * org.apache.lens.api.query.QueryPrepareHandle)
   */
  @Override
  public boolean destroyPrepared(LensSessionHandle sessionHandle, QueryPrepareHandle prepared) throws LensException {
    try {
      log.info("DestroyPrepared: {} prepareHandle:{}", sessionHandle, prepared);
      acquire(sessionHandle);
      destroyPreparedQuery(getPreparedQueryContext(sessionHandle, prepared));
      return true;
    } finally {
      release(sessionHandle);
    }
  }

  /**
   * Destroy prepared query.
   *
   * @param ctx the ctx
   * @throws LensException the lens exception
   */
  private void destroyPreparedQuery(PreparedQueryContext ctx) throws LensException {
    if (ctx.getSelectedDriver() != null) {
      ctx.getSelectedDriver().closePreparedQuery(ctx.getPrepareHandle());
    }
    preparedQueries.remove(ctx.getPrepareHandle());
    preparedQueryQueue.remove(ctx);
    decrCounter(PREPARED_QUERIES_COUNTER);
  }

  /*
   * (non-Javadoc)
   *
   * @see org.apache.lens.server.api.query.QueryExecutionService#estimate(org.apache.lens.api.LensSessionHandle,
   * java.lang.String, org.apache.lens.api.LensConf)
   */
  @Override
  public QueryCost estimate(final String requestId, LensSessionHandle sessionHandle, String query, LensConf lensConf)
    throws LensException {
    try {
      log.info("Estimate: session :{} query:{}", sessionHandle, query);
      acquire(sessionHandle);
      Configuration qconf = getLensConf(sessionHandle, lensConf);
      ExplainQueryContext estimateQueryContext = new ExplainQueryContext(requestId, query,
        getSession(sessionHandle).getLoggedInUser(), lensConf, qconf, drivers.values());
      estimateQueryContext.setLensSessionIdentifier(sessionHandle.getPublicId().toString());
      accept(query, qconf, SubmitOp.ESTIMATE);
      rewriteAndSelect(estimateQueryContext);
      return estimateQueryContext.getSelectedDriverQueryCost();
    } finally {
      release(sessionHandle);
    }
  }

  /*
   * (non-Javadoc)
   *
   * @see org.apache.lens.server.api.query.QueryExecutionService#explain(org.apache.lens.api.LensSessionHandle,
   * java.lang.String, org.apache.lens.api.LensConf)
   */
  @Override
  public QueryPlan explain(final String requestId, LensSessionHandle sessionHandle, String query, LensConf lensConf)
    throws LensException {
    try {
      log.info("Explain: session:{} query:{}", sessionHandle, query);
      acquire(sessionHandle);
      Configuration qconf = getLensConf(sessionHandle, lensConf);
      ExplainQueryContext explainQueryContext = new ExplainQueryContext(requestId, query, getSession(sessionHandle)
        .getLoggedInUser(), lensConf, qconf, drivers.values());
      explainQueryContext.setLensSessionIdentifier(sessionHandle.getPublicId().toString());
      accept(query, qconf, SubmitOp.EXPLAIN);
      rewriteAndSelect(explainQueryContext);
      addSessionResourcesToDriver(explainQueryContext);
      return explainQueryContext.getSelectedDriver().explain(explainQueryContext).toQueryPlan();
    } catch (UnsupportedEncodingException e) {
      throw new LensException(e);
    } finally {
      release(sessionHandle);
    }
  }

  /**
   * Creates the add/delete resource query.
   *
   * @param command
   * @param sessionHandle
   * @param driver
   * @return
   * @throws LensException
   */
  private QueryContext createResourceQuery(String command, LensSessionHandle sessionHandle, LensDriver driver)
    throws LensException {
    LensConf qconf = new LensConf();
    qconf.addProperty(QUERY_PERSISTENT_RESULT_INDRIVER, "false");
    QueryContext addQuery = QueryContext.createContextWithSingleDriver(command,
      getSession(sessionHandle).getLoggedInUser(), qconf, getLensConf(
        sessionHandle, qconf), driver, sessionHandle.getPublicId().toString(), true);
    return addQuery;
  }

  /*
   * (non-Javadoc)
   *
   * @see org.apache.lens.server.LensService#deleteResource(org.apache.lens.api.LensSessionHandle, java.lang.String,
   * java.lang.String)
   */
  public void deleteResource(LensSessionHandle sessionHandle, String type, String path) throws LensException {
    try {
      acquire(sessionHandle);
      String command = "delete " + type.toLowerCase() + " " + path;
      for (LensDriver driver : drivers.values()) {
        if (driver instanceof HiveDriver) {
          driver.execute(createResourceQuery(command, sessionHandle, driver));
        }
      }
    } finally {
      release(sessionHandle);
    }
  }

  /*
   * (non-Javadoc)
   *
   * @see org.apache.lens.server.LensService#readExternal(java.io.ObjectInput)
   */
  @Override
  public void readExternal(ObjectInput in) throws IOException, ClassNotFoundException {
    super.readExternal(in);
    // Restore drivers
    synchronized (drivers) {
      int numDrivers = in.readInt();
      String driverQualifiedName;
      String driverClsName;
      for (int i = 0; i < numDrivers; i++) {
        driverQualifiedName = in.readUTF();
        driverClsName = in.readUTF();
        LensDriver driver = drivers.get(driverQualifiedName);
        if (driver == null) {
          // this driver is removed in the current server restart
          // we will create an instance and read its state still.
          try {
            Class<? extends LensDriver> driverCls = (Class<? extends LensDriver>) Class.forName(driverClsName);
            driver = (LensDriver) driverCls.newInstance();
            String[] driverTypeAndName = StringUtils.split(driverQualifiedName, '/');
            driver.configure(conf, driverTypeAndName[0], driverTypeAndName[1]);
          } catch (Exception e) {
            log.error("Could not instantiate driver:{} represented by class {}", driverQualifiedName, driverClsName, e);
            throw new IOException(e);
          }
          log.info("Driver state for {} will be ignored", driverQualifiedName);
        }
        driver.readExternal(in);
      }
    }

    // Restore queries
    synchronized (allQueries) {
      int numQueries = in.readInt();

      for (int i = 0; i < numQueries; i++) {
        QueryContext ctx = (QueryContext) in.readObject();
        ctx.initTransientState();

        //Create DriverSelectorQueryContext by passing all the drivers and the user query
        //Driver conf gets reset in start
        DriverSelectorQueryContext driverCtx = new DriverSelectorQueryContext(ctx.getUserQuery(), new Configuration(),
          drivers.values());
        ctx.setDriverContext(driverCtx);
        boolean driverAvailable = in.readBoolean();
        // set the selected driver if available, if not available for the cases of queued queries,
        // query service will do the selection from existing drivers and update
        if (driverAvailable) {
          String selectedDriverQualifiedName = in.readUTF();
          ctx.getDriverContext().setSelectedDriver(drivers.get(selectedDriverQualifiedName));
          ctx.setDriverQuery(ctx.getSelectedDriver(), ctx.getSelectedDriverQuery());
        }
        allQueries.put(ctx.getQueryHandle(), ctx);
      }
    }
  }

  /*
   * (non-Javadoc)
   *
   * @see org.apache.lens.server.LensService#writeExternal(java.io.ObjectOutput)
   */
  @Override
  public void writeExternal(ObjectOutput out) throws IOException {
    super.writeExternal(out);
    // persist all drivers
    synchronized (drivers) {
      out.writeInt(drivers.size());
      LensDriver driver = null;
      for (Map.Entry<String, LensDriver> driverEntry : drivers.entrySet()) {
        driver = driverEntry.getValue();
        synchronized (driver) {
          out.writeUTF(driverEntry.getKey());
          out.writeUTF(driver.getClass().getName());
          driver.writeExternal(out);
        }
      }
    }
    // persist allQueries
    synchronized (allQueries) {
      out.writeInt(allQueries.size());
      for (QueryContext ctx : allQueries.values()) {
        synchronized (ctx) {
          out.writeObject(ctx);
          boolean isDriverAvailable = (ctx.getSelectedDriver() != null);
          out.writeBoolean(isDriverAvailable);
          if (isDriverAvailable) {
            out.writeUTF(ctx.getSelectedDriver().getFullyQualifiedName());
          }
        }
      }
      log.info("Persisted {} queries", allQueries.size());
    }
  }

  /**
   * {@inheritDoc}
   */
  @Override
  public HealthStatus getHealthStatus() {
    boolean isHealthy = true;
    StringBuilder details = new StringBuilder();

    if (!this.getServiceState().equals(STATE.STARTED)) {
      isHealthy = false;
      details.append("Query execution service is down.");
    }

    if (!this.statusPoller.isAlive()) {
      isHealthy = false;
      details.append("Status poller thread is dead.");
    }

    if (!this.prepareQueryPurger.isAlive()) {
      isHealthy = false;
      details.append("PrepareQuery purger thread is dead.");
    }

    if (!this.queryPurger.isAlive()) {
      isHealthy = false;
      details.append("Query purger thread is dead.");
    }

    if (!this.querySubmitter.isAlive()) {
      isHealthy = false;
      details.append("Query submitter thread is dead.");
    }

    if (this.estimatePool.isShutdown() || this.estimatePool.isTerminated()) {
      isHealthy = false;
      details.append("Estimate Pool is dead.");
    }

    if (querySubmitterRunnable.pausedForTest) {
      isHealthy = false;
      details.append("QuerySubmitter paused for test.");
    }

    if (null != this.queryResultPurger && !this.queryResultPurger.isHealthy()) {
      isHealthy = false;
      details.append("QueryResultPurger is dead.");
    }

    if (queryCancellationPool.isShutdown() || queryCancellationPool.isTerminated()) {
      isHealthy = false;
      details.append("Query Cancellation Pool is dead.");
    }


    if (!isHealthy) {
      log.error(details.toString());
    }

    return isHealthy
      ? new HealthStatus(isHealthy, "QueryExecution service is healthy.")
      : new HealthStatus(isHealthy, details.toString());
  }
  /*
   * (non-Javadoc)
   *
   * @see org.apache.lens.server.api.query.QueryExecutionService#getHttpResultSet(org.apache.lens.api.LensSessionHandle,
   * org.apache.lens.api.query.QueryHandle)
   */

  @Override
  public Response getHttpResultSet(LensSessionHandle sessionHandle, QueryHandle queryHandle) throws LensException {
    LensResultSet resultSet = getResultset(queryHandle);
    if (!resultSet.isHttpResultAvailable()) {
      throw new NotFoundException("http result not available");
    }
    final Path resultPath = new Path(resultSet.getOutputPath());
    try {
      FileSystem fs = resultPath.getFileSystem(conf);
      if (!fs.exists(resultPath)) {
        throw new NotFoundException("Result file does not exist!");
      }
    } catch (IOException e) {
      throw new LensException(e);
    }
    final QueryContext ctx = getUpdatedQueryContext(sessionHandle, queryHandle);
    String resultFSReadUrl = conf.get(RESULT_FS_READ_URL);
    if (resultFSReadUrl != null) {
      try {
        URI resultReadPath = new URI(resultFSReadUrl + resultPath.toUri().getPath() + "?op=OPEN&user.name="
          + getSession(sessionHandle).getClusterUser());
        return Response.seeOther(resultReadPath)
          .header("content-disposition", "attachment; filename = " + resultPath.getName())
          .type(MediaType.APPLICATION_OCTET_STREAM).build();
      } catch (URISyntaxException e) {
        throw new LensException(e);
      }
    } else {
      StreamingOutput stream = new StreamingOutput() {
        @Override
        public void write(OutputStream os) throws IOException {
          FSDataInputStream fin = null;
          try {
            FileSystem fs = resultPath.getFileSystem(ctx.getConf());
            fin = fs.open(resultPath);
            UtilityMethods.pipe(fin, os);
          } finally {
            if (fin != null) {
              fin.close();
            }

          }
        }
      };
      return Response.ok(stream).header("content-disposition", "attachment; filename = " + resultPath.getName())
        .type(MediaType.APPLICATION_OCTET_STREAM).build();
    }
  }

  /**
   * Allow drivers to release resources acquired for a session if any.
   *
   * @param sessionHandle the session handle
   */
  public void closeDriverSessions(LensSessionHandle sessionHandle) {
    for (LensDriver driver : drivers.values()) {
      if (driver instanceof HiveDriver) {
        ((HiveDriver) driver).closeSession(sessionHandle);
      }
    }
  }

  // Used in test code
  Collection<LensDriver> getDrivers() {
    return drivers.values();
  }

  @Override
  public long getQueuedQueriesCount() {
    return queuedQueries.size();
  }

  @Override
  public long getRunningQueriesCount() {
    return launchedQueries.getQueriesCount();
  }

  @Override
  public long getWaitingQueriesCount() {
    return waitingQueries.getQueriesCount();
  }

  @Override
  public long getFinishedQueriesCount() {
    return finishedQueries.size();
  }

  @Data
  @AllArgsConstructor
  public static class QueryCount {
    long running, queued, waiting;
  }

  public QueryCount getQueryCountSnapshot() {
    removalFromLaunchedQueriesLock.lock();
    QueryCount count = new QueryCount(getRunningQueriesCount(), getQueuedQueriesCount(), getWaitingQueriesCount());
    removalFromLaunchedQueriesLock.unlock();
    return count;
  }

  /**
   * Handle driver session start.
   *
   * @param event the event
   */
  protected void handleDriverSessionStart(DriverEvent event) {
    DriverSessionStarted sessionStarted = (DriverSessionStarted) event;
    if (!(event.getDriver() instanceof HiveDriver)) {
      return;
    }

    HiveDriver hiveDriver = (HiveDriver) event.getDriver();

    String lensSession = sessionStarted.getLensSessionID();
    LensSessionHandle sessionHandle = getSessionHandle(lensSession);
    if (sessionHandle == null) {
      log.warn("Lens session went away for sessionid:" + lensSession);
      return;
    }

    try {
      LensSessionImpl session = getSession(sessionHandle);
      acquire(sessionHandle);
      // Add resources for this session
      List<ResourceEntry> resources = session.getLensSessionPersistInfo().getResources();
      if (resources != null && !resources.isEmpty()) {
        for (ResourceEntry resource : resources) {
          log.info("{} Restoring resource {} for session {}", hiveDriver, resource, lensSession);
          String command = "add " + resource.getType().toLowerCase() + " " + resource.getUri();
          try {
            // Execute add resource query in blocking mode
            hiveDriver.execute(createResourceQuery(command, sessionHandle, hiveDriver));
            resource.restoredResource();
            log.info("{} Restored resource {} for session {}", hiveDriver, resource, lensSession);
          } catch (Exception exc) {
            log.error("{} Unable to add resource {} for session {}", hiveDriver, resource, lensSession, exc);
          }
        }
      } else {
        log.info("{} No resources to restore for session {}", hiveDriver, lensSession);
      }
    } catch (Exception e) {
      log.warn(
        "Lens session went away! {} driver session: {}", lensSession,
        ((DriverSessionStarted) event).getDriverSessionID(), e);
    } finally {
      release(sessionHandle);
    }
  }

  /**
   * Add session's resources to selected driver if needed
   *
   * @param ctx QueryContext for executinf queries
   */
  protected void addSessionResourcesToDriver(final AbstractQueryContext ctx) {
    LensDriver driver = ctx.getSelectedDriver();
    String sessionIdentifier = ctx.getLensSessionIdentifier();

    if (!(driver instanceof HiveDriver) || StringUtils.isBlank(sessionIdentifier)) {
      // Adding resources only required for Hive driver
      return;
    }

    HiveDriver hiveDriver = (HiveDriver) driver;

    // Check if jars need to be passed to selected driver
    final LensSessionHandle sessionHandle = getSessionHandle(sessionIdentifier);
    final LensSessionImpl session = getSession(sessionHandle);

    // Add resources if either they haven't been marked as added on the session, or if Hive driver says they need
    // to be added to the corresponding hive driver
    if (!hiveDriver.areDBResourcesAddedForSession(sessionIdentifier, ctx.getDatabase())) {
      Collection<ResourceEntry> dbResources = session.getDBResources(ctx.getDatabase());

      if (CollectionUtils.isNotEmpty(dbResources)) {
        log.info("Proceeding to add resources for DB {} for query {} resources: {}", session.getCurrentDatabase(),
          ctx.getLogHandle(), dbResources);

        List<ResourceEntry> failedDBResources = addResources(dbResources, sessionHandle, hiveDriver);
        Iterator<ResourceEntry> itr = dbResources.iterator();
        while (itr.hasNext()) {
          ResourceEntry res = itr.next();
          if (!failedDBResources.contains(res)) {
            itr.remove();
          }
        }
      } else {
        log.info("No need to add DB resources for session: {} db= {}", sessionIdentifier, session.getCurrentDatabase());
      }
      hiveDriver.setResourcesAddedForSession(sessionIdentifier, ctx.getDatabase());
    }

    // Get pending session resources which needed to be added for this database
    Collection<ResourceEntry> pendingResources =
      session.getPendingSessionResourcesForDatabase(ctx.getDatabase());
    log.info("Adding pending {} session resources for session {} for database {}", pendingResources.size(),
      sessionIdentifier, ctx.getDatabase());
    List<ResourceEntry> failedResources = addResources(pendingResources, sessionHandle, hiveDriver);
    // Mark added resources so that we don't add them again. If any of the resources failed
    // to be added, then they will be added again
    for (ResourceEntry res : pendingResources) {
      if (!failedResources.contains(res)) {
        res.addToDatabase(ctx.getDatabase());
      }
    }
  }

  /**
   * Add resources to hive driver, returning resources which failed to be added
   *
   * @param resources     collection of resources intented to be added to hive driver
   * @param sessionHandle
   * @param hiveDriver
   * @return resources which could not be added to hive driver
   */
  private List<ResourceEntry> addResources(Collection<ResourceEntry> resources,
    LensSessionHandle sessionHandle,
    HiveDriver hiveDriver) {
    List<ResourceEntry> failedResources = new ArrayList<ResourceEntry>();
    for (ResourceEntry res : resources) {
      try {
        addSingleResourceToHive(hiveDriver, res, sessionHandle);
      } catch (LensException exc) {
        failedResources.add(res);
        log.error("Error adding resources for session {} resources: {}", sessionHandle, res.getUri(), exc);
      }
    }
    return failedResources;
  }

  private void addSingleResourceToHive(HiveDriver driver, ResourceEntry res,
    LensSessionHandle sessionHandle) throws LensException {
    String sessionIdentifier = sessionHandle.getPublicId().toString();
    String uri = res.getUri();
    // Hive doesn't and URIs starting with file:/ correctly, so we have to change it to file:///
    // See: org.apache.hadoop.hive.ql.exec.Utilities.addToClassPath
    uri = removePrefixBeforeURI(uri);

    String command = "add " + res.getType().toLowerCase() + " " + uri;
    driver.execute(createResourceQuery(command, sessionHandle, driver));
    log.info("Added resource to hive driver {} for session {} cmd: {}", driver, sessionIdentifier, command);
  }

  private boolean removeFromLaunchedQueries(final QueryContext finishedQuery) {

    /* Check javadoc of QueryExecutionServiceImpl#removalFromLaunchedQueriesLock for reason for existence
    of this lock. */

    log.debug("Acquiring lock in removeFromLaunchedQueries");
    removalFromLaunchedQueriesLock.lock();
    boolean modified = false;

    try {
      modified = this.launchedQueries.remove(finishedQuery);
    } finally {
      removalFromLaunchedQueriesLock.unlock();
    }

    log.debug("launchedQueries.remove(finishedQuery) has returned [{}] for finished query with query id:[{}]", modified,
      finishedQuery.getQueryHandleString());
    return modified;
  }

  /**
   * Caller of this method must make sure that this method is called inside a synchronized(queryContext) block
   * for a safe copy from queryContext to an instance of {@link FinishedLensQuery}
   *
   * @param queryContext
   */
  private void processWaitingQueriesAsync(final QueryContext queryContext) {

    final FinishedLensQuery finishedLensQuery = new FinishedLensQuery(queryContext);

    Runnable r = new Runnable() {
      @Override
      public void run() {
        try {
          logSegregationContext.setLogSegragationAndQueryId(finishedLensQuery.getHandle());
          processWaitingQueries(finishedLensQuery);
        } catch (final Throwable e) {
          log.error("Error in processing waiting queries", e);
        }
      }
    };

    exceptionSafeSubmit(this.waitingQueriesSelectionSvc, r);
  }

  private void exceptionSafeSubmit(final ExecutorService svc, final Runnable r) {
    try {
      svc.submit(r);
    } catch (final Throwable e) {
      log.debug("Could not submit runnable:{}", e);
    }
  }

  private void processWaitingQueries(final FinishedLensQuery finishedQuery) {

    Set<QueryContext> eligibleWaitingQueries = this.waitingQueriesSelector
      .selectQueries(finishedQuery, this.waitingQueries);

    if (eligibleWaitingQueries.isEmpty()) {
      log.debug("No queries eligible to move out of waiting state.");
      return;
    }

    waitingQueries.removeAll(eligibleWaitingQueries);
    queuedQueries.addAll(eligibleWaitingQueries);
    if (log.isDebugEnabled()) {
      log.debug("Added {} queries to queued queries", eligibleWaitingQueries.size());
    }
  }
}<|MERGE_RESOLUTION|>--- conflicted
+++ resolved
@@ -1336,10 +1336,7 @@
           } catch (final Exception e) {
             log.error("Query not restored:QueryContext:{}", ctx, e);
           }
-<<<<<<< HEAD
-=======
           // If EXECUTED, try to nudge result formatting forward
->>>>>>> df75a4b8
           if (ctx.getStatus().getStatus() == EXECUTED) {
             try {
               getEventService().notifyEvent(newStatusChangeEvent(ctx, null, ctx.getStatus().getStatus()));
