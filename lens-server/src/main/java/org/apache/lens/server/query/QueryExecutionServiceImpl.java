--- conflicted
+++ resolved
@@ -1249,31 +1249,11 @@
    */
   public void prepareStopping() {
     super.prepareStopping();
-<<<<<<< HEAD
-    Thread[] threadsToStop = new Thread[] {querySubmitter, statusPoller, queryPurger, prepareQueryPurger};
-    // Nudge each thread to stop itself
-    for (Thread thread: threadsToStop) {
-      log.debug("Interrupting {}", thread.getName());
-      thread.interrupt();
-    }
-    // All threads should exit cleanly at this point.
-    for (Thread thread: threadsToStop) {
-      try {
-        log.debug("Waiting for {}", thread.getName());
-        thread.join();
-      } catch (InterruptedException e) {
-        log.error("Error waiting for thread: {}", thread.getName(), e);
-      }
-    }
-  }
-=======
     Thread[] threadsToStop = new Thread[]{querySubmitter, statusPoller, queryPurger, prepareQueryPurger};
     // Nudge the threads to stop
     for (Thread th : threadsToStop) {
       th.interrupt();
     }
->>>>>>> 9ace50b3
-
     // Nudge executor pools to stop
 
     // Hard shutdown, since it doesn't matter whether waiting queries were selected, all will be
@@ -1289,16 +1269,6 @@
     // should be terminated before query state gets persisted.
     queryCancellationPool.shutdown();
 
-<<<<<<< HEAD
-    estimatePool.shutdownNow();
-
-    if (null != queryResultPurger) {
-      queryResultPurger.stop();
-    }
-
-    queryCancellationPool.shutdown();
-
-=======
     // Join the threads.
     for (Thread th : threadsToStop) {
       try {
@@ -1323,7 +1293,6 @@
     awaitTermination(waitingQueriesSelectionSvc);
     awaitTermination(estimatePool);
     awaitTermination(queryResultPurger);
->>>>>>> 9ace50b3
     log.info("Query execution service stopped");
   }
 
