--- conflicted
+++ resolved
@@ -88,12 +88,9 @@
 public class QueryExecutionServiceImpl extends GrillService implements QueryExecutionService {
   public static final Log LOG = LogFactory.getLog(QueryExecutionServiceImpl.class);
   public static final String PREPARED_QUERIES_COUNTER = "prepared-queries";
-<<<<<<< HEAD
 
   private static long millisInWeek = 7 * 24 * 60 * 60 * 1000;
   public static final String NAME = "query";
-=======
->>>>>>> 2e5a46d9
   private static final ObjectMapper mapper = new ObjectMapper();
 
   private PriorityBlockingQueue<QueryContext> acceptedQueries =
