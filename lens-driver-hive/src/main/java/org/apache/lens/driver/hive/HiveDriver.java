--- conflicted
+++ resolved
@@ -811,26 +811,6 @@
 
   @Override
   public Priority decidePriority(AbstractQueryContext ctx) {
-<<<<<<< HEAD
-    if (whetherCalculatePriority) {
-      if (ctx.getDriverConf(this).get("mapred.job.priority") == null) {
-        try {
-          // Inside try since non-data fetching queries can also be executed by async method.
-          Priority priority = ctx.decidePriority(this, queryPriorityDecider);
-          String priorityStr = priority.toString();
-          ctx.getDriverConf(this).set("mapred.job.priority", priorityStr);
-          log.info("set priority to {}", priority);
-          return priority;
-        } catch (Exception e) {
-          // not failing query launch when setting priority fails
-          // priority will be set to usually NORMAL - the default in underlying system.
-          log.error("could not set priority for lens session id:{} User query: {}", ctx.getLensSessionIdentifier(),
-            ctx.getUserQuery(), e);
-          return null;
-        }
-      } else {
-        return Priority.valueOf(ctx.getDriverConf(this).get("mapred.job.priority").toUpperCase());
-=======
     return decidePriority(ctx, queryPriorityDecider);
   }
 
@@ -858,7 +838,6 @@
         log.error("could not set priority for lens session id:{} User query: {}", ctx.getLensSessionIdentifier(),
           ctx.getUserQuery(), e);
         return null;
->>>>>>> 3b3f42da
       }
     }
     return null;
