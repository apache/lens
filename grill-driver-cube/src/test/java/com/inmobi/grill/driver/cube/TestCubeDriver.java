--- conflicted
+++ resolved
@@ -1,30 +1,12 @@
 package com.inmobi.grill.driver.cube;
-
-<<<<<<< HEAD
-import org.apache.hadoop.conf.Configuration;
-=======
-import static org.mockito.Matchers.any;
 
 import java.io.ByteArrayInputStream;
 import java.io.ByteArrayOutputStream;
 import java.io.ObjectInputStream;
 import java.io.ObjectOutputStream;
 import java.util.Arrays;
-import java.util.List;
 
 import org.apache.hadoop.conf.Configuration;
-import org.apache.hadoop.hive.ql.Context;
-import org.apache.hadoop.hive.ql.cube.parse.CubeQueryContext;
-import org.apache.hadoop.hive.ql.cube.parse.CubeQueryRewriter;
-import org.apache.hadoop.hive.ql.cube.parse.HQLParser;
-import org.apache.hadoop.hive.ql.parse.ASTNode;
-import org.apache.hadoop.hive.ql.parse.HiveParser;
-import org.apache.hadoop.hive.ql.parse.ParseException;
-import org.apache.hadoop.hive.ql.parse.SemanticException;
-import org.mockito.Mockito;
-import org.mockito.invocation.InvocationOnMock;
-import org.mockito.stubbing.Answer;
->>>>>>> 6ecd5ddd
 import org.testng.Assert;
 import org.testng.annotations.AfterTest;
 import org.testng.annotations.BeforeTest;
@@ -34,6 +16,7 @@
 import com.inmobi.grill.api.query.QueryHandle;
 import com.inmobi.grill.api.query.QueryStatus;
 import com.inmobi.grill.server.api.driver.DriverQueryPlan;
+import com.inmobi.grill.server.api.driver.GrillDriver;
 import com.inmobi.grill.server.api.driver.GrillResultSet;
 
 public class TestCubeDriver {
@@ -111,208 +94,7 @@
     }
     Assert.assertNotNull(th);
   }
-<<<<<<< HEAD
-=======
 
-  private CubeQueryRewriter getMockedRewriter()
-      throws SemanticException, ParseException {
-    CubeQueryRewriter mockwriter = Mockito.mock(CubeQueryRewriter.class);
-    Mockito.when(mockwriter.rewrite(any(String.class))).thenAnswer(
-        new Answer<CubeQueryContext>() {
-          @Override
-          public CubeQueryContext answer(InvocationOnMock invocation)
-              throws Throwable {
-            Object[] args = invocation.getArguments();
-            return getMockedCubeContext((String)args[0]);
-          }
-        });
-    Mockito.when(mockwriter.rewrite(any(ASTNode.class))).thenAnswer(
-        new Answer<CubeQueryContext>() {
-          @Override
-          public CubeQueryContext answer(InvocationOnMock invocation)
-              throws Throwable {
-            Object[] args = invocation.getArguments();
-            return getMockedCubeContext((ASTNode)args[0]);
-          }
-        });
-    return mockwriter;
-  }
-
-  private CubeQueryContext getMockedCubeContext(String query)
-      throws SemanticException, ParseException {
-    CubeQueryContext context = Mockito.mock(CubeQueryContext.class);
-    Mockito.when(context.toHQL()).thenReturn(query.substring(4));
-    Mockito.when(context.toAST(any(Context.class))).thenReturn(
-        HQLParser.parseHQL(query.substring(4)));
-    return context;
-  }
-
-  private CubeQueryContext getMockedCubeContext(ASTNode ast)
-      throws SemanticException, ParseException {
-    CubeQueryContext context = Mockito.mock(CubeQueryContext.class);
-    if (ast.getToken().getType() == HiveParser.TOK_QUERY) {
-      if (((ASTNode) ast.getChild(0)).getToken().getType() == HiveParser.KW_CUBE) {
-        // remove cube child from AST
-        for (int i = 0; i < ast.getChildCount() - 1; i++) {
-          ast.setChild(i, ast.getChild(i + 1));
-        }
-        ast.deleteChild(ast.getChildCount() - 1);
-      }
-    }
-    StringBuilder builder = new StringBuilder();
-    HQLParser.toInfixString(ast, builder);
-    Mockito.when(context.toHQL()).thenReturn(builder.toString());
-    Mockito.when(context.toAST(any(Context.class))).thenReturn(ast);
-    return context;
-  }
-
-  @Test
-  public void testCubeQuery()
-      throws Exception {
-    CubeGrillDriver mockedDriver = Mockito.spy(cubeDriver);
-    CubeQueryRewriter mockWriter = getMockedRewriter();
-    Mockito.doReturn(mockWriter).when(mockedDriver).getRewriter(
-        any(GrillDriver.class));
-    String q1 = "select name from table";
-    Assert.assertFalse(cubeDriver.isCubeQuery(q1));
-    List<CubeQueryInfo> cubeQueries = mockedDriver.findCubePositions(q1);
-    Assert.assertEquals(cubeQueries.size(), 0);
-    mockedDriver.rewriteQuery(q1);
-
-    String q2 = "cube select name from table";
-    Assert.assertTrue(cubeDriver.isCubeQuery(q2));
-    cubeQueries = mockedDriver.findCubePositions(q2);
-    Assert.assertEquals(cubeQueries.size(), 1);
-    Assert.assertEquals(cubeQueries.get(0).query, "cube select name from table");
-    mockedDriver.rewriteQuery(q2);
-
-    q2 = "explain cube select name from table";
-    Assert.assertTrue(cubeDriver.isCubeQuery(q2));
-    cubeQueries = mockedDriver.findCubePositions(q2);
-    Assert.assertEquals(cubeQueries.size(), 1);
-    Assert.assertEquals(cubeQueries.get(0).query, "cube select name from table");
-    mockedDriver.rewriteQuery(q2);
-
-    q2 = "select * from (cube select name from table) a";
-    Assert.assertTrue(cubeDriver.isCubeQuery(q2));
-    cubeQueries = mockedDriver.findCubePositions(q2);
-    Assert.assertEquals(cubeQueries.size(), 1);
-    Assert.assertEquals(cubeQueries.get(0).query, "cube select name from table");
-    mockedDriver.rewriteQuery(q2);
-
-    q2 = "select * from (cube select name from table)a";
-    Assert.assertTrue(cubeDriver.isCubeQuery(q2));
-    cubeQueries = mockedDriver.findCubePositions(q2);
-    Assert.assertEquals(cubeQueries.size(), 1);
-    Assert.assertEquals(cubeQueries.get(0).query, "cube select name from table");
-    mockedDriver.rewriteQuery(q2);
-
-    q2 = "select * from  (  cube select name from table   )     a";
-    Assert.assertTrue(cubeDriver.isCubeQuery(q2));
-    cubeQueries = mockedDriver.findCubePositions(q2);
-    Assert.assertEquals(cubeQueries.size(), 1);
-    Assert.assertEquals(cubeQueries.get(0).query, "cube select name from table");
-    mockedDriver.rewriteQuery(q2);
-
-    q2 = "select * from (      cube select name from table where" +
-        " (name = 'ABC'||name = 'XYZ')&&(key=100)   )       a";
-    Assert.assertTrue(cubeDriver.isCubeQuery(q2));
-    cubeQueries = mockedDriver.findCubePositions(mockedDriver.getReplacedQuery(q2));
-    Assert.assertEquals(cubeQueries.size(), 1);
-    Assert.assertEquals(cubeQueries.get(0).query, "cube select name from" +
-        " table where (name = 'ABC' OR name = 'XYZ') AND (key=100)");
-    mockedDriver.rewriteQuery(q2);
-
-    q2 = "select * from (cube select name from table) a join (cube select" +
-        " name2 from table2) b";
-    Assert.assertTrue(cubeDriver.isCubeQuery(q2));
-    cubeQueries = mockedDriver.findCubePositions(q2);
-    Assert.assertEquals(cubeQueries.size(), 2);
-    Assert.assertEquals(cubeQueries.get(0).query, "cube select name from table");
-    Assert.assertEquals(cubeQueries.get(1).query, "cube select name2 from table2");
-    mockedDriver.rewriteQuery(q2);
-
-    q2 = "select * from (cube select name from table) a full outer join" +
-        " (cube select name2 from table2) b on a.name=b.name2";
-    Assert.assertTrue(cubeDriver.isCubeQuery(q2));
-    cubeQueries = mockedDriver.findCubePositions(q2);
-    Assert.assertEquals(cubeQueries.size(), 2);
-    Assert.assertEquals(cubeQueries.get(0).query, "cube select name from table");
-    Assert.assertEquals(cubeQueries.get(1).query, "cube select name2 from table2");
-    mockedDriver.rewriteQuery(q2);
-
-    q2 = "select * from (cube select name from table) a join (select name2 from table2) b";
-    Assert.assertTrue(cubeDriver.isCubeQuery(q2));
-    cubeQueries = mockedDriver.findCubePositions(q2);
-    Assert.assertEquals(cubeQueries.size(), 1);
-    Assert.assertEquals(cubeQueries.get(0).query, "cube select name from table");
-    mockedDriver.rewriteQuery(q2);
-
-    q2 = "select * from (cube select name from table union all cube select name2 from table2) u";
-    Assert.assertTrue(cubeDriver.isCubeQuery(q2));
-    cubeQueries = mockedDriver.findCubePositions(q2);
-    mockedDriver.rewriteQuery(q2);
-    Assert.assertEquals(cubeQueries.size(), 2);
-    Assert.assertEquals(cubeQueries.get(0).query, "cube select name from table");
-    Assert.assertEquals(cubeQueries.get(1).query, "cube select name2 from table2");
-    mockedDriver.rewriteQuery(q2);
-
-    q2 = "select u.* from (select name from table    union all       cube select name2 from table2)   u";
-    Assert.assertTrue(cubeDriver.isCubeQuery(q2));
-    cubeQueries = mockedDriver.findCubePositions(q2);
-    Assert.assertEquals(cubeQueries.size(), 1);
-    Assert.assertEquals(cubeQueries.get(0).query, "cube select name2 from table2");
-    mockedDriver.rewriteQuery(q2);
-
-    q2 = "select u.* from (select name from table union all cube select name2 from table2)u";
-    Assert.assertTrue(cubeDriver.isCubeQuery(q2));
-    cubeQueries = mockedDriver.findCubePositions(q2);
-    Assert.assertEquals(cubeQueries.size(), 1);
-    Assert.assertEquals(cubeQueries.get(0).query, "cube select name2 from table2");
-    mockedDriver.rewriteQuery(q2);
-
-    q2 = "select * from (cube select name from table union all cube select name2" +
-      " from table2 union all cube select name3 from table3) u";
-    Assert.assertTrue(cubeDriver.isCubeQuery(q2));
-    cubeQueries = mockedDriver.findCubePositions(q2);
-    mockedDriver.rewriteQuery(q2);
-    Assert.assertEquals(cubeQueries.size(), 3);
-    Assert.assertEquals(cubeQueries.get(0).query, "cube select name from table");
-    Assert.assertEquals(cubeQueries.get(1).query, "cube select name2 from table2");
-    Assert.assertEquals(cubeQueries.get(2).query, "cube select name3 from table3");
-    mockedDriver.rewriteQuery(q2);
-
-    q2 = "select * from   (     cube select name from table    union all   cube" +
-      " select name2 from table2   union all  cube select name3 from table3 )  u";
-    Assert.assertTrue(cubeDriver.isCubeQuery(q2));
-    cubeQueries = mockedDriver.findCubePositions(q2);
-    mockedDriver.rewriteQuery(q2);
-    Assert.assertEquals(cubeQueries.size(), 3);
-    Assert.assertEquals(cubeQueries.get(0).query, "cube select name from table");
-    Assert.assertEquals(cubeQueries.get(1).query, "cube select name2 from table2");
-    Assert.assertEquals(cubeQueries.get(2).query, "cube select name3 from table3");
-    mockedDriver.rewriteQuery(q2);
-
-    q2 = "select * from (cube select name from table union all cube select" +
-         " name2 from table2) u group by u.name";
-    Assert.assertTrue(cubeDriver.isCubeQuery(q2));
-    cubeQueries = mockedDriver.findCubePositions(q2);
-    Assert.assertEquals(cubeQueries.size(), 2);
-    Assert.assertEquals(cubeQueries.get(0).query, "cube select name from table");
-    Assert.assertEquals(cubeQueries.get(1).query, "cube select name2 from table2");
-    mockedDriver.rewriteQuery(q2);
-
-    q2 = "select * from (cube select name from table union all cube select" +
-        " name2 from table2)  u group by u.name";
-   Assert.assertTrue(cubeDriver.isCubeQuery(q2));
-   cubeQueries = mockedDriver.findCubePositions(q2);
-   mockedDriver.rewriteQuery(q2);
-   Assert.assertEquals(cubeQueries.size(), 2);
-   Assert.assertEquals(cubeQueries.get(0).query, "cube select name from table");
-   Assert.assertEquals(cubeQueries.get(1).query, "cube select name2 from table2");
-   mockedDriver.rewriteQuery(q2);
-  }
-  
   @Test
   public void testCubeDriverReadWrite() throws Exception {
     // Test read/write for cube driver
@@ -337,5 +119,4 @@
       }
     }
   }
->>>>>>> 6ecd5ddd
 }