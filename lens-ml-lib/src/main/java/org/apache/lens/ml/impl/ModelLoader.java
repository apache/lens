--- conflicted
+++ resolved
@@ -18,12 +18,8 @@
  */
 package org.apache.lens.ml.impl;
 
-<<<<<<< HEAD
 import java.io.IOException;
 import java.io.ObjectInputStream;
-=======
-import java.io.*;
->>>>>>> 4d7c8e4d
 import java.util.concurrent.Callable;
 import java.util.concurrent.ExecutionException;
 import java.util.concurrent.TimeUnit;
@@ -40,25 +36,11 @@
 
 import com.google.common.cache.Cache;
 import com.google.common.cache.CacheBuilder;
-<<<<<<< HEAD
 
 public class ModelLoader {
   /**
    * The Constant MODEL_PATH_BASE_DIR.
    */
-=======
-import lombok.extern.slf4j.Slf4j;
-
-/**
- * Load ML models from a FS location.
- */
-@Slf4j
-public final class ModelLoader {
-  private ModelLoader() {
-  }
-
-  /** The Constant MODEL_PATH_BASE_DIR. */
->>>>>>> 4d7c8e4d
   public static final String MODEL_PATH_BASE_DIR = "lens.ml.model.basedir";
 
   /**
@@ -73,22 +55,12 @@
    * The Constant TEST_REPORT_BASE_DIR.
    */
   public static final String TEST_REPORT_BASE_DIR = "lens.ml.test.basedir";
-<<<<<<< HEAD
-  /**
-   * The Constant TEST_REPORT_BASE_DIR_DEFAULT.
-   */
-  public static final String TEST_REPORT_BASE_DIR_DEFAULT = "file:///tmp/ml_reports";
-  /**
-   * The Constant MODEL_CACHE_SIZE.
-   */
-=======
 
   /** The Constant TEST_REPORT_BASE_DIR_DEFAULT. */
   public static final String TEST_REPORT_BASE_DIR_DEFAULT = MODEL_PATH_BASE_DIR_DEFAULT + "/ml_reports";
 
   // Model cache settings
   /** The Constant MODEL_CACHE_SIZE. */
->>>>>>> 4d7c8e4d
   public static final long MODEL_CACHE_SIZE = 10;
 
   // Model cache settings
