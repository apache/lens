--- conflicted
+++ resolved
@@ -23,144 +23,7 @@
 <?xml-stylesheet type="text/xsl" href="configuration.xsl"?>
 
 <configuration>
-<<<<<<< HEAD
-    <property>
-        <name>lens.server.drivers</name>
-        <value>org.apache.lens.driver.hive.HiveDriver</value>
-    </property>
 
-    <property>
-        <name>test.lens.site.key</name>
-        <value>gsvalue</value>
-    </property>
-
-    <property>
-        <name>lens.server.enable.console.metrics</name>
-        <value>false</value>
-        <description>Enable metrics to be reported on console</description>
-    </property>
-
-    <property>
-        <name>lens.server.persist.location</name>
-        <value>target/persist-dir</value>
-    </property>
-
-    <property>
-        <name>lens.query.result.parent.dir</name>
-        <value>target/lens-results</value>
-    </property>
-
-    <property>
-        <name>hive.server2.query.log.dir</name>
-        <value>target/query-logs</value>
-    </property>
-
-    <property>
-        <name>hive.server2.authentication</name>
-        <value>CUSTOM</value>
-    </property>
-
-    <property>
-        <name>hive.server2.custom.authentication.class</name>
-        <value>org.apache.lens.server.auth.FooBarAuthenticationProvider</value>
-    </property>
-
-
-    <property>
-        <name>lens.query.enable.mail.notify</name>
-        <value>false</value>
-        <description>When a query ends, whether to notify the submitter by mail or not.</description>
-    </property>
-
-    <property>
-        <name>lens.server.mail.from.address</name>
-        <value>blah@company.com</value>
-        <description>The from field in the notifier mail to the submitter.</description>
-    </property>
-
-    <property>
-        <name>lens.server.mail.host</name>
-        <value>localhost</value>
-        <description>SMTP Host for sending mail</description>
-    </property>
-
-    <property>
-        <name>lens.server.mail.port</name>
-        <value>25000</value>
-        <description>SMTP Port</description>
-    </property>
-
-    <property>
-        <name>lens.server.ws.resourcenames</name>
-        <value>session,metastore,query,quota,scheduler,index,test,ml</value>
-        <description>These JAX-RS resources would be started in the specified order when lens-server starts up
-        </description>
-    </property>
-
-    <property>
-        <name>lens.server.test.ws.resource.impl</name>
-        <value>org.apache.lens.server.TestResource</value>
-        <description>Implementation class for Test Resource</description>
-    </property>
-
-    <property>
-        <name>lens.server.ml.ws.resource.impl</name>
-        <value>org.apache.lens.ml.server.MLServiceResource</value>
-        <description>Implementation class for ML Service Resource</description>
-    </property>
-
-    <property>
-        <name>lens.server.user.resolver.type</name>
-        <value>FIXED</value>
-    </property>
-    <property>
-        <name>lens.server.user.resolver.fixed.value</name>
-        <value>testlensuser</value>
-    </property>
-    <property>
-        <name>lens.server.domain</name>
-        <value>localhost</value>
-    </property>
-
-    <property>
-        <!-- Immediately insert all finished queries to DB -->
-        <name>lens.server.max.finished.queries</name>
-        <value>1</value>
-    </property>
-
-    <property>
-        <name>lens.server.db.jdbc.url</name>
-        <value>jdbc:hsqldb:target/queries.db</value>
-    </property>
-
-    <property>
-        <name>lens.server.servicenames</name>
-        <value>session,query,metastore,scheduler,quota,ml,mocknonlens</value>
-    </property>
-
-    <property>
-        <name>lens.server.ml.service.impl</name>
-        <value>org.apache.lens.ml.server.MLServiceImpl</value>
-        <description>Implementation class for ML service</description>
-    </property>
-
-    <property>
-        <name>lens.ml.drivers</name>
-        <value>org.apache.lens.ml.algo.spark.SparkMLDriver</value>
-    </property>
-
-    <property>
-        <name>lens.ml.sparkdriver.spark.master</name>
-        <value>local</value>
-    </property>
-
-
-    <property>
-        <name>lens.server.mocknonlens.service.impl</name>
-        <value>org.apache.lens.server.MockNonLensService</value>
-        <description>Implementation class for session service</description>
-    </property>
-=======
   <property>
     <name>lens.server.drivers</name>
     <value>hive:org.apache.lens.driver.hive.HiveDriver</value>
@@ -296,6 +159,5 @@
     <value>org.apache.lens.server.MockNonLensService</value>
     <description>Implementation class for session service</description>
   </property>
->>>>>>> 4d7c8e4d
 
 </configuration>