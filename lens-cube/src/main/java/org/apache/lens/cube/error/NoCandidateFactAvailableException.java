--- conflicted
+++ resolved
@@ -34,17 +34,14 @@
 public class NoCandidateFactAvailableException extends LensException {
 
   @Getter
-<<<<<<< HEAD
   private final CubeQueryContext cubeQueryContext;
   @Getter
   private final PruneCauses<Candidate> briefAndDetailedError;
-=======
-  private final PruneCauses<StorageCandidate> briefAndDetailedError;
->>>>>>> cb5e2a77
 
   public NoCandidateFactAvailableException(CubeQueryContext cubeql) {
     super(LensCubeErrorCode.NO_CANDIDATE_FACT_AVAILABLE.getLensErrorInfo(),
         cubeql.getStoragePruningMsgs().getBriefCause());
+    this.cubeQueryContext = cubeql;
     this.briefAndDetailedError = cubeql.getStoragePruningMsgs();
   }
 
