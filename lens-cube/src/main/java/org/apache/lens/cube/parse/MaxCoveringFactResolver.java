/**
 * Licensed to the Apache Software Foundation (ASF) under one
 * or more contributor license agreements.  See the NOTICE file
 * distributed with this work for additional information
 * regarding copyright ownership.  The ASF licenses this file
 * to you under the Apache License, Version 2.0 (the
 * "License"); you may not use this file except in compliance
 * with the License.  You may obtain a copy of the License at
 *
 * http://www.apache.org/licenses/LICENSE-2.0
 *
 * Unless required by applicable law or agreed to in writing,
 * software distributed under the License is distributed on an
 * "AS IS" BASIS, WITHOUT WARRANTIES OR CONDITIONS OF ANY
 * KIND, either express or implied.  See the License for the
 * specific language governing permissions and limitations
 * under the License.
 */
package org.apache.lens.cube.parse;

import java.util.Collections;
import java.util.Iterator;
import java.util.Map;

import org.apache.lens.cube.metadata.FactPartition;
import org.apache.lens.cube.metadata.UpdatePeriod;
import org.apache.lens.cube.metadata.timeline.RangesPartitionTimeline;
import org.apache.lens.server.api.error.LensException;

import org.apache.hadoop.conf.Configuration;

import com.google.common.collect.Maps;
import lombok.extern.slf4j.Slf4j;

/**
 * Prune candidates except the ones that are covering maximum of range are pruned
 */
@Slf4j
class MaxCoveringFactResolver implements ContextRewriter {
  private final boolean failOnPartialData;

  MaxCoveringFactResolver(Configuration conf) {
    this.failOnPartialData = conf.getBoolean(CubeQueryConfUtil.FAIL_QUERY_ON_PARTIAL_DATA, false);
  }

  @Override
  public void rewriteContext(CubeQueryContext cubeql) {
    if (failOnPartialData) {
      // if fail on partial data is true, by the time this resolver starts,
      // all candidate fact sets are covering full time range. We can avoid
      // redundant computation.
      return;
    }
    if (cubeql.getCube() == null || cubeql.getCandidates().size() <= 1) {
      // nothing to prune.
      return;
    }
    resolveByTimeCovered(cubeql);
    if (cubeql.getMetastoreClient() != null && cubeql.getMetastoreClient().isDataCompletenessCheckEnabled()) {
      resolveByDataCompleteness(cubeql);
    }
  }

  private void resolveByTimeCovered(CubeQueryContext cubeql) {
    // For each part column, which candidate fact sets are covering how much amount.
    // Later, we'll maximize coverage for each queried part column.
    Map<String, Map<Candidate, Long>> partCountsPerPartCol = Maps.newHashMap();
    for (Candidate cand : cubeql.getCandidates()) {
      for (Map.Entry<String, Long> entry : getTimeCoveredForEachPartCol(cand).entrySet()) {
        if (!partCountsPerPartCol.containsKey(entry.getKey())) {
          partCountsPerPartCol.put(entry.getKey(), Maps.<Candidate, Long>newHashMap());
        }
        partCountsPerPartCol.get(entry.getKey()).put(cand, entry.getValue());
      }
    }
    // for each queried partition, prune fact sets that are covering less range than max
    for (String partColQueried : cubeql.getPartitionColumnsQueried()) {
      if (partCountsPerPartCol.get(partColQueried) != null) {
        long maxTimeCovered = Collections.max(partCountsPerPartCol.get(partColQueried).values());
        TimeCovered timeCovered = new TimeCovered(maxTimeCovered);
        Iterator<Candidate> iter = cubeql.getCandidates().iterator();
        while (iter.hasNext()) {
          Candidate candidate = iter.next();
          Long timeCoveredLong = partCountsPerPartCol.get(partColQueried).get(candidate);
          if (timeCoveredLong == null) {
            timeCoveredLong = 0L;
          }
          if (timeCoveredLong < maxTimeCovered) {
            log.info("Not considering Candidate:{} from Candidate set as it covers less time than the max"
              + " for partition column: {} which is: {}", candidate, partColQueried, timeCovered);
            iter.remove();
            cubeql.addCandidatePruningMsg(candidate,
              new CandidateTablePruneCause(CandidateTablePruneCause.CandidateTablePruneCode.LESS_DATA));
          }
        }
      }
    }
<<<<<<< HEAD
    //cubeQueryContext.pruneCandidateFactWithCandidateSet(CandidateTablePruneCause.lessData(null));
=======
>>>>>>> cb5e2a77
  }

  private void resolveByDataCompleteness(CubeQueryContext cubeql) {
    // From the list of  candidate fact sets, we calculate the maxDataCompletenessFactor.
    float maxDataCompletenessFactor = 0f;
    for (Candidate cand : cubeql.getCandidates()) {
      float dataCompletenessFactor = computeDataCompletenessFactor(cand);
      if (dataCompletenessFactor > maxDataCompletenessFactor) {
        maxDataCompletenessFactor = dataCompletenessFactor;
      }
    }

    if (maxDataCompletenessFactor == 0f) {
      //there is nothing to prune
      return;
    }

    // We prune those candidate fact set, whose dataCompletenessFactor is less than maxDataCompletenessFactor
    Iterator<Candidate> iter = cubeql.getCandidates().iterator();
    while (iter.hasNext()) {
      Candidate cand = iter.next();
      float dataCompletenessFactor = computeDataCompletenessFactor(cand);
      if (dataCompletenessFactor < maxDataCompletenessFactor) {
        log.info("Not considering Candidate :{} from the list as the dataCompletenessFactor for this:{} is "
          + "less than the max:{}", cand, dataCompletenessFactor, maxDataCompletenessFactor);
        iter.remove();
        cubeql.addCandidatePruningMsg(cand,
          new CandidateTablePruneCause(CandidateTablePruneCause.CandidateTablePruneCode.INCOMPLETE_PARTITION));
      }
    }
  }

  private float computeDataCompletenessFactor(Candidate cand) {
    float completenessFactor = 0f;
    int numPartition = 0;
    for (StorageCandidate sc : CandidateUtil.getStorageCandidates(cand)) {
      if (sc.getDataCompletenessMap() != null) {
        Map<String, Map<String, Float>> completenessMap = sc.getDataCompletenessMap();
        for (Map<String, Float> partitionCompleteness : completenessMap.values()) {
          for (Float value : partitionCompleteness.values()) {
            numPartition++;
            completenessFactor += value;
          }
        }
      }
    }
    return numPartition == 0 ? completenessFactor : completenessFactor / numPartition;
  }

  /**
   * Returns time covered by fact set for each part column.
   *
   * @param cand
   * @return
   */
  private Map<String, Long> getTimeCoveredForEachPartCol(Candidate cand) {
    Map<String, Long> ret = Maps.newHashMap();
    UpdatePeriod smallest = UpdatePeriod.values()[UpdatePeriod.values().length - 1];
    for (FactPartition part : cand.getParticipatingPartitions()) {
      if (part.getPeriod().compareTo(smallest) < 0) {
        smallest = part.getPeriod();
      }
    }
    PartitionRangesForPartitionColumns partitionRangesForPartitionColumns = new PartitionRangesForPartitionColumns();
    for (FactPartition part : cand.getParticipatingPartitions()) {
      if (part.isFound()) {
        try {
          partitionRangesForPartitionColumns.add(part);
        } catch (LensException e) {
          log.error("invalid partition: ", e);
        }
      }
    }
    for (Map.Entry<String, RangesPartitionTimeline> entry : partitionRangesForPartitionColumns.entrySet()) {
      ret.put(entry.getKey(), entry.getValue().getTimeCovered());
    }
    return ret;
  }

  public static class TimeCovered {
    private final long days;
    private final long hours;
    private final long minutes;
    private final long seconds;
    private final long milliseconds;

    TimeCovered(long ms) {
      milliseconds = ms % (24 * 60 * 60 * 1000);
      long seconds = ms / (24 * 60 * 60 * 1000);
      this.seconds = seconds % (24 * 60 * 60);
      long minutes = seconds / (24 * 60 * 60);
      this.minutes = minutes % (24 * 60);
      long hours = minutes / (24 * 60);
      this.hours = hours % 24;
      this.days = hours / 24;
    }

    public String toString() {
      return String.valueOf(days) + " days, " + hours + " hours, " + minutes
        + " minutes, " + seconds + " seconds, " + milliseconds + " milliseconds.";
    }
  }
}<|MERGE_RESOLUTION|>--- conflicted
+++ resolved
@@ -95,10 +95,6 @@
         }
       }
     }
-<<<<<<< HEAD
-    //cubeQueryContext.pruneCandidateFactWithCandidateSet(CandidateTablePruneCause.lessData(null));
-=======
->>>>>>> cb5e2a77
   }
 
   private void resolveByDataCompleteness(CubeQueryContext cubeql) {
