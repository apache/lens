/**
 * Licensed to the Apache Software Foundation (ASF) under one
 * or more contributor license agreements.  See the NOTICE file
 * distributed with this work for additional information
 * regarding copyright ownership.  The ASF licenses this file
 * to you under the Apache License, Version 2.0 (the
 * "License"); you may not use this file except in compliance
 * with the License.  You may obtain a copy of the License at
 *
 *   http://www.apache.org/licenses/LICENSE-2.0
 *
 * Unless required by applicable law or agreed to in writing,
 * software distributed under the License is distributed on an
 * "AS IS" BASIS, WITHOUT WARRANTIES OR CONDITIONS OF ANY
 * KIND, either express or implied.  See the License for the
 * specific language governing permissions and limitations
 * under the License.
 */
package org.apache.lens.cube.parse;

import java.util.Collection;
import java.util.Date;
import java.util.Map;
import java.util.Optional;
import java.util.Set;

import org.apache.lens.cube.metadata.Dimension;
import org.apache.lens.cube.metadata.FactPartition;
import org.apache.lens.cube.metadata.TimeRange;
import org.apache.lens.server.api.error.LensException;

import com.google.common.collect.Sets;

/**
 * This interface represents candidates that are involved in different phases of query rewriting.
 * At the lowest level, Candidate is represented by a StorageCandidate that has a fact on a storage
 * and other joined dimensions (if any) that are required to answer the query or part of the query.
 * At a higher level Candidate can also be a Join or a Union Candidate representing join or union
 * between other candidates
 *
 * Different Re-writers will work on applicable candidates to produce a final candidate which will be used
 * for generating the re-written query.
 */
public interface Candidate {

  /**
   * Returns all the fact columns
   *
   * @return
   */
  Collection<String> getColumns();
  default boolean hasColumn(String column) {
    return getColumns().contains(column);
  }

  /**
   * Start Time for this candidate (calculated based on schema)
   *
   * @return
   */
  Date getStartTime();

  /**
   * End Time for this candidate (calculated based on schema)
   *
   * @return
   */
  Date getEndTime();

  /**
   * Returns the cost of this candidate
   *
   * @return
   */
  double getCost();

  /**
   * Returns true if this candidate contains the given candidate
   *
   * @param candidate
   * @return
   */
  boolean contains(Candidate candidate);

  /**
   * Returns child candidates of this candidate if any.
   * Note: StorageCandidate will return null
   *
   * @return
   */
  Collection<Candidate> getChildren();

  /**
   * Is time range coverable based on start and end times configured in schema for the composing storage candidates
   * and valid update periods.
   *
   * Note: This method is different from {@link #evaluateCompleteness(TimeRange, TimeRange, boolean)} .
   * isTimeRangeCoverable checks the the possibility of covering time range from schema perspective by using valid
   * storages/update periods while evaluateCompleteness checks if a time range can be covered based on
   * registered partitions. So isTimeRangeCoverable = false implies evaluateCompleteness = false but vice versa is
   * not true.
   *
   * @param timeRange
   * @return
   * @throws LensException
   */
  boolean isTimeRangeCoverable(TimeRange timeRange) throws LensException;

  /**
   * Calculates if this candidate can answer the query for given time range based on actual data registered with
   * the underlying candidate storages. This method will also update any internal candidate data structures that are
   * required for writing the re-written query and to answer {@link #getParticipatingPartitions()}.
   *
   * @param timeRange         : TimeRange to check completeness for. TimeRange consists of start time, end time and the
   *                          partition column
   * @param queriedTimeRange  : User quried timerange
   * @param failOnPartialData : fail fast if the candidate can answer the query only partially
   * @return true if this Candidate can answer query for the given time range.
   */
  boolean evaluateCompleteness(TimeRange timeRange, TimeRange queriedTimeRange, boolean failOnPartialData)
    throws LensException;

  /**
   * Returns the set of fact partitions that will participate in this candidate.
   * Note: This method can be called only after call to
   * {@link #evaluateCompleteness(TimeRange, TimeRange, boolean)}
   *
   * @return
   */
  Set<FactPartition> getParticipatingPartitions();

  /**
   * Checks whether an expression is evaluable by a candidate
   * 1. For a JoinCandidate, atleast one of the child candidates should be able to answer the expression
   * 2. For a UnionCandidate, all child candidates should answer the expression
   *
   * @param expr     :Expression need to be evaluated for Candidate
   * @return
   */
  boolean isExpressionEvaluable(ExpressionResolver.ExpressionContext expressionContext);
  boolean isExpressionEvaluable(String expr);
  boolean isDimAttributeEvaluable(String dim) throws LensException;

  /**
   * Gets the index positions of answerable measure phrases in CubeQueryContext#selectPhrases
   * @return
   */
  Set<Integer> getAnswerableMeasurePhraseIndices();
<<<<<<< HEAD

  default Candidate copy() throws LensException {
    throw new LensException("Candidate " + this + " doesn't support copy");
  }

  boolean isPhraseAnswerable(QueriedPhraseContext phrase) throws LensException;
  default boolean isColumnPresentAndValidForRange(String column) throws LensException {
    return getColumns().contains(column) && isColumnValidForRange(column);
  }
  // todo: split into two methods
  // todo: override in union candidate since column times might not be contiguous in children
  default boolean isColumnValidForRange(String column) {
    Optional<Date> start = getColumnStartTime(column);
    Optional<Date> end = getColumnEndTime(column);
    return (!start.isPresent()
      || getCubeQueryContext().getTimeRanges().stream().noneMatch(range -> range.getFromDate().before(start.get())))
      && (!end.isPresent()
      || getCubeQueryContext().getTimeRanges().stream().noneMatch(range -> range.getToDate().after(end.get())));
  }
  Optional<Date> getColumnStartTime(String column);
  Optional<Date> getColumnEndTime(String column);
  CubeQueryContext getCubeQueryContext();

  default void addAnswerableMeasurePhraseIndices(int index) {
    throw new UnsupportedOperationException("Can't add answerable measure index");
  }

  default Set<QueriedPhraseContext> coveredMeasures(Set<QueriedPhraseContext> msrs) throws LensException {
    Set<QueriedPhraseContext> covered = Sets.newHashSet();
    for (QueriedPhraseContext msr : msrs) {
      if (isPhraseAnswerable(msr)) {
        covered.add(msr);
      }
    }
    return covered;
  }

  default void addAutoJoinDims() throws LensException {
    for (Candidate candidate : getChildren()) {
      candidate.addAutoJoinDims();
    }
  }
  default void addExpressionDims() throws LensException {
    for (Candidate candidate : getChildren()) {
      candidate.addExpressionDims();
    }
  }
  default void addDenormDims() throws LensException {
    for (Candidate candidate : getChildren()) {
      candidate.addDenormDims();
    }
  }

  default void updateDimFilterWithFactFilter() throws LensException {
    for (Candidate candidate : getChildren()) {
      candidate.updateDimFilterWithFactFilter();
    }
  }
  default void explode() throws LensException {
    if (getChildren() != null) {
      for (Candidate candidate : getChildren()) {
        candidate.explode();
      }
    }
  }
=======
>>>>>>> d45c5384
}<|MERGE_RESOLUTION|>--- conflicted
+++ resolved
@@ -146,7 +146,6 @@
    * @return
    */
   Set<Integer> getAnswerableMeasurePhraseIndices();
-<<<<<<< HEAD
 
   default Candidate copy() throws LensException {
     throw new LensException("Candidate " + this + " doesn't support copy");
@@ -212,6 +211,4 @@
       }
     }
   }
-=======
->>>>>>> d45c5384
 }