/*
 * Licensed to the Apache Software Foundation (ASF) under one
 * or more contributor license agreements.  See the NOTICE file
 * distributed with this work for additional information
 * regarding copyright ownership.  The ASF licenses this file
 * to you under the Apache License, Version 2.0 (the
 * "License"); you may not use this file except in compliance
 * with the License.  You may obtain a copy of the License at
 *
 *   http://www.apache.org/licenses/LICENSE-2.0
 *
 * Unless required by applicable law or agreed to in writing,
 * software distributed under the License is distributed on an
 * "AS IS" BASIS, WITHOUT WARRANTIES OR CONDITIONS OF ANY
 * KIND, either express or implied.  See the License for the
 * specific language governing permissions and limitations
 * under the License.
 */
package org.apache.lens.cube.parse;

import static org.apache.lens.cube.parse.CandidateUtil.getColumns;

import java.util.*;

import org.apache.lens.cube.error.LensCubeErrorCode;
import org.apache.lens.cube.metadata.TimeRange;
import org.apache.lens.server.api.error.LensException;

import lombok.extern.slf4j.Slf4j;

@Slf4j
public class CandidateCoveringSetsResolver implements ContextRewriter {

  @Override
  public void rewriteContext(CubeQueryContext cubeql) throws LensException {

    if (!cubeql.hasCubeInQuery()) {
      return; //Dimension query
    }

    if (cubeql.getCandidates().size() == 0){
      cubeql.throwNoCandidateFactException();
    }

    List<QueriedPhraseContext> qpcList = cubeql.getQueriedPhrases();
    Set<QueriedPhraseContext> queriedMsrs = new HashSet<>();
    for (QueriedPhraseContext qpc : qpcList) {
      if (qpc.hasMeasures(cubeql)) {
        queriedMsrs.add(qpc);
      }
    }

    List<Candidate> timeRangeCoveringSet = resolveTimeRangeCoveringFactSet(cubeql, queriedMsrs, qpcList);
    if (timeRangeCoveringSet.isEmpty()) {
      throw new LensException(LensCubeErrorCode.NO_UNION_CANDIDATE_AVAILABLE.getLensErrorInfo(),
          cubeql.getCube().getName(), cubeql.getTimeRanges().toString(), getColumns(queriedMsrs).toString());
    }
    log.info("Time covering candidates :{}", timeRangeCoveringSet);

    if (queriedMsrs.isEmpty()) {
      cubeql.getCandidates().clear();
      cubeql.getCandidates().addAll(timeRangeCoveringSet);
    } else if (!timeRangeCoveringSet.isEmpty()) {
      List<List<Candidate>> measureCoveringSets = resolveJoinCandidates(timeRangeCoveringSet, queriedMsrs, cubeql);
      if (measureCoveringSets.isEmpty()) {
        throw new LensException(LensCubeErrorCode.NO_JOIN_CANDIDATE_AVAILABLE.getLensErrorInfo(),
            cubeql.getCube().getName(), getColumns(queriedMsrs).toString());
      }
      updateFinalCandidates(measureCoveringSets, cubeql);
    }

    log.info("Final Time and Measure covering candidates :{}", cubeql.getCandidates());
  }

  private Candidate createJoinCandidate(List<Candidate> childCandidates, CubeQueryContext cubeql) {
    Candidate cand;
    Candidate first = childCandidates.get(0);
    Candidate second = childCandidates.get(1);
    cand = new JoinCandidate(first, second, cubeql);
    for (int i = 2; i < childCandidates.size(); i++) {
      cand = new JoinCandidate(cand, childCandidates.get(i), cubeql);
    }
    return cand;
  }

  private void updateFinalCandidates(List<List<Candidate>> joinCandidates, CubeQueryContext cubeql) {
    List<Candidate> finalCandidates = new ArrayList<>();

    for (List<Candidate> joinCandidate : joinCandidates) {
      if (joinCandidate.size() == 1) {
        finalCandidates.add(joinCandidate.iterator().next());
      } else {
        finalCandidates.add(createJoinCandidate(joinCandidate, cubeql));
      }
    }
    cubeql.getCandidates().clear();
    cubeql.getCandidates().addAll(finalCandidates);
  }

  private boolean isCandidateCoveringTimeRanges(UnionCandidate uc, List<TimeRange> ranges) {
    for (TimeRange range : ranges) {
      if (!CandidateUtil.isTimeRangeCovered(uc.getChildren(), range.getFromDate(), range.getToDate())) {
        return false;
      }
    }
    return true;
  }

  private void pruneUnionCandidatesNotCoveringAllRanges(List<UnionCandidate> ucs, CubeQueryContext cubeql) {
    for (Iterator<UnionCandidate> itr = ucs.iterator(); itr.hasNext();) {
      UnionCandidate uc = itr.next();
      if (!isCandidateCoveringTimeRanges(uc, cubeql.getTimeRanges())) {
        itr.remove();
        cubeql.addCandidatePruningMsg(uc, CandidateTablePruneCause.storageNotAvailableInRange(cubeql.getTimeRanges()));
      }
    }
  }

  private List<Candidate> resolveTimeRangeCoveringFactSet(CubeQueryContext cubeql,
      Set<QueriedPhraseContext> queriedMsrs, List<QueriedPhraseContext> qpcList) throws LensException {
    List<Candidate> candidateSet = new ArrayList<>();
<<<<<<< HEAD
    for (Candidate cand : allCandidates) {
      // Assuming initial list of candidates populated are StorageCandidate
      if (true || cand instanceof StorageCandidate || cand instanceof SegmentationCandidate) {
        if (CandidateUtil.isValidForTimeRanges(cand, cubeql.getTimeRanges())) {
          candidateSet.add(cand.copy());
        } else if (CandidateUtil.isPartiallyValidForTimeRanges(cand, cubeql.getTimeRanges())) {
          allCandidatesPartiallyValid.add(cand.copy());
        } else {
          cubeql.addCandidatePruningMsg(cand, CandidateTablePruneCause.storageNotAvailableInRange(
            cubeql.getTimeRanges()));
        }
      } else {
        throw new LensException("Not a StorageCandidate or a segmentation candidate!!");
=======
    if (!cubeql.getCandidates().isEmpty()) {
      // All Candidates
      List<Candidate> allCandidates = new ArrayList<>(cubeql.getCandidates());
      // Partially valid candidates
      List<Candidate> allCandidatesPartiallyValid = new ArrayList<>();
      for (Candidate cand : allCandidates) {
        // Assuming initial list of candidates populated are StorageCandidate
        assert (cand instanceof StorageCandidate);
        StorageCandidate sc = (StorageCandidate) cand;
        if (CandidateUtil.isValidForTimeRanges(sc, cubeql.getTimeRanges())) {
          candidateSet.add(CandidateUtil.cloneStorageCandidate(sc));
        } else if (CandidateUtil.isPartiallyValidForTimeRanges(sc, cubeql.getTimeRanges())) {
          allCandidatesPartiallyValid.add(CandidateUtil.cloneStorageCandidate(sc));
        } else {
          cubeql.addCandidatePruningMsg(sc, CandidateTablePruneCause.storageNotAvailableInRange(
              cubeql.getTimeRanges()));
        }

>>>>>>> cb5e2a77
      }
      // Get all covering fact sets
      List<UnionCandidate> unionCoveringSet =
          getCombinations(new ArrayList<>(allCandidatesPartiallyValid), cubeql);
      // Sort the Collection based on no of elements
      unionCoveringSet.sort(new CandidateUtil.ChildrenSizeBasedCandidateComparator<UnionCandidate>());
      // prune non covering sets
      pruneUnionCandidatesNotCoveringAllRanges(unionCoveringSet, cubeql);
      // prune candidate set which doesn't contain any common measure i
      pruneUnionCoveringSetWithoutAnyCommonMeasure(unionCoveringSet, queriedMsrs, cubeql);
      // prune redundant covering sets
      pruneRedundantUnionCoveringSets(unionCoveringSet);
      // pruing done in the previous steps, now create union candidates
      candidateSet.addAll(unionCoveringSet);
      updateQueriableMeasures(candidateSet, qpcList, cubeql);
    }
<<<<<<< HEAD
    // Get all covering fact sets
    List<UnionCandidate> unionCoveringSet =
        getCombinations(new ArrayList<>(allCandidatesPartiallyValid), cubeql);
    // Sort the Collection based on no of elements
    unionCoveringSet.sort(Comparator.comparing(Candidate::getChildrenCount));
    // prune non covering sets
    pruneUnionCandidatesNotCoveringAllRanges(unionCoveringSet, cubeql);
    // prune candidate set which doesn't contain any common measure i
    pruneUnionCoveringSetWithoutAnyCommonMeasure(unionCoveringSet, queriedMsrs);
    // prune redundant covering sets
    pruneRedundantUnionCoveringSets(unionCoveringSet);
    // pruing done in the previous steps, now create union candidates
    candidateSet.addAll(unionCoveringSet);
    updateQueriableMeasures(candidateSet, qpcList, cubeql);
=======
>>>>>>> cb5e2a77
    return candidateSet;
  }
  private void pruneUnionCoveringSetWithoutAnyCommonMeasure(List<UnionCandidate> ucs,
    Set<QueriedPhraseContext> queriedMsrs) throws LensException {
    for (ListIterator<UnionCandidate> itr = ucs.listIterator(); itr.hasNext();) {
      boolean toRemove = true;
      UnionCandidate uc = itr.next();
      for (QueriedPhraseContext msr : queriedMsrs) {
        if (uc.isPhraseAnswerable(msr)) {
          toRemove = false;
          break;
        }
      }
      if (toRemove) {
        itr.remove();
      }
    }
  }

  private void pruneRedundantUnionCoveringSets(List<UnionCandidate> candidates) {
    for (int i = 0; i < candidates.size(); i++) {
      UnionCandidate current = candidates.get(i);
      int j = i + 1;
      for (ListIterator<UnionCandidate> itr = candidates.listIterator(j); itr.hasNext();) {
        UnionCandidate next = itr.next();
        if (next.getChildren().containsAll(current.getChildren())) {
          itr.remove();
        }
      }
    }
  }

  private List<UnionCandidate> getCombinations(final List<Candidate> candidates, CubeQueryContext cubeql) {
    List<UnionCandidate> combinations = new LinkedList<>();
    int size = candidates.size();
    int threshold = Double.valueOf(Math.pow(2, size)).intValue() - 1;

    for (int i = 1; i <= threshold; ++i) {
      LinkedList<Candidate> individualCombinationList = new LinkedList<>();
      int count = size - 1;
      int clonedI = i;
      while (count >= 0) {
        if ((clonedI & 1) != 0) {
          individualCombinationList.addFirst(candidates.get(count));
        }
        clonedI = clonedI >>> 1;
        --count;
      }
      combinations.add(new UnionCandidate(individualCombinationList, cubeql));
    }
    return combinations;
  }

  private List<List<Candidate>> resolveJoinCandidates(List<Candidate> candidates,
      Set<QueriedPhraseContext> msrs, CubeQueryContext cubeql) throws LensException {
    List<List<Candidate>> msrCoveringSets = new ArrayList<>();
    List<Candidate> ucSet = new ArrayList<>(candidates);
    // Check if a single set can answer all the measures and exprsWithMeasures
    for (Iterator<Candidate> i = ucSet.iterator(); i.hasNext();) {
      boolean evaluable = false;
      Candidate uc = i.next();
      for (QueriedPhraseContext msr : msrs) {
        evaluable = uc.isPhraseAnswerable(msr);
        if (!evaluable) {
          break;
        }
      }
      if (evaluable) {
        // single set can answer all the measures as an UnionCandidate
        List<Candidate> one = new ArrayList<>();
        one.add(uc);
        msrCoveringSets.add(one);
        i.remove();
      }
    }
    // Sets that contain all measures or no measures are removed from iteration.
    // find other facts
    for (Iterator<Candidate> i = ucSet.iterator(); i.hasNext();) {
      Candidate candidate = i.next();
      i.remove();
      // find the remaining measures in other facts
      if (i.hasNext()) {
        Set<QueriedPhraseContext> remainingMsrs = new HashSet<>(msrs);
        Set<QueriedPhraseContext> coveredMsrs = candidate.coveredMeasures(msrs);
        remainingMsrs.removeAll(coveredMsrs);

        List<List<Candidate>> coveringSets = resolveJoinCandidates(ucSet, remainingMsrs, cubeql);
        if (!coveringSets.isEmpty()) {
          for (List<Candidate> candSet : coveringSets) {
            candSet.add(candidate);
            msrCoveringSets.add(candSet);
          }
        } else {
          log.info("Couldnt find any set containing remaining measures:{} {} in {}", remainingMsrs,
              ucSet);
        }
      }
    }
    log.info("Covering set {} for measures {} with factsPassed {}", msrCoveringSets, msrs, ucSet);
    return msrCoveringSets;
  }

  private void updateQueriableMeasures(List<Candidate> cands,
      List<QueriedPhraseContext> qpcList, CubeQueryContext cubeql) throws LensException {
    for (Candidate cand : cands) {
      updateStorageCandidateQueriableMeasures(cand, qpcList, cubeql);
    }
  }


  private void updateStorageCandidateQueriableMeasures(Candidate unionCandidate,
      List<QueriedPhraseContext> qpcList, CubeQueryContext cubeql) throws LensException {
    QueriedPhraseContext msrPhrase;
    boolean isEvaluable;
    for (int index = 0; index < qpcList.size(); index++) {

//      if (!qpcList.get(index).hasMeasures(cubeql)) {
//        //Not a measure phrase. Skip it
//        continue;
//      }

      msrPhrase = qpcList.get(index);
      if (unionCandidate instanceof StorageCandidate && msrPhrase.isEvaluable(unionCandidate)) {
        unionCandidate.addAnswerableMeasurePhraseIndices(index);
      } else if (unionCandidate instanceof UnionCandidate) {
        isEvaluable = true;
        for (Candidate childCandidate : unionCandidate.getChildren()) {
          if (!msrPhrase.isEvaluable(childCandidate)) {
            isEvaluable = false;
            break;
          }
        }
        if (isEvaluable) {
          //Set the index for all the children in this case
          for (Candidate childCandidate : unionCandidate.getChildren()) {
            childCandidate.addAnswerableMeasurePhraseIndices(index);
          }
        }
      }
    }
  }
}<|MERGE_RESOLUTION|>--- conflicted
+++ resolved
@@ -119,57 +119,24 @@
   private List<Candidate> resolveTimeRangeCoveringFactSet(CubeQueryContext cubeql,
       Set<QueriedPhraseContext> queriedMsrs, List<QueriedPhraseContext> qpcList) throws LensException {
     List<Candidate> candidateSet = new ArrayList<>();
-<<<<<<< HEAD
-    for (Candidate cand : allCandidates) {
-      // Assuming initial list of candidates populated are StorageCandidate
-      if (true || cand instanceof StorageCandidate || cand instanceof SegmentationCandidate) {
-        if (CandidateUtil.isValidForTimeRanges(cand, cubeql.getTimeRanges())) {
-          candidateSet.add(cand.copy());
-        } else if (CandidateUtil.isPartiallyValidForTimeRanges(cand, cubeql.getTimeRanges())) {
-          allCandidatesPartiallyValid.add(cand.copy());
-        } else {
-          cubeql.addCandidatePruningMsg(cand, CandidateTablePruneCause.storageNotAvailableInRange(
-            cubeql.getTimeRanges()));
-        }
-      } else {
-        throw new LensException("Not a StorageCandidate or a segmentation candidate!!");
-=======
-    if (!cubeql.getCandidates().isEmpty()) {
       // All Candidates
       List<Candidate> allCandidates = new ArrayList<>(cubeql.getCandidates());
       // Partially valid candidates
       List<Candidate> allCandidatesPartiallyValid = new ArrayList<>();
       for (Candidate cand : allCandidates) {
-        // Assuming initial list of candidates populated are StorageCandidate
-        assert (cand instanceof StorageCandidate);
-        StorageCandidate sc = (StorageCandidate) cand;
-        if (CandidateUtil.isValidForTimeRanges(sc, cubeql.getTimeRanges())) {
-          candidateSet.add(CandidateUtil.cloneStorageCandidate(sc));
-        } else if (CandidateUtil.isPartiallyValidForTimeRanges(sc, cubeql.getTimeRanges())) {
-          allCandidatesPartiallyValid.add(CandidateUtil.cloneStorageCandidate(sc));
+        if (true || cand instanceof StorageCandidate || cand instanceof SegmentationCandidate) {
+          if (CandidateUtil.isValidForTimeRanges(cand, cubeql.getTimeRanges())) {
+            candidateSet.add(cand.copy());
+          } else if (CandidateUtil.isPartiallyValidForTimeRanges(cand, cubeql.getTimeRanges())) {
+            allCandidatesPartiallyValid.add(cand.copy());
+          } else {
+            cubeql.addCandidatePruningMsg(cand, CandidateTablePruneCause.storageNotAvailableInRange(
+              cubeql.getTimeRanges()));
+          }
         } else {
-          cubeql.addCandidatePruningMsg(sc, CandidateTablePruneCause.storageNotAvailableInRange(
-              cubeql.getTimeRanges()));
-        }
-
->>>>>>> cb5e2a77
-      }
-      // Get all covering fact sets
-      List<UnionCandidate> unionCoveringSet =
-          getCombinations(new ArrayList<>(allCandidatesPartiallyValid), cubeql);
-      // Sort the Collection based on no of elements
-      unionCoveringSet.sort(new CandidateUtil.ChildrenSizeBasedCandidateComparator<UnionCandidate>());
-      // prune non covering sets
-      pruneUnionCandidatesNotCoveringAllRanges(unionCoveringSet, cubeql);
-      // prune candidate set which doesn't contain any common measure i
-      pruneUnionCoveringSetWithoutAnyCommonMeasure(unionCoveringSet, queriedMsrs, cubeql);
-      // prune redundant covering sets
-      pruneRedundantUnionCoveringSets(unionCoveringSet);
-      // pruing done in the previous steps, now create union candidates
-      candidateSet.addAll(unionCoveringSet);
-      updateQueriableMeasures(candidateSet, qpcList, cubeql);
-    }
-<<<<<<< HEAD
+          throw new LensException("Not a StorageCandidate or a segmentation candidate!!");
+        }
+      }
     // Get all covering fact sets
     List<UnionCandidate> unionCoveringSet =
         getCombinations(new ArrayList<>(allCandidatesPartiallyValid), cubeql);
@@ -184,8 +151,6 @@
     // pruing done in the previous steps, now create union candidates
     candidateSet.addAll(unionCoveringSet);
     updateQueriableMeasures(candidateSet, qpcList, cubeql);
-=======
->>>>>>> cb5e2a77
     return candidateSet;
   }
   private void pruneUnionCoveringSetWithoutAnyCommonMeasure(List<UnionCandidate> ucs,
