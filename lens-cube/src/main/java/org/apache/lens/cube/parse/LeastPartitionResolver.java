/**
 * Licensed to the Apache Software Foundation (ASF) under one
 * or more contributor license agreements.  See the NOTICE file
 * distributed with this work for additional information
 * regarding copyright ownership.  The ASF licenses this file
 * to you under the Apache License, Version 2.0 (the
 * "License"); you may not use this file except in compliance
 * with the License.  You may obtain a copy of the License at
 *
 * http://www.apache.org/licenses/LICENSE-2.0
 *
 * Unless required by applicable law or agreed to in writing,
 * software distributed under the License is distributed on an
 * "AS IS" BASIS, WITHOUT WARRANTIES OR CONDITIONS OF ANY
 * KIND, either express or implied.  See the License for the
 * specific language governing permissions and limitations
 * under the License.
 */
package org.apache.lens.cube.parse;

import java.util.Collections;
import java.util.HashMap;
import java.util.Iterator;
import java.util.Map;

import org.apache.lens.server.api.error.LensException;

import lombok.extern.slf4j.Slf4j;

/**
 * Prune candidates which require more partitions than minimum parts.
 */
@Slf4j
class LeastPartitionResolver implements ContextRewriter {

  @Override
  public void rewriteContext(CubeQueryContext cubeql) throws LensException {
    if (cubeql.getCube() != null && !cubeql.getCandidates().isEmpty()) {
      Map<Candidate, Integer> factPartCount = new HashMap<>();

      //The number of partitions being calculated is not the actual number of partitions,
      // they are number of time values now instead of partitions.
      // This seems fine, as the less number of time values actually represent the rollups on time. And with
      // MaxCoveringFactResolver candidates with less partitions which are not covering the range would be removed.
      for (Candidate candidate : cubeql.getCandidates()) {
<<<<<<< HEAD
        int count = getPartCount(candidate);
        if (count > 0) {
          factPartCount.put(candidate, count);
        }
      }
      if (factPartCount.isEmpty()) {
        return;
=======
        factPartCount.put(candidate, candidate.getParticipatingPartitions().size());
>>>>>>> cb48aa38
      }
      double minPartitions = Collections.min(factPartCount.values());

      for (Iterator<Candidate> i = cubeql.getCandidates().iterator(); i.hasNext();) {
        Candidate candidate = i.next();
        if (factPartCount.containsKey(candidate) && factPartCount.get(candidate) > minPartitions) {
          log.info("Not considering Candidate:{} as it requires more partitions to be" + " queried:{} minimum:{}",
            candidate, factPartCount.get(candidate), minPartitions);
          i.remove();
          cubeql.addCandidatePruningMsg(candidate,
            new CandidateTablePruneCause(CandidateTablePruneCause.CandidateTablePruneCode.MORE_PARTITIONS));
        }
      }
    }
  }
}<|MERGE_RESOLUTION|>--- conflicted
+++ resolved
@@ -1,4 +1,4 @@
-/**
+/*
  * Licensed to the Apache Software Foundation (ASF) under one
  * or more contributor license agreements.  See the NOTICE file
  * distributed with this work for additional information
@@ -43,18 +43,12 @@
       // This seems fine, as the less number of time values actually represent the rollups on time. And with
       // MaxCoveringFactResolver candidates with less partitions which are not covering the range would be removed.
       for (Candidate candidate : cubeql.getCandidates()) {
-<<<<<<< HEAD
-        int count = getPartCount(candidate);
-        if (count > 0) {
-          factPartCount.put(candidate, count);
+        int parts = candidate.getParticipatingPartitions().size();
+        if (parts > 0) {
+          factPartCount.put(candidate, parts);
         }
       }
-      if (factPartCount.isEmpty()) {
-        return;
-=======
-        factPartCount.put(candidate, candidate.getParticipatingPartitions().size());
->>>>>>> cb48aa38
-      }
+
       double minPartitions = Collections.min(factPartCount.values());
 
       for (Iterator<Candidate> i = cubeql.getCandidates().iterator(); i.hasNext();) {
