/**
 * Licensed to the Apache Software Foundation (ASF) under one
 * or more contributor license agreements.  See the NOTICE file
 * distributed with this work for additional information
 * regarding copyright ownership.  The ASF licenses this file
 * to you under the Apache License, Version 2.0 (the
 * "License"); you may not use this file except in compliance
 * with the License.  You may obtain a copy of the License at
 *
 *   http://www.apache.org/licenses/LICENSE-2.0
 *
 * Unless required by applicable law or agreed to in writing,
 * software distributed under the License is distributed on an
 * "AS IS" BASIS, WITHOUT WARRANTIES OR CONDITIONS OF ANY
 * KIND, either express or implied.  See the License for the
 * specific language governing permissions and limitations
 * under the License.
 */
package org.apache.lens.cube.parse;

import static org.apache.lens.cube.error.LensCubeErrorCode.SYNTAX_ERROR;

import java.io.IOException;
import java.util.ArrayList;
import java.util.List;

import org.apache.lens.server.api.error.LensException;
import org.apache.lens.server.api.metrics.MethodMetricsContext;
import org.apache.lens.server.api.metrics.MethodMetricsFactory;

import org.apache.hadoop.conf.Configuration;
import org.apache.hadoop.hive.conf.HiveConf;
import org.apache.hadoop.hive.ql.Context;
import org.apache.hadoop.hive.ql.parse.*;

import lombok.extern.slf4j.Slf4j;

/**
 * Rewrites given cube query into simple storage table HQL.
 */
@Slf4j
public class CubeQueryRewriter {
  private final Configuration conf;
  private final List<ContextRewriter> rewriters = new ArrayList<ContextRewriter>();
  private final HiveConf hconf;
  private Context qlCtx = null;
  private boolean lightFactFirst;

  public CubeQueryRewriter(Configuration conf, HiveConf hconf) {
    this.conf = conf;
    this.hconf = hconf;
    try {
      qlCtx = new Context(conf);
    } catch (IOException e) {
      // IOException is ignorable
    }
    lightFactFirst =
      conf.getBoolean(CubeQueryConfUtil.LIGHTEST_FACT_FIRST, CubeQueryConfUtil.DEFAULT_LIGHTEST_FACT_FIRST);
    setupRewriters();
  }

  /*
   * Here is the rewriter flow.
   *
   * Expression resolver: replaces the queried expression columns with their
   * expression ASTs in the query AST.
   *
   * ColumnResolver : ColumnResolver finds all the columns in the query AST
   *
   * AliasReplacer: - Finds queried column to table alias. - Finds queried dim
   * attributes and queried measures. - Does queried field validation wrt
   * derived cubes, if all fields of queried cube cannot be queried together. -
   * Replaces all the columns in all expressions with tablealias.column
   *
   * DenormalizationResolver: Phase 1: Finds all the queried column references
   * if any.
   *
   * CandidateTableResolver: Phase 1: - Prune candidate fact tables if queried
   * dim attributes are not present. - Also Figures out if queried column is not
   * part of candidate table, but it is a denormalized field which can reached
   * through a reference - Finds all the candidate fact sets containing queried
   * measures. Prunes facts which do not contain any of the queried measures.
   *
   * JoinResolver : - Finds all the join chains for between tables queried.
   *
   * TimerangeResolver : - Finds all timeranges in the query and does validation
   * wrt the queried field's life and the range queried
   *
   * CandidateTableResolver: Phase 2: - Prunes candidates tables if required
   * join columns are not part of candidate tables - Required source
   * columns(join columns) for reaching a denormalized field, are not part of
   * candidate tables - Required denormalized fields are not part of refered
   * tables, there by all the candidates which are using denormalized fields.
   *
   * AggregateResolver : - If non default aggregate or no aggregate queried for
   * a measure, it prunes all aggregate facts from candidates. - Replaces
   * measures with default aggregates. if enabled
   *
   * GroupbyResolver : - Promotes select to groupby and groupby to select, if
   * enabled
   *
   * StorageTableResolver : - Resolves storages and partitions for all candidate
   * tables. Prunes candidates if not storages are available.
   *
   * Whenever a candidate fact is pruned (because of no storages, no default
   * aggregate and etc), the sets containing the fact are also pruned.
   *
   * LeastPartitionResolver and LightestFactResolver work on candidate fact sets
   * and considers sets with least number of partitions required and lightest
   * facts respectively.
   *
   * If LightestFact first flag is enabled, LightestFactResolver is applied
   * before StorageTableResolver.
   *
   * MaxCoveringFactResolver runs just after all candidate facts' partitions
   * are resolved. It then sees how much time range each fact set is able to cover
   * and finds the maximum coverable range. It then prunes all fact sets that
   * are covering less than that range. If fail on partial is true, then by the
   * time this resolver runs, all the candidate fact sets cover full range.
   * So there this resolver is a no-op. Same thing when fail on partial is false
   * and no fact set has any data. This is most useful when facts actually have
   * partial data. There it'll ensure the facts that are covering the maximum
   * time range will be picked.
   *
   *
   * Once all rewriters are done, finally picks up one of the available
   * candidate sets to answer the query, after all the resolvers are done. Once
   * the final candidate fact set is picked, if number of elements in the fact
   * set is one, the query written as with cube query ASTs. If the number of
   * fact sets is more, then query rewritten with MultifactHQLContext which
   * writes a join query with each fact query. A fact query contains only the
   * fields queried from that fact. The ASTs corresponding to the fact are AST
   * copied from original query and the expressions missing from this fact
   * removed.
   */
  private void setupRewriters() {
    // Resolve columns - the column alias and table alias
    rewriters.add(new ColumnResolver());
    // Rewrite base trees (groupby, having, orderby, limit) using aliases
    rewriters.add(new AliasReplacer());
    ExpressionResolver exprResolver = new ExpressionResolver();
    DenormalizationResolver denormResolver = new DenormalizationResolver();
    CandidateTableResolver candidateTblResolver = new CandidateTableResolver();
    StorageTableResolver storageTableResolver = new StorageTableResolver(conf);

    // Phase 1 of exprResolver: Resolve expressions
    rewriters.add(exprResolver);
    // Phase 1 of denormResolver: De-normalized columns resolved
    rewriters.add(denormResolver);
    // Resolve time ranges
    rewriters.add(new TimerangeResolver());
    // Phase 1 of candidateTblResolver: Resolve candidate storages and dimension tables for columns queried
    rewriters.add(candidateTblResolver);
    // Resolve aggregations and generate base select tree
    rewriters.add(new AggregateResolver());
    rewriters.add(new GroupbyResolver(conf));
    //validate fields queryability (in case of derived cubes setup)
    rewriters.add(new FieldValidator());
    // Resolve joins and generate base join tree
    rewriters.add(new JoinResolver());
    // Do col life validation for the time range(s) queried
    rewriters.add(new ColumnLifetimeChecker());
    // Phase 1 of storageTableResolver: Validate and prune candidate storages
    rewriters.add(storageTableResolver);
    // Phase 2 of candidateTblResolver: Resolve candidate storages and dimension tables for columns included
    // in join and denorm resolvers
    rewriters.add(candidateTblResolver);
    // Find Union and Join combinations over Storage Candidates that can answer the queried time range(s) and all
    // queried measures
    rewriters.add(new CandidateSegmentResolver(conf, hconf));
    rewriters.add(new CandidateCoveringSetsResolver());

    // If lightest fact first option is enabled for this driver (via lens.cube.query.pick.lightest.fact.first = true),
    // run LightestFactResolver and keep only the lighted combination(s) generated by CandidateCoveringSetsResolver
    if (lightFactFirst) {
      // Prune candidate tables for which denorm column references do not exist
      rewriters.add(denormResolver);
      // Phase 2 of exprResolver:Prune candidate facts without any valid expressions
      rewriters.add(exprResolver);
      // Pick the least cost combination(s) (and prune others) out of a set of combinations produced
      // by CandidateCoveringSetsResolver
<<<<<<< HEAD
      rewriters.add(new LightestFactResolver(conf));

=======
      rewriters.add(new LightestFactResolver());
>>>>>>> 72c20ff8
    }

    // Phase 2 of storageTableResolver: resolve storage table partitions.
    rewriters.add(storageTableResolver);
    rewriters.add(new CandidateExploder());
    // In case partial data is allowed (via lens.cube.query.fail.if.data.partial = false) and there are many
    // combinations with partial data, pick the one that covers the maximum part of time ranges(s) queried
    rewriters.add(new MaxCoveringFactResolver(conf));
    // Phase 3 of storageTableResolver:  resolve dimension tables and partitions.
    rewriters.add(storageTableResolver);


    //TODO union: phase 2 of denormResolver needs to be moved before CoveringSetResolver.. check if this makes sense

    if (!lightFactFirst) { //todo check tests
      // Prune candidate tables for which denorm column references do not exist
      rewriters.add(denormResolver);
      // Phase 2 of exprResolver : Prune candidate facts without any valid expressions
      rewriters.add(exprResolver);
      // Pick the least cost combination(s) (and prune others) out of a set of combinations produced
      // by CandidateCoveringSetsResolver
      rewriters.add(new LightestFactResolver());
    }
    // if two combinations have the same least weight/cost, then the combination with least number of time partitions
    // queried will be picked. Rest of the combinations will be pruned
    rewriters.add(new LeastPartitionResolver());
    rewriters.add(new LightestDimensionResolver());
  }

  public CubeQueryContext rewrite(ASTNode astnode) throws LensException {
    CubeSemanticAnalyzer analyzer;
    try {
      analyzer = new CubeSemanticAnalyzer(hconf);
      analyzer.analyze(astnode, qlCtx);
    } catch (SemanticException e) {
      throw new LensException(SYNTAX_ERROR.getLensErrorInfo(), e, e.getMessage());
    }
    CubeQueryContext ctx = new CubeQueryContext(astnode, analyzer.getCubeQB(), conf, hconf);
    rewrite(rewriters, ctx);
    return ctx;
  }

  public CubeQueryContext rewrite(String command) throws LensException {
    if (command != null) {
      command = command.replace("\n", "");
    }
    ASTNode tree;
    try {
      ParseDriver pd = new ParseDriver();
      tree = pd.parse(command, qlCtx, false);
      tree = ParseUtils.findRootNonNullToken(tree);
    } catch (ParseException e) {
      throw new LensException(SYNTAX_ERROR.getLensErrorInfo(), e, e.getMessage());
    }
    return rewrite(tree);
  }

  private static final String ITER_STR = "-ITER-";

  private void rewrite(List<ContextRewriter> rewriters, CubeQueryContext ctx) throws LensException {
    int i = 0;
    for (ContextRewriter rewriter : rewriters) {
      /*
       * Adding iteration number as part of gauge name since some rewriters are have more than one phase, and having
       * iter number gives the idea which iteration the rewriter was run
       */
      MethodMetricsContext mgauge = MethodMetricsFactory.createMethodGauge(ctx.getConf(), true,
        rewriter.getClass().getCanonicalName() + ITER_STR + i);
      rewriter.rewriteContext(ctx);
      mgauge.markSuccess();
      i++;
    }
  }

  public Context getQLContext() {
    return qlCtx;
  }

  public void clear() {
    try {
      if (qlCtx != null) {
        qlCtx.clear();
      }
    } catch (IOException e) {
      log.info("Ignoring exception in clearing qlCtx:", e);
      // ignoring exception in clear
    }
  }
}<|MERGE_RESOLUTION|>--- conflicted
+++ resolved
@@ -179,12 +179,7 @@
       rewriters.add(exprResolver);
       // Pick the least cost combination(s) (and prune others) out of a set of combinations produced
       // by CandidateCoveringSetsResolver
-<<<<<<< HEAD
-      rewriters.add(new LightestFactResolver(conf));
-
-=======
       rewriters.add(new LightestFactResolver());
->>>>>>> 72c20ff8
     }
 
     // Phase 2 of storageTableResolver: resolve storage table partitions.
