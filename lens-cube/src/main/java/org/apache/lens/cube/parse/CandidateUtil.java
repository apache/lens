/**
 * Licensed to the Apache Software Foundation (ASF) under one
 * or more contributor license agreements.  See the NOTICE file
 * distributed with this work for additional information
 * regarding copyright ownership.  The ASF licenses this file
 * to you under the Apache License, Version 2.0 (the
 * "License"); you may not use this file except in compliance
 * with the License.  You may obtain a copy of the License at
 *
 *   http://www.apache.org/licenses/LICENSE-2.0
 *
 * Unless required by applicable law or agreed to in writing,
 * software distributed under the License is distributed on an
 * "AS IS" BASIS, WITHOUT WARRANTIES OR CONDITIONS OF ANY
 * KIND, either express or implied.  See the License for theJoinCandidate.java
 * specific language governing permissions and limitations
 * under the License.
 */
package org.apache.lens.cube.parse;

import static org.apache.hadoop.hive.ql.parse.HiveParser.Identifier;

import java.util.*;
import java.util.stream.Collectors;

import org.apache.lens.cube.metadata.*;
import org.apache.lens.server.api.error.LensException;

import org.apache.commons.lang.StringUtils;
import org.apache.hadoop.hive.metastore.api.FieldSchema;
import org.apache.hadoop.hive.ql.parse.ASTNode;
import org.apache.hadoop.hive.ql.parse.HiveParser;

import org.antlr.runtime.CommonToken;

import com.google.common.collect.BoundType;
import com.google.common.collect.Range;
import com.google.common.collect.RangeSet;
import com.google.common.collect.TreeRangeSet;

/**
 * Placeholder for Util methods that will be required for {@link Candidate}
 */
public final class CandidateUtil {

  private CandidateUtil() {
    // Added due to checkstyle error getting below :
    // (design) HideUtilityClassConstructor: Utility classes should not have a public or default constructor.
  }

  /**
   * Returns true if the Candidate is valid for all the timeranges based on its start and end times.
   * @param candidate
   * @param timeRanges
   * @return
   */
  public static boolean isValidForTimeRanges(Candidate candidate, List<TimeRange> timeRanges) {
    for (TimeRange timeRange : timeRanges) {
      if (!(timeRange.getFromDate().after(candidate.getStartTime())
          && timeRange.getToDate().before(candidate.getEndTime()))) {
        return false;
      }
    }
    return true;
  }

  static boolean isCandidatePartiallyValidForTimeRange(Date candidateStartTime, Date candidateEndTime,
    Date timeRangeStart, Date timeRangeEnd) {
    Date start  = candidateStartTime.after(timeRangeStart) ? candidateStartTime : timeRangeStart;
    Date end = candidateEndTime.before(timeRangeEnd) ? candidateEndTime : timeRangeEnd;
    if (end.after(start)) {
      return true;
    }
    return false;
  }


  static boolean isPartiallyValidForTimeRange(Candidate cand, TimeRange timeRange) {
    return isPartiallyValidForTimeRanges(cand, Arrays.asList(timeRange));
  }

  static boolean isPartiallyValidForTimeRanges(Candidate cand, List<TimeRange> timeRanges) {
    return timeRanges.stream().anyMatch(timeRange ->
      isCandidatePartiallyValidForTimeRange(cand.getStartTime(), cand.getEndTime(),
        timeRange.getFromDate(), timeRange.getToDate()));
  }

  /**
   * Copy Query AST from sourceAst to targetAst
   *
   * @param sourceAst
   * @param targetAst
   * @throws LensException
   */
  static void copyASTs(QueryAST sourceAst, QueryAST targetAst) throws LensException {

    targetAst.setSelectAST(MetastoreUtil.copyAST(sourceAst.getSelectAST()));
    targetAst.setWhereAST(MetastoreUtil.copyAST(sourceAst.getWhereAST()));
    if (sourceAst.getJoinAST() != null) {
      targetAst.setJoinAST(MetastoreUtil.copyAST(sourceAst.getJoinAST()));
    }
    if (sourceAst.getGroupByAST() != null) {
      targetAst.setGroupByAST(MetastoreUtil.copyAST(sourceAst.getGroupByAST()));
    }
    if (sourceAst.getHavingAST() != null) {
      targetAst.setHavingAST(MetastoreUtil.copyAST(sourceAst.getHavingAST()));
    }
    if (sourceAst.getOrderByAST() != null) {
      targetAst.setOrderByAST(MetastoreUtil.copyAST(sourceAst.getOrderByAST()));
    }

    targetAst.setLimitValue(sourceAst.getLimitValue());
    targetAst.setFromString(sourceAst.getFromString());
    targetAst.setWhereString(sourceAst.getWhereString());
  }

  public static Set<StorageCandidate> getStorageCandidates(final Candidate candidate) {
    return getStorageCandidates(new HashSet<Candidate>(1) {{ add(candidate); }});
  }

  /**
   * Returns true is the Candidates cover the entire time range.
   * @param candidates
   * @param startTime
   * @param endTime
   * @return
   */
  public static boolean isTimeRangeCovered(Collection<Candidate> candidates, Date startTime, Date endTime) {
    RangeSet<Date> set = TreeRangeSet.create();
    for (Candidate candidate : candidates) {
      set.add(Range.range(candidate.getStartTime(), BoundType.CLOSED, candidate.getEndTime(), BoundType.OPEN));
    }
    return set.encloses(Range.range(startTime, BoundType.CLOSED, endTime, BoundType.OPEN));
  }

  public static Set<String> getColumns(Collection<QueriedPhraseContext> queriedPhraseContexts) {
    Set<String> cols = new HashSet<>();
    for (QueriedPhraseContext qur : queriedPhraseContexts) {
      cols.addAll(qur.getColumns());
    }
    return cols;
  }

  /**
   * Filters Candidates that contain the filterCandidate
   *
   * @param candidates
   * @param filterCandidate
   * @return pruned Candidates
   */
  public static Collection<Candidate> filterCandidates(Collection<Candidate> candidates, Candidate filterCandidate) {
    List<Candidate> prunedCandidates = new ArrayList<>();
    Iterator<Candidate> itr = candidates.iterator();
    while (itr.hasNext()) {
      if (itr.next().contains(filterCandidate)) {
        prunedCandidates.add(itr.next());
        itr.remove();
      }
    }
    return prunedCandidates;
  }

  /**
   * Gets all the Storage Candidates that participate in the collection of passed candidates
   *
   * @param candidates
   * @return
   */
  public static Set<StorageCandidate> getStorageCandidates(Collection<? extends Candidate> candidates) {
    Set<StorageCandidate> storageCandidateSet = new HashSet<>();
    getStorageCandidates(candidates, storageCandidateSet);
    return storageCandidateSet;
  }

  private static void getStorageCandidates(Collection<? extends Candidate> candidates,
    Collection<StorageCandidate> storageCandidateSet) {
    for (Candidate candidate : candidates) {
      getStorageCandidates(candidate, storageCandidateSet);
    }
  }
  static void getStorageCandidates(Candidate candidate,
    Collection<StorageCandidate> storageCandidateSet) {
    if (candidate.getChildren() == null) {
      // Expecting this to be a StorageCandidate as it has no children.
      if (candidate instanceof StorageCandidate) {
        storageCandidateSet.add((StorageCandidate) candidate);
      } else if (candidate instanceof SegmentationCandidate) {
        SegmentationCandidate segC = (SegmentationCandidate) candidate;
        for (CubeQueryContext cubeQueryContext : segC.cubeQueryContextMap.values()) {
          if (cubeQueryContext.getPickedCandidate() != null) {
            getStorageCandidates(cubeQueryContext.getPickedCandidate(), storageCandidateSet);
          }
        }
      }
    } else {
      getStorageCandidates(candidate.getChildren(), storageCandidateSet);
    }
  }

  public static boolean factHasColumn(CubeFactTable fact, String column) {
    for (FieldSchema factField : fact.getColumns()) {
      if (factField.getName().equals(column)) {
        return true;
      }
    }
    return false;
  }

<<<<<<< HEAD
  public static String getTimeRangeWhereClasue(TimeRangeWriter rangeWriter, StorageCandidate sc, TimeRange range) throws LensException {
    String rangeWhere = rangeWriter.getTimeRangeWhereClause(sc.getCubeQueryContext(), sc.getCubeQueryContext().getAliasForTableName(sc.getCube().getName()),
      sc.getRangeToPartitions().get(range));
    String fallback = sc.getRangeToExtraWhereFallBack().get(range);
    if(StringUtils.isNotBlank(fallback)){
      rangeWhere =  "((" + rangeWhere + ") and  (" + fallback + "))";
=======
  public static String getTimeRangeWhereClasue(TimeRangeWriter rangeWriter,
      StorageCandidate sc, TimeRange range) throws LensException {
    String rangeWhere = rangeWriter.getTimeRangeWhereClause(sc.getCubeql(),
        sc.getCubeql().getAliasForTableName(sc.getCube().getName()),
      sc.getRangeToPartitions().get(range));
    if (sc.getRangeToExtraWhereFallBack().containsKey(range)) {
      rangeWhere =  "((" + rangeWhere + ") and  (" + sc.getRangeToExtraWhereFallBack().get(range) + "))";
>>>>>>> cb5e2a77
    }
    return rangeWhere;
  }

  private static final String BASE_QUERY_FORMAT = "SELECT %s FROM %s";

  public static String buildHQLString(String select, String from, String where,
      String groupby, String orderby, String having, Integer limit) {
    List<String> qstrs = new ArrayList<String>();
    qstrs.add(select);
    qstrs.add(from);
    if (!StringUtils.isBlank(where)) {
      qstrs.add(where);
    }
    if (!StringUtils.isBlank(groupby)) {
      qstrs.add(groupby);
    }
    if (!StringUtils.isBlank(having)) {
      qstrs.add(having);
    }
    if (!StringUtils.isBlank(orderby)) {
      qstrs.add(orderby);
    }
    if (limit != null) {
      qstrs.add(String.valueOf(limit));
    }

    StringBuilder queryFormat = new StringBuilder();
    queryFormat.append(BASE_QUERY_FORMAT);
    if (!StringUtils.isBlank(where)) {
      queryFormat.append(" WHERE %s");
    }
    if (!StringUtils.isBlank(groupby)) {
      queryFormat.append(" GROUP BY %s");
    }
    if (!StringUtils.isBlank(having)) {
      queryFormat.append(" HAVING %s");
    }
    if (!StringUtils.isBlank(orderby)) {
      queryFormat.append(" ORDER BY %s");
    }
    if (limit != null) {
      queryFormat.append(" LIMIT %s");
    }
    return String.format(queryFormat.toString(), qstrs.toArray(new Object[qstrs.size()]));
  }

  /**
   *
   * @param selectAST Outer query selectAST
   * @param cubeql Cubequery Context
   *
   *  Update the final alias in the outer select expressions
   *  1. Replace queriedAlias with finalAlias if both are not same
   *  2. If queriedAlias is missing add finalAlias as alias
   */
  public static void updateFinalAlias(ASTNode selectAST, CubeQueryContext cubeql) {
    for (int i = 0; i < selectAST.getChildCount(); i++) {
      ASTNode selectExpr = (ASTNode) selectAST.getChild(i);
      ASTNode aliasNode = HQLParser.findNodeByPath(selectExpr, Identifier);
      String finalAlias = cubeql.getSelectPhrases().get(i).getFinalAlias().replaceAll("`", "");
      if (aliasNode != null) {
        String queryAlias = aliasNode.getText();
        if (!queryAlias.equals(finalAlias)) {
          // replace the alias node
          ASTNode newAliasNode = new ASTNode(new CommonToken(HiveParser.Identifier, finalAlias));
          selectAST.getChild(i).replaceChildren(selectExpr.getChildCount() - 1,
              selectExpr.getChildCount() - 1, newAliasNode);
        }
      } else {
        // add column alias
        ASTNode newAliasNode = new ASTNode(new CommonToken(HiveParser.Identifier, finalAlias));
        selectAST.getChild(i).addChild(newAliasNode);
      }
    }
  }
  public static Set<String> getColumnsFromCandidates(Collection<? extends Candidate> scSet) {
    return scSet.stream().map(Candidate::getColumns).flatMap(Collection::stream).collect(Collectors.toSet());
  }
}<|MERGE_RESOLUTION|>--- conflicted
+++ resolved
@@ -206,22 +206,12 @@
     return false;
   }
 
-<<<<<<< HEAD
   public static String getTimeRangeWhereClasue(TimeRangeWriter rangeWriter, StorageCandidate sc, TimeRange range) throws LensException {
     String rangeWhere = rangeWriter.getTimeRangeWhereClause(sc.getCubeQueryContext(), sc.getCubeQueryContext().getAliasForTableName(sc.getCube().getName()),
       sc.getRangeToPartitions().get(range));
     String fallback = sc.getRangeToExtraWhereFallBack().get(range);
     if(StringUtils.isNotBlank(fallback)){
       rangeWhere =  "((" + rangeWhere + ") and  (" + fallback + "))";
-=======
-  public static String getTimeRangeWhereClasue(TimeRangeWriter rangeWriter,
-      StorageCandidate sc, TimeRange range) throws LensException {
-    String rangeWhere = rangeWriter.getTimeRangeWhereClause(sc.getCubeql(),
-        sc.getCubeql().getAliasForTableName(sc.getCube().getName()),
-      sc.getRangeToPartitions().get(range));
-    if (sc.getRangeToExtraWhereFallBack().containsKey(range)) {
-      rangeWhere =  "((" + rangeWhere + ") and  (" + sc.getRangeToExtraWhereFallBack().get(range) + "))";
->>>>>>> cb5e2a77
     }
     return rangeWhere;
   }
