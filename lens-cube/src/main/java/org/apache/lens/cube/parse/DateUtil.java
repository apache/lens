/**
 * Licensed to the Apache Software Foundation (ASF) under one
 * or more contributor license agreements.  See the NOTICE file
 * distributed with this work for additional information
 * regarding copyright ownership.  The ASF licenses this file
 * to you under the Apache License, Version 2.0 (the
 * "License"); you may not use this file except in compliance
 * with the License.  You may obtain a copy of the License at
 *
 *   http://www.apache.org/licenses/LICENSE-2.0
 *
 * Unless required by applicable law or agreed to in writing,
 * software distributed under the License is distributed on an
 * "AS IS" BASIS, WITHOUT WARRANTIES OR CONDITIONS OF ANY
 * KIND, either express or implied.  See the License for the
 * specific language governing permissions and limitations
 * under the License.
 */
package org.apache.lens.cube.parse;

import java.text.DateFormat;
import java.text.ParseException;
import java.text.SimpleDateFormat;
import java.util.Calendar;
import java.util.Date;
import java.util.Set;
import java.util.regex.Matcher;
import java.util.regex.Pattern;

import org.apache.lens.cube.metadata.UpdatePeriod;

import org.apache.commons.lang.StringUtils;
import org.apache.commons.lang.time.DateUtils;
import org.apache.hadoop.hive.ql.ErrorMsg;
import org.apache.hadoop.hive.ql.parse.SemanticException;
import org.apache.log4j.Logger;

import lombok.Data;

public final class DateUtil {
  private DateUtil() {

  }

  public static final Logger LOG = Logger.getLogger(DateUtil.class);

  /*
   * NOW -> new java.util.Date() NOW-7DAY -> a date one week earlier NOW (+-)
   * <NUM>UNIT or Hardcoded dates in DD-MM-YYYY hh:mm:ss,sss
   */
  public static final String UNIT = "year|month|week|day|hour|minute|second";
  public static final String GRANULARITY = "\\.(" + UNIT + ")";
  public static final String RELATIVE = "(now){1}(" + GRANULARITY + "){0,1}";
  public static final Pattern P_RELATIVE = Pattern.compile(RELATIVE, Pattern.CASE_INSENSITIVE);

  public static final String WSPACE = "\\s+";
  public static final Pattern P_WSPACE = Pattern.compile(WSPACE);

  public static final String SIGNAGE = "\\+|\\-";
  public static final Pattern P_SIGNAGE = Pattern.compile(SIGNAGE);

  public static final String QUANTITY = "\\d+";
  public static final Pattern P_QUANTITY = Pattern.compile(QUANTITY);

  public static final Pattern P_UNIT = Pattern.compile(UNIT, Pattern.CASE_INSENSITIVE);

  public static final String RELDATE_VALIDATOR_STR = RELATIVE + "(" + WSPACE + ")?" + "((" + SIGNAGE + ")" + "("
    + WSPACE + ")?" + "(" + QUANTITY + ")(" + UNIT + ")){0,1}" + "(s?)";

  public static final Pattern RELDATE_VALIDATOR = Pattern.compile(RELDATE_VALIDATOR_STR, Pattern.CASE_INSENSITIVE);

  public static final String YEAR_FMT = "[0-9]{4}";
  public static final String MONTH_FMT = YEAR_FMT + "-[0-9]{2}";
  public static final String DAY_FMT = MONTH_FMT + "-[0-9]{2}";
  public static final String HOUR_FMT = DAY_FMT + "-[0-9]{2}";
  public static final String MINUTE_FMT = HOUR_FMT + ":[0-9]{2}";
  public static final String SECOND_FMT = MINUTE_FMT + ":[0-9]{2}";
  public static final String ABSDATE_FMT = "yyyy-MM-dd-HH:mm:ss,SSS";

  public static final ThreadLocal<DateFormat> ABSDATE_PARSER =
    new ThreadLocal<DateFormat>() {
      @Override
      protected SimpleDateFormat initialValue() {
        return new SimpleDateFormat(ABSDATE_FMT);
      }
    };

  public static String formatDate(Date dt) {
    return ABSDATE_PARSER.get().format(dt);
  }

  public static String getAbsDateFormatString(String str) {
    if (str.matches(YEAR_FMT)) {
      return str + "-01-01-00:00:00,000";
    } else if (str.matches(MONTH_FMT)) {
      return str + "-01-00:00:00,000";
    } else if (str.matches(DAY_FMT)) {
      return str + "-00:00:00,000";
    } else if (str.matches(HOUR_FMT)) {
      return str + ":00:00,000";
    } else if (str.matches(MINUTE_FMT)) {
      return str + ":00,000";
    } else if (str.matches(SECOND_FMT)) {
      return str + ",000";
    } else if (str.matches(ABSDATE_FMT)) {
      return str;
    }
    throw new IllegalArgumentException("Unsupported formatting for date" + str);
  }

  public static Date resolveDate(String str, Date now) throws SemanticException {
    if (RELDATE_VALIDATOR.matcher(str).matches()) {
      return resolveRelativeDate(str, now);
    } else {
      try {
        return ABSDATE_PARSER.get().parse(getAbsDateFormatString(str));
      } catch (ParseException e) {
        LOG.error("Invalid date format. expected only " + ABSDATE_FMT + " date provided:" + str, e);
        throw new SemanticException(e, ErrorMsg.WRONG_TIME_RANGE_FORMAT, ABSDATE_FMT, str);
      }
    }
  }

  public static Date resolveRelativeDate(String str, Date now) throws SemanticException {
    if (StringUtils.isBlank(str)) {
      throw new SemanticException(ErrorMsg.NULL_DATE_VALUE);
    }

    // Resolve NOW with proper granularity
    Calendar calendar = Calendar.getInstance();
    calendar.setTime(now);

    str = str.toLowerCase();
    Matcher relativeMatcher = P_RELATIVE.matcher(str);
    if (relativeMatcher.find()) {
      String nowWithGranularity = relativeMatcher.group();
      nowWithGranularity = nowWithGranularity.replaceAll("now", "");
      nowWithGranularity = nowWithGranularity.replaceAll("\\.", "");

      Matcher granularityMatcher = P_UNIT.matcher(nowWithGranularity);
      if (granularityMatcher.find()) {
        String unit = granularityMatcher.group().toLowerCase();
        if ("year".equals(unit)) {
          calendar = DateUtils.truncate(calendar, Calendar.YEAR);
        } else if ("month".equals(unit)) {
          calendar = DateUtils.truncate(calendar, Calendar.MONTH);
        } else if ("week".equals(unit)) {
          calendar.set(Calendar.DAY_OF_WEEK, Calendar.SUNDAY);
          calendar = DateUtils.truncate(calendar, Calendar.DAY_OF_MONTH);
        } else if ("day".equals(unit)) {
          calendar = DateUtils.truncate(calendar, Calendar.DAY_OF_MONTH);
        } else if ("hour".equals(unit)) {
          calendar = DateUtils.truncate(calendar, Calendar.HOUR_OF_DAY);
        } else if ("minute".equals(unit)) {
          calendar = DateUtils.truncate(calendar, Calendar.MINUTE);
        } else if ("second".equals(unit)) {
          calendar = DateUtils.truncate(calendar, Calendar.SECOND);
        } else {
          throw new SemanticException(ErrorMsg.INVALID_TIME_UNIT, unit);
        }
      }
    }

    // Get rid of 'now' part and whitespace
    String raw = str.replaceAll(GRANULARITY, "").replace(WSPACE, "");

    if (raw.isEmpty()) { // String is just "now" with granularity
      return calendar.getTime();
    }

    // Get the relative diff part to get eventual date based on now.
    Matcher qtyMatcher = P_QUANTITY.matcher(raw);
    int qty = 1;
    if (qtyMatcher.find()) {
      qty = Integer.parseInt(qtyMatcher.group());
    }

    Matcher signageMatcher = P_SIGNAGE.matcher(raw);
    if (signageMatcher.find()) {
      String sign = signageMatcher.group();
      if ("-".equals(sign)) {
        qty = -qty;
      }
    }

    Matcher unitMatcher = P_UNIT.matcher(raw);
    if (unitMatcher.find()) {
      String unit = unitMatcher.group().toLowerCase();
      if ("year".equals(unit)) {
        calendar.add(Calendar.YEAR, qty);
      } else if ("month".equals(unit)) {
        calendar.add(Calendar.MONTH, qty);
      } else if ("week".equals(unit)) {
        calendar.add(Calendar.DAY_OF_MONTH, 7 * qty);
      } else if ("day".equals(unit)) {
        calendar.add(Calendar.DAY_OF_MONTH, qty);
      } else if ("hour".equals(unit)) {
        calendar.add(Calendar.HOUR_OF_DAY, qty);
      } else if ("minute".equals(unit)) {
        calendar.add(Calendar.MINUTE, qty);
      } else if ("second".equals(unit)) {
        calendar.add(Calendar.SECOND, qty);
      } else {
        throw new SemanticException(ErrorMsg.INVALID_TIME_UNIT, unit);
      }
    }

    return calendar.getTime();
  }

  public static Date getCeilDate(Date fromDate, UpdatePeriod interval) {
    Calendar cal = Calendar.getInstance();
    cal.setTime(fromDate);
    boolean hasFraction = false;
    switch (interval) {
    case YEARLY:
      if (cal.get(Calendar.MONTH) != 1) {
        hasFraction = true;
        break;
      }
    case MONTHLY:
      if (cal.get(Calendar.DAY_OF_MONTH) != 1) {
        hasFraction = true;
        break;
      }
    case DAILY:
      if (cal.get(Calendar.HOUR_OF_DAY) != 0) {
        hasFraction = true;
        break;
      }
    case HOURLY:
      if (cal.get(Calendar.MINUTE) != 0) {
        hasFraction = true;
        break;
      }
    case MINUTELY:
      if (cal.get(Calendar.SECOND) != 0) {
        hasFraction = true;
        break;
      }
    case SECONDLY:
      if (cal.get(Calendar.MILLISECOND) != 0) {
        hasFraction = true;
      }
      break;
    case WEEKLY:
      if (cal.get(Calendar.DAY_OF_WEEK) != 1) {
        hasFraction = true;
        break;
      }
    }

    if (hasFraction) {
      cal.add(interval.calendarField(), 1);
      return getFloorDate(cal.getTime(), interval);
    } else {
      return fromDate;
    }
  }

  public static Date getFloorDate(Date toDate, UpdatePeriod interval) {
    Calendar cal = Calendar.getInstance();
    cal.setTime(toDate);
    switch (interval) {
    case YEARLY:
      cal.set(Calendar.MONTH, 1);
    case MONTHLY:
      cal.set(Calendar.DAY_OF_MONTH, 1);
    case DAILY:
      cal.set(Calendar.HOUR_OF_DAY, 0);
    case HOURLY:
      cal.set(Calendar.MINUTE, 0);
    case MINUTELY:
      cal.set(Calendar.SECOND, 0);
    case SECONDLY:
      break;
    case WEEKLY:
      cal.set(Calendar.DAY_OF_WEEK, 1);
      cal.set(Calendar.HOUR_OF_DAY, 0);
      cal.set(Calendar.MINUTE, 0);
      cal.set(Calendar.SECOND, 0);
      break;
    }
    return cal.getTime();
  }

  public static int getNumberofDaysInMonth(Date date) {
    Calendar calendar = Calendar.getInstance();
    calendar.setTime(date);
    return calendar.getActualMaximum(Calendar.DAY_OF_MONTH);
  }

  public static CoveringInfo getMonthlyCoveringInfo(Date from, Date to) {
    // Move 'from' to end of month, unless its the first day of month
    boolean coverable = true;
    if (!from.equals(DateUtils.truncate(from, Calendar.MONTH))) {
      from = DateUtils.addMonths(DateUtils.truncate(from, Calendar.MONTH), 1);
      coverable = false;
    }

    // Move 'to' to beginning of next month, unless its the first day of the month
    if (!to.equals(DateUtils.truncate(to, Calendar.MONTH))) {
      to = DateUtils.truncate(to, Calendar.MONTH);
      coverable = false;
    }

    int months = 0;
    while (from.before(to)) {
      from = DateUtils.addMonths(from, 1);
      months++;
    }
    return new CoveringInfo(months, coverable);
  }

  public static CoveringInfo getQuarterlyCoveringInfo(Date from, Date to) {
    CoveringInfo monthlyCoveringInfo = getMonthlyCoveringInfo(from, to);
    if (monthlyCoveringInfo.getCountBetween() < 3) {
      return new CoveringInfo(0, false);
    }
    boolean coverable = monthlyCoveringInfo.isCoverable();
    if (!from.equals(DateUtils.truncate(from, Calendar.MONTH))) {
      from = DateUtils.addMonths(DateUtils.truncate(from, Calendar.MONTH), 1);
      coverable = false;
    }
    Calendar cal = Calendar.getInstance();
    cal.setTime(from);
    int fromMonth = cal.get(Calendar.MONTH);

    // Get the start date of the quarter
    int beginOffset = (3 - fromMonth % 3) % 3;
    int endOffset = (monthlyCoveringInfo.getCountBetween() - beginOffset) % 3;
    if (beginOffset > 0 || endOffset > 0) {
      coverable = false;
    }
    return new CoveringInfo((monthlyCoveringInfo.getCountBetween() - beginOffset - endOffset) / 3, coverable);
  }


  public static CoveringInfo getYearlyCoveringInfo(Date from, Date to) {
    CoveringInfo monthlyCoveringInfo = getMonthlyCoveringInfo(from, to);
    if (monthlyCoveringInfo.getCountBetween() < 12) {
      return new CoveringInfo(0, false);
    }
    boolean coverable = monthlyCoveringInfo.isCoverable();
    if (!from.equals(DateUtils.truncate(from, Calendar.MONTH))) {
      from = DateUtils.addMonths(DateUtils.truncate(from, Calendar.MONTH), 1);
      coverable = false;
    }
    Calendar cal = Calendar.getInstance();
    cal.setTime(from);
    int fromMonth = cal.get(Calendar.MONTH);
    int beginOffset = (12 - fromMonth % 12) % 12;
    int endOffset = (monthlyCoveringInfo.getCountBetween() - beginOffset) % 12;
    if (beginOffset > 0 || endOffset > 0) {
      coverable = false;
    }
    return new CoveringInfo((monthlyCoveringInfo.getCountBetween() - beginOffset - endOffset) / 12, coverable);
  }

  public static CoveringInfo getWeeklyCoveringInfo(Date from, Date to) {
    int dayDiff = 0;
    Date tmpFrom = from;
    while (tmpFrom.before(to)) {
      tmpFrom = DateUtils.addDays(tmpFrom, 1);
      dayDiff++;
    }

    if (dayDiff < 7) {
      return new CoveringInfo(0, false);
    }

    Calendar cal = Calendar.getInstance();
    cal.setTime(from);
    int fromWeek = cal.get(Calendar.WEEK_OF_YEAR);
    int fromDay = cal.get(Calendar.DAY_OF_WEEK);
    int fromYear = cal.get(Calendar.YEAR);

    cal.clear();
    cal.set(Calendar.YEAR, fromYear);
    cal.set(Calendar.WEEK_OF_YEAR, fromWeek);
    cal.set(Calendar.DAY_OF_WEEK, Calendar.SUNDAY);
    int maxDayInWeek = cal.getActualMaximum(Calendar.DAY_OF_WEEK);
    Date fromWeekStartDate = cal.getTime();
    boolean coverable = dayDiff % 7 == 0;
    if (fromWeekStartDate.before(from)) {
      // Count from the start of next week
      dayDiff -= (maxDayInWeek - (fromDay - Calendar.SUNDAY));
      coverable = false;
    }

    return new CoveringInfo(dayDiff / 7, coverable);
  }

<<<<<<< HEAD
  public static long getTimeDiff(Date from, Date to, UpdatePeriod interval) {
    long diff = to.getTime() - from.getTime();
=======
  static CoveringInfo getCoveringInfo(Date from, Date to, UpdatePeriod interval) {
>>>>>>> 5e492d93
    switch (interval) {
    case SECONDLY:
      return getMilliSecondCoveringInfo(from, to, 1000);
    case MINUTELY:
      return getMilliSecondCoveringInfo(from, to, 1000 * 60);
    case HOURLY:
      return getMilliSecondCoveringInfo(from, to, 1000 * 60 * 60);
    case DAILY:
      return getMilliSecondCoveringInfo(from, to, 1000 * 60 * 60 * 24);
    case WEEKLY:
      return getWeeklyCoveringInfo(from, to);
    case MONTHLY:
      return getMonthlyCoveringInfo(from, to);
    case QUARTERLY:
      return getQuarterlyCoveringInfo(from, to);
    case YEARLY:
      return getYearlyCoveringInfo(from, to);
    default:
      return new CoveringInfo(0, false);
    }
  }

  private static CoveringInfo getMilliSecondCoveringInfo(Date from, Date to, int millisInInterval) {
    long diff = to.getTime() - from.getTime();
    return new CoveringInfo((int) (diff / millisInInterval), diff % millisInInterval == 0);
  }

  static boolean isCoverableBy(Date from, Date to, Set<UpdatePeriod> intervals) {
    for (UpdatePeriod period : intervals) {
      if (getCoveringInfo(from, to, period).isCoverable()) {
        return true;
      }
    }
    return false;
  }

  public static int getTimeDiff(Date fromDate, Date toDate, UpdatePeriod updatePeriod) {
    return getCoveringInfo(fromDate, toDate, updatePeriod).getCountBetween();
  }

  @Data
  public static class CoveringInfo {
    int countBetween;
    boolean coverable;

    public CoveringInfo(int countBetween, boolean coverable) {
      this.countBetween = countBetween;
      this.coverable = coverable;
    }
  }
}<|MERGE_RESOLUTION|>--- conflicted
+++ resolved
@@ -391,12 +391,7 @@
     return new CoveringInfo(dayDiff / 7, coverable);
   }
 
-<<<<<<< HEAD
-  public static long getTimeDiff(Date from, Date to, UpdatePeriod interval) {
-    long diff = to.getTime() - from.getTime();
-=======
   static CoveringInfo getCoveringInfo(Date from, Date to, UpdatePeriod interval) {
->>>>>>> 5e492d93
     switch (interval) {
     case SECONDLY:
       return getMilliSecondCoveringInfo(from, to, 1000);
