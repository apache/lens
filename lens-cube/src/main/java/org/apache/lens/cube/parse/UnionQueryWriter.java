/**
 * Licensed to the Apache Software Foundation (ASF) under one
 * or more contributor license agreements.  See the NOTICE file
 * distributed with this work for additional information
 * regarding copyright ownership.  The ASF licenses this file
 * to you under the Apache License, Version 2.0 (the
 * "License"); you may not use this file except in compliance
 * with the License.  You may obtain a copy of the License at
 * <p/>
 * http://www.apache.org/licenses/LICENSE-2.0
 * <p/>
 * Unless required by applicable law or agreed to in writing,
 * software distributed under the License is distributed on an
 * "AS IS" BASIS, WITHOUT WARRANTIES OR CONDITIONS OF ANY
 * KIND, either express or implied.  See the License for the
 * specific language governing permissions and limitations
 * under the License.
 */

package org.apache.lens.cube.parse;

import static java.util.stream.Collectors.joining;
import static org.apache.lens.cube.parse.HQLParser.*;

import static org.apache.hadoop.hive.ql.parse.HiveParser.*;

import java.util.*;

import org.apache.lens.cube.metadata.MetastoreUtil;
import org.apache.lens.server.api.error.LensException;

import org.apache.hadoop.hive.ql.lib.Node;
import org.apache.hadoop.hive.ql.parse.ASTNode;
import org.apache.hadoop.hive.ql.parse.HiveParser;

import org.antlr.runtime.CommonToken;

import lombok.extern.slf4j.Slf4j;

/**
 * Utility class to write union query. Given any complex Join or Union Candidate,
 * this class rewrites union query for all the participating StorageCandidates.
 */
@Slf4j
public class UnionQueryWriter {

  private QueryAST queryAst;
  private Map<HQLParser.HashableASTNode, ASTNode> innerToOuterSelectASTs = new HashMap<>();
  private Map<HQLParser.HashableASTNode, ASTNode> innerToOuterHavingASTs = new HashMap<>();
  private Map<String, ASTNode> storageCandidateToSelectAstMap = new HashMap<>();
  private AliasDecider aliasDecider = new DefaultAliasDecider();
  private CubeQueryContext cubeql;
<<<<<<< HEAD
  private Set<StorageCandidate> storageCandidates;
  private static final String DEFAULT_MEASURE = "0.0";
  public static final ASTNode DEFAULT_MEASURE_AST;
  static {
    try {
      DEFAULT_MEASURE_AST = HQLParser.parseExpr(DEFAULT_MEASURE);
    } catch (LensException e) {
      throw new RuntimeException("default measure not parsable");
    }
  }

  UnionQueryWriter(Candidate cand, CubeQueryContext cubeql) {
    this.cubeql = cubeql;
    storageCandidates = CandidateUtil.getStorageCandidates(cand);
    for (StorageCandidate storageCandidate : storageCandidates) {
      storageCandidate.setRootCubeQueryContext(cubeql); // todo remove and cleanup
    }
=======
  Collection<StorageCandidate> storageCandidates;
  public static final String DEFAULT_MEASURE = "0.0";

  public UnionQueryWriter(Collection<StorageCandidate> storageCandidates, CubeQueryContext cubeql) {
    if (storageCandidates == null || storageCandidates.size()<=1) {
      throw new IllegalArgumentException("There should be atleast two storage candidates to write a union query");
    }
    this.cubeql = cubeql;
    this.storageCandidates = storageCandidates;
>>>>>>> d45c5384
  }

  public String toHQL() throws LensException {
    StorageCandidate firstCandidate = storageCandidates.iterator().next();
    // Set the default queryAST for the outer query
    queryAst = DefaultQueryAST.fromStorageCandidate(firstCandidate,
        firstCandidate.getQueryAst());
    updateAsts();
    updateInnterSelectASTWithDefault();
    processSelectAndHavingAST();
    processGroupByAST();
    processOrderByAST();
    CandidateUtil.updateFinalAlias(queryAst.getSelectAST(), cubeql);
//    for (StorageCandidate storageCandidate : factDimMap.keySet()) {
//      if (storageCandidate.getCubeQueryContext() != cubeql) {
//        CandidateUtil.updateFinalAlias(storageCandidate.getCubeQueryContext().getSelectAST(), cubeql);
//      }
//    }
    return CandidateUtil.buildHQLString(queryAst.getSelectString(), getFromString(), null,
        queryAst.getGroupByString(), queryAst.getOrderByString(),
        queryAst.getHavingString(), queryAst.getLimitValue());
  }

  /**
   * Set having, order by and limit clauses to null for inner queries
   * being constructed from StorageCandidate.
   */
  private void updateAsts() {
    for (StorageCandidate sc : storageCandidates) {
      storageCandidateToSelectAstMap.put(sc.toString(),
          new ASTNode(new CommonToken(TOK_SELECT, "TOK_SELECT"))); // todo remove three ifs
      if (sc.getQueryAst().getHavingAST() != null) {
        sc.getQueryAst().setHavingAST(null);
      }
      if (sc.getQueryAst().getOrderByAST() != null) {
        sc.getQueryAst().setOrderByAST(null);
      }
      if (sc.getQueryAst().getLimitValue() != null) {
        sc.getQueryAst().setLimitValue(null);
      }
    }
  }

  private void processGroupByAST() throws LensException {
    if (queryAst.getGroupByAST() != null) {
      queryAst.setGroupByAST(processGroupByExpression(queryAst.getGroupByAST()));
    }
  }

  /**
   * Process havingAST for a StorageCandidate. Any column not projected and part of having clause
   * project it in inner select
   *
   * @param innerAst
   * @param aliasDecider
   * @param sc
   * @return ASTNode
   * @throws LensException
   */
  private ASTNode processHavingAST(ASTNode innerAst, AliasDecider aliasDecider, StorageCandidate sc)
    throws LensException {
    if (cubeql.getHavingAST() != null) {
      ASTNode havingCopy = MetastoreUtil.copyAST(cubeql.getHavingAST());
      Set<ASTNode> havingAggChildrenASTs = new LinkedHashSet<>();
      getAggregateChildrenInNode(havingCopy, havingAggChildrenASTs);
      processHavingExpression(innerAst, havingAggChildrenASTs, aliasDecider, sc);
      updateOuterHavingAST(havingCopy);
      queryAst.setHavingAST(havingCopy);
      HQLParser.getString(havingCopy);
    }
    return null;
  }

  /**
   * Update outer havingAST with proper alias name projected.
   *
   * @param node
   * @return
   */
  private ASTNode updateOuterHavingAST(ASTNode node) {
    if (node.getToken().getType() == HiveParser.TOK_FUNCTION
        && (HQLParser.isAggregateAST(node))) {
      if (innerToOuterSelectASTs.containsKey(new HQLParser.HashableASTNode(node))
          || innerToOuterHavingASTs.containsKey(new HQLParser.HashableASTNode(node))) {
        ASTNode expr = innerToOuterSelectASTs.containsKey(new HQLParser.HashableASTNode(node))
            ? innerToOuterSelectASTs.get(new HQLParser.HashableASTNode(node))
            : innerToOuterHavingASTs.get(new HQLParser.HashableASTNode(node));
        if (node.getChildCount() > 1) {
          node.replaceChildren(1, 1, expr.getChild(1));
        } else {
          node.replaceChildren(0, 0, expr);
        }
      }
    }
    for (int i = 0; i < node.getChildCount(); i++) {
      ASTNode child = (ASTNode) node.getChild(i);
      updateOuterHavingAST(child);
    }
    return node;
  }


  private void processOrderByAST() throws LensException {
    if (queryAst.getOrderByAST() != null) {
      queryAst.setOrderByAST(processOrderbyExpression(queryAst.getOrderByAST()));
    }
  }

  private ASTNode processOrderbyExpression(ASTNode astNode) throws LensException {
    if (astNode == null) {
      return null;
    }
    ASTNode outerExpression = new ASTNode(astNode);
    // sample orderby AST looks the following :
    /*
    TOK_ORDERBY
   TOK_TABSORTCOLNAMEDESC
      TOK_NULLS_LAST
         .
            TOK_TABLE_OR_COL
               testcube
            cityid
   TOK_TABSORTCOLNAMEASC
      TOK_NULLS_FIRST
         .
            TOK_TABLE_OR_COL
               testcube
            stateid
   TOK_TABSORTCOLNAMEASC
      TOK_NULLS_FIRST
         .
            TOK_TABLE_OR_COL
               testcube
            zipcode
     */
    for (Node node : astNode.getChildren()) {
      ASTNode child = (ASTNode) node;
      ASTNode outerOrderby = new ASTNode(child);
      ASTNode tokNullsChild = (ASTNode) child.getChild(0);
      ASTNode outerTokNullsChild = new ASTNode(tokNullsChild);
      outerTokNullsChild.addChild(innerToOuterSelectASTs.get(new HQLParser.HashableASTNode((ASTNode) tokNullsChild)));
      outerOrderby.addChild(outerTokNullsChild);
      outerExpression.addChild(outerOrderby);
    }
    return outerExpression;
  }

  /**
   * Get the select expression. In case of node is default retunrs "0.0" with alias
   * otherwise the select phrase with alias.
   *
   * @param nodeWithoutAlias
   * @param aliasNode
   * @param isDefault
   * @return
   * @throws LensException
   */
  private ASTNode getSelectExpr(ASTNode nodeWithoutAlias, ASTNode aliasNode, boolean isDefault)
    throws LensException {
    ASTNode node = getSelectExprAST();
    if (nodeWithoutAlias == null && isDefault) {
      node.addChild(HQLParser.parseExpr(DEFAULT_MEASURE));
      node.addChild(aliasNode);
    } else {
      node.addChild(nodeWithoutAlias);
      node.addChild(aliasNode);
    }
    return node;
  }


  private ASTNode getSelectExprAST() {
    return new ASTNode(new CommonToken(HiveParser.TOK_SELEXPR, "TOK_SELEXPR"));
  }


  /**
   * Get the aggregate node for the SelectPhrase index. A given measure might not be answerable
   * for a StorageCanddate. In that case get the non default aggregate node wcich ideally not "0.0",
   * from otherStorage candidate.
   *
   * @param position
   * @return
   */
  private ASTNode getAggregateNodesExpression(int position) {
    ASTNode node = null;
    for (StorageCandidate sc : storageCandidates) {
      node = (ASTNode) sc.getQueryAst().getSelectAST().getChild(position).getChild(0);
      if (HQLParser.isAggregateAST(node) || HQLParser.hasAggregate(node)) {
        return MetastoreUtil.copyAST(node);
      }
    }
    return MetastoreUtil.copyAST(node);
  }

  /**
   *  Check if ASTNode is answerable by StorageCandidate
   * @param sc
   * @param node
   * @return
   */
  private boolean isNodeAnswerableForStorageCandidate(StorageCandidate sc, ASTNode node) { // todo change function name to not answerable
    Set<String> cols = new LinkedHashSet<>();
    getAllColumnsOfNode(node, cols);
    if (!sc.getColumns().containsAll(cols)) {
      return true;
    }
    return false;
  }

  /**
   * Set the default value "0.0" in the non answerable aggreagte expressions.
   * @param node
   * @param sc
   * @return
   * @throws LensException
   */
  private ASTNode setDefaultValueInExprForAggregateNodes(ASTNode node, StorageCandidate sc) throws LensException {
    if (HQLParser.isAggregateAST(node)
        && isNodeAnswerableForStorageCandidate(sc, node)) {
      node.setChild(1, getSelectExpr(null, null, true));
    }
    for (int i = 0; i < node.getChildCount(); i++) {
      ASTNode child = (ASTNode) node.getChild(i);
      setDefaultValueInExprForAggregateNodes(child, sc);
    }
    return node;
  }

  private boolean isAggregateFunctionUsedInAST(ASTNode node) {
    if (HQLParser.isAggregateAST(node)
        || HQLParser.hasAggregate(node)) {
      return true;
    }
    return false;
  }

  private boolean isNodeDefault(ASTNode node) {
    if (HQLParser.isAggregateAST((ASTNode) node.getChild(0))) {
      if (HQLParser.getString((ASTNode) node.getChild(0).getChild(1)).equals(DEFAULT_MEASURE)) {
        return true;
      }
    }
    return false;
  }

  private List<ASTNode> getProjectedNonDefaultPhrases() {
    List<ASTNode> phrases = new ArrayList<>();
    for (int i = 0; i < storageCandidates.iterator().next().getQueryAst().getSelectAST().getChildCount(); i++) {
      for (StorageCandidate sc : storageCandidates) {
        ASTNode selectAST = sc.getQueryAst().getSelectAST();
        if (isNodeDefault((ASTNode) selectAST.getChild(i))) {
          continue;
        } else {
          phrases.add((ASTNode) selectAST.getChild(i));
          break;
        }
      }
    }
    return phrases;
  }

  private void removeRedundantProjectedPhrases() {
    List<ASTNode> phrases = getProjectedNonDefaultPhrases();
    List<String> phrasesWithoutAlias = new ArrayList<>();
    // populate all phrases without alias
    for (ASTNode node : phrases) {
      phrasesWithoutAlias.add(HQLParser.getString((ASTNode) node.getChild(0)));
    }
    Map<String, List<Integer>> phraseCountMap = new HashMap<>();
    Map<String, List<String>> aliasMap = new HashMap<>();
    for (int i = 0; i < phrasesWithoutAlias.size(); i++) {
      String phrase = phrasesWithoutAlias.get(i);
      if (phraseCountMap.containsKey(phrase)) {
        phraseCountMap.get(phrase).add(i);
      } else {
        List<Integer> indices = new ArrayList<>();
        indices.add(i);
        phraseCountMap.put(phrase, indices);
      }
    }
    for (List<Integer> values : phraseCountMap.values()) {
      if (values.size() > 1) {
        String aliasToKeep = HQLParser.findNodeByPath((ASTNode)
            phrases.get(values.get(0)), Identifier).toString();
        ArrayList<String> dupAliases = new ArrayList<>();
        for (int i : values.subList(1, values.size())) {
          dupAliases.add(HQLParser.findNodeByPath((ASTNode)
              phrases.get(i), Identifier).toString());
        }
        aliasMap.put(aliasToKeep, dupAliases);
      }
    }

    for (String col : phraseCountMap.keySet()) {
      if (phraseCountMap.get(col).size() > 1) {
        List<Integer> childenToDelete = phraseCountMap.get(col).
            subList(1, phraseCountMap.get(col).size());
        int counter = 0;
        for (int i : childenToDelete) {
          for (StorageCandidate sc : storageCandidates) {
            sc.getQueryAst().getSelectAST().deleteChild(i - counter);
          }
          counter++;
        }
      }
    }
<<<<<<< HEAD
    updateOuterSelectDuplicateAliases(queryAst.getSelectAST(), aliasMap);
    if (queryAst.getHavingAST() != null) {
      updateOuterSelectDuplicateAliases(queryAst.getHavingAST(), aliasMap);
    }
  }

  public void updateOuterSelectDuplicateAliases(ASTNode node, //todo rename to updateOuterASTDuplicateAliases
=======
    updateOuterASTDuplicateAliases(queryAst.getSelectAST(), aliasMap);
    if (queryAst.getHavingAST() != null) {
      updateOuterASTDuplicateAliases(queryAst.getHavingAST(), aliasMap);
    }
  }

  public void updateOuterASTDuplicateAliases(ASTNode node,
>>>>>>> d45c5384
      Map<String, List<String>> aliasMap) {
    if (node.getToken().getType() == HiveParser.DOT) {
      String table = HQLParser.findNodeByPath(node, TOK_TABLE_OR_COL, Identifier).toString();
      String col = node.getChild(1).toString();
      for (Map.Entry<String, List<String>> entry : aliasMap.entrySet()) {
        if (entry.getValue().contains(col)) {
          try {
            node.setChild(1, HQLParser.parseExpr(entry.getKey()));
          } catch (LensException e) {
            log.error("Unable to parse select expression: {}.", entry.getKey());
          }
        }

      }
    }
    for (int i = 0; i < node.getChildCount(); i++) {
      ASTNode child = (ASTNode) node.getChild(i);
      updateOuterASTDuplicateAliases(child, aliasMap);
    }
  }


  /**
   * Set the default value for the non queriable measures. If a measure is not
   * answerable from a StorageCandidate set it as 0.0
   *
   * @throws LensException
   */
  private void updateInnterSelectASTWithDefault() throws LensException {
    for (int i = 0; i < cubeql.getSelectPhrases().size(); i++) {
      SelectPhraseContext phrase = cubeql.getSelectPhrases().get(i);
      ASTNode aliasNode = new ASTNode(new CommonToken(Identifier, phrase.getSelectAlias()));

      // Select phrase is dimension
      if (!phrase.hasMeasures(cubeql)) {
        for (StorageCandidate sc : storageCandidates) {
          ASTNode exprWithOutAlias = (ASTNode) sc.getQueryAst().getSelectAST().getChild(i).getChild(0);
          storageCandidateToSelectAstMap.get(sc.toString()).
              addChild(getSelectExpr(exprWithOutAlias, aliasNode, false));
        }

        // Select phrase is measure
      } else if (!phrase.getQueriedMsrs().isEmpty()) {
        for (StorageCandidate sc : storageCandidates) {
          if (sc.getAnswerableMeasurePhraseIndices().contains(phrase.getPosition())) {
            ASTNode exprWithOutAlias = (ASTNode) sc.getQueryAst().getSelectAST().getChild(i).getChild(0);
            storageCandidateToSelectAstMap.get(sc.toString()).
                addChild(getSelectExpr(exprWithOutAlias, aliasNode, false));
          } else {
            ASTNode resolvedExprNode = getAggregateNodesExpression(i);
            if (isAggregateFunctionUsedInAST(resolvedExprNode)) {
              setDefaultValueInExprForAggregateNodes(resolvedExprNode, sc);
            } else {
              resolvedExprNode = getSelectExpr(null, null, true);
            }
            storageCandidateToSelectAstMap.get(sc.toString()).
                addChild(getSelectExpr(resolvedExprNode, aliasNode, false));
          }
        }

        // Select phrase is expression
      } else {
        for (StorageCandidate sc : storageCandidates) {
          if (phrase.isEvaluable(sc)
              || sc.getAnswerableMeasurePhraseIndices().contains(phrase.getPosition())) {
            ASTNode exprWithOutAlias = (ASTNode) sc.getQueryAst().getSelectAST().getChild(i).getChild(0);
            storageCandidateToSelectAstMap.get(sc.toString()).
                addChild(getSelectExpr(exprWithOutAlias, aliasNode, false));
          } else {
            ASTNode resolvedExprNode = getAggregateNodesExpression(i);
            if (isAggregateFunctionUsedInAST(resolvedExprNode)) {
              setDefaultValueInExprForAggregateNodes(resolvedExprNode, sc);
            } else {
              resolvedExprNode = getSelectExpr(null, null, true);
            }
            storageCandidateToSelectAstMap.get(sc.toString()).
                addChild(getSelectExpr(resolvedExprNode, aliasNode, false));
          }
        }
      }
    }
  }

  /**
   * Update Select and Having clause of outer query.
   *
   * @throws LensException
   */
  private void processSelectAndHavingAST() throws LensException {
    ASTNode outerSelectAst = new ASTNode(queryAst.getSelectAST());
    DefaultAliasDecider aliasDecider = new DefaultAliasDecider();
    int selectAliasCounter = 0;
    for (StorageCandidate sc : storageCandidates) {
      aliasDecider.setCounter(0);
      ASTNode innerSelectAST = new ASTNode(new CommonToken(TOK_SELECT, "TOK_SELECT"));
      processSelectExpression(sc, outerSelectAst, innerSelectAST, aliasDecider);
      selectAliasCounter = aliasDecider.getCounter();
    }
    queryAst.setSelectAST(outerSelectAst);

    // Iterate over the StorageCandidates and add non projected having columns in inner select ASTs
    for (StorageCandidate sc : storageCandidates) {
      aliasDecider.setCounter(selectAliasCounter);
      processHavingAST(sc.getQueryAst().getSelectAST(), aliasDecider, sc);
    }
    removeRedundantProjectedPhrases();
  }

  /**
   * Get the inner and outer AST with alias for each child of StorageCandidate
   *
   * @param sc
   * @param outerSelectAst
   * @param innerSelectAST
   * @param aliasDecider
   * @throws LensException
   */
  private void processSelectExpression(StorageCandidate sc, ASTNode outerSelectAst, ASTNode innerSelectAST,
      AliasDecider aliasDecider) throws LensException {
    //ASTNode selectAST = sc.getQueryAst().getSelectAST();
    ASTNode selectAST = storageCandidateToSelectAstMap.get(sc.toString());
    if (selectAST == null) {
      return;
    }
    // iterate over all children of the ast and get outer ast corresponding to it.
    for (int i = 0; i < selectAST.getChildCount(); i++) {
      ASTNode child = (ASTNode) selectAST.getChild(i);
      ASTNode outerSelect = new ASTNode(child);
      ASTNode selectExprAST = (ASTNode) child.getChild(0);
      ASTNode outerAST = getOuterAST(selectExprAST, innerSelectAST, aliasDecider, sc, true, cubeql.getBaseCube().getDimAttributeNames());
      outerSelect.addChild(outerAST);
      // has an alias? add it
      if (child.getChildCount() > 1) {
        outerSelect.addChild(child.getChild(1));
      }
      if (outerSelectAst.getChildCount() <= selectAST.getChildCount()) {
        if (outerSelectAst.getChild(i) == null) {
          outerSelectAst.addChild(outerSelect);
        } else if (HQLParser.getString((ASTNode) outerSelectAst.getChild(i).getChild(0)).equals(DEFAULT_MEASURE)) {
          outerSelectAst.replaceChildren(i, i, outerSelect);
        }
      }
    }
    sc.getQueryAst().setSelectAST(innerSelectAST);
  }

  /*
  Perform a DFS on the provided AST, and Create an AST of similar structure with changes specific to the
  inner query - outer query dynamics. The resultant AST is supposed to be used in outer query.

  Base cases:
   1. ast is null => null
   2. ast is aggregate_function(table.column) => add aggregate_function(table.column) to inner select expressions,
            generate alias, return aggregate_function(cube.alias). Memoize the mapping
            aggregate_function(table.column) => aggregate_function(cube.alias)
            Assumption is aggregate_function is transitive i.e. f(a,b,c,d) = f(f(a,b), f(c,d)). SUM, MAX, MIN etc
            are transitive, while AVG, COUNT etc are not. For non-transitive aggregate functions, the re-written
            query will be incorrect.
   3. ast has aggregates - iterate over children and add the non aggregate nodes as is and recursively get outer ast
   for aggregate.
   4. If no aggregates, simply select its alias in outer ast.
   5. If given ast is memorized as mentioned in the above cases, return the mapping.
 */
  private ASTNode getOuterAST(ASTNode astNode, ASTNode innerSelectAST,
      AliasDecider aliasDecider, StorageCandidate sc, boolean isSelectAst, Set<String> dimensionSet) throws LensException {
    if (astNode == null) {
      return null;
    }
    Set<String> msrCols = new HashSet<>();
    getAllColumnsOfNode(astNode, msrCols);
    msrCols.removeAll(dimensionSet);
    if (isAggregateAST(astNode) && sc.getColumns().containsAll(msrCols)) {
      return processAggregate(astNode, innerSelectAST, aliasDecider, isSelectAst);
    } else if (isAggregateAST(astNode) && !sc.getColumns().containsAll(msrCols)) {
      ASTNode outerAST = new ASTNode(new CommonToken(HiveParser.TOK_SELEXPR, "TOK_SELEXPR"));
      ASTNode exprCopy = MetastoreUtil.copyAST(astNode);
      setDefaultValueInExprForAggregateNodes(exprCopy, sc);
      outerAST.addChild(getOuterAST(getSelectExpr(exprCopy, null, true),
          innerSelectAST, aliasDecider, sc, isSelectAst, dimensionSet));
      return outerAST;
    } else {
      if (hasAggregate(astNode)) {
        ASTNode outerAST = new ASTNode(astNode);
        for (Node child : astNode.getChildren()) {
          ASTNode childAST = (ASTNode) child;
          if (hasAggregate(childAST) && sc.getColumns().containsAll(msrCols)) {
            outerAST.addChild(getOuterAST(childAST, innerSelectAST, aliasDecider, sc, isSelectAst, dimensionSet));
          } else if (hasAggregate(childAST) && !sc.getColumns().containsAll(msrCols)) {
            childAST.replaceChildren(1, 1,  getSelectExpr(null, null, true));
            outerAST.addChild(getOuterAST(childAST, innerSelectAST, aliasDecider, sc, isSelectAst, dimensionSet));
          } else {
            outerAST.addChild(childAST);
          }
        }
        return outerAST;
      } else {
        ASTNode innerSelectASTWithoutAlias = MetastoreUtil.copyAST(astNode);
        ASTNode innerSelectExprAST = new ASTNode(new CommonToken(HiveParser.TOK_SELEXPR, "TOK_SELEXPR"));
        innerSelectExprAST.addChild(innerSelectASTWithoutAlias);
        String alias = aliasDecider.decideAlias(astNode);
        ASTNode aliasNode = new ASTNode(new CommonToken(Identifier, alias));
        innerSelectExprAST.addChild(aliasNode);
        innerSelectAST.addChild(innerSelectExprAST);
        if (astNode.getText().equals(DEFAULT_MEASURE)) {
          ASTNode outerAST = new ASTNode(new CommonToken(HiveParser.TOK_SELEXPR, "TOK_SELEXPR"));
          outerAST.addChild(astNode);
          return outerAST;
        } else {
          ASTNode outerAST = getDotAST(cubeql.getCube().getName(), alias);
          if (isSelectAst) { // todo remove if-else
            innerToOuterSelectASTs.put(new HashableASTNode(innerSelectASTWithoutAlias), outerAST);
          } else {
            innerToOuterHavingASTs.put(new HashableASTNode(innerSelectASTWithoutAlias), outerAST);
          }
          return outerAST;
        }
      }
    }
  }

  private ASTNode processAggregate(ASTNode astNode, ASTNode innerSelectAST,
      AliasDecider aliasDecider, boolean isSelectAst) {
    ASTNode innerSelectASTWithoutAlias = MetastoreUtil.copyAST(astNode);
    ASTNode innerSelectExprAST = new ASTNode(new CommonToken(HiveParser.TOK_SELEXPR, "TOK_SELEXPR"));
    innerSelectExprAST.addChild(innerSelectASTWithoutAlias);
    String alias = aliasDecider.decideAlias(astNode);
    ASTNode aliasNode = new ASTNode(new CommonToken(Identifier, alias));
    innerSelectExprAST.addChild(aliasNode);
    innerSelectAST.addChild(innerSelectExprAST);
    ASTNode dotAST = getDotAST(cubeql.getCube().getName(), alias);
    ASTNode outerAST = new ASTNode(new CommonToken(TOK_FUNCTION, "TOK_FUNCTION"));
    //TODO: take care or non-transitive aggregate functions
    outerAST.addChild(new ASTNode(new CommonToken(Identifier, astNode.getChild(0).getText())));
    outerAST.addChild(dotAST);
    if (isSelectAst) {
      innerToOuterSelectASTs.put(new HashableASTNode(innerSelectASTWithoutAlias), outerAST);
    } else {
      innerToOuterHavingASTs.put(new HashableASTNode(innerSelectASTWithoutAlias), outerAST);
    }
    return outerAST;
  }

  /**
   * GroupbyAST is having dim only columns all the columns should have been
   * projected. Get the alias for the projected columns and add to group by clause.
   *
   * @param astNode
   * @return
   * @throws LensException
   */

  private ASTNode processGroupByExpression(ASTNode astNode) throws LensException {
    ASTNode outerExpression = new ASTNode(astNode);
    // iterate over all children of the ast and get outer ast corresponding to it.
    for (Node child : astNode.getChildren()) {
      // Columns in group by should have been projected as they are dimension columns
      if (innerToOuterSelectASTs.containsKey(new HQLParser.HashableASTNode((ASTNode) child))) {
        outerExpression.addChild(innerToOuterSelectASTs.get(new HQLParser.HashableASTNode((ASTNode) child)));
      }
    }
    return outerExpression;
  }

  /**
   * Process having clause, if a columns is not projected add it
   * to the projected columns of inner selectAST.
   *
   * @param innerSelectAst
   * @param havingAggASTs
   * @param aliasDecider
   * @param sc
   * @throws LensException
   */

  private void processHavingExpression(ASTNode innerSelectAst, Set<ASTNode> havingAggASTs,
      AliasDecider aliasDecider, StorageCandidate sc) throws LensException {
    // iterate over all children of the ast and get outer ast corresponding to it.
    for (ASTNode child : havingAggASTs) {
      if (!innerToOuterSelectASTs.containsKey(new HQLParser.HashableASTNode(child))) {
        getOuterAST(child, innerSelectAst, aliasDecider, sc, false, cubeql.getBaseCube().getDimAttributeNames());
      }
    }
  }

  /**
   * Gets all aggreage nodes used in having
   *
   * @param node
   * @param havingClauses
   * @return
   */
  private Set<ASTNode> getAggregateChildrenInNode(ASTNode node, Set<ASTNode> havingClauses) {
    if (node.getToken().getType() == HiveParser.TOK_FUNCTION && (HQLParser.isAggregateAST(node))) {
      havingClauses.add(node);
    }
    for (int i = 0; i < node.getChildCount(); i++) {
      ASTNode child = (ASTNode) node.getChild(i);
      getAggregateChildrenInNode(child, havingClauses);
    }
    return havingClauses;
  }

  /**
   * Get columns used in ASTNode
   *
   * @param node
   * @param msrs
   * @return
   */
  private Set<String> getAllColumnsOfNode(ASTNode node, Set<String> msrs) {
    if (node.getToken().getType() == HiveParser.DOT) {
      String table = HQLParser.findNodeByPath(node, TOK_TABLE_OR_COL, Identifier).toString();
      msrs.add(node.getChild(1).toString());
    }
    for (int i = 0; i < node.getChildCount(); i++) {
      ASTNode child = (ASTNode) node.getChild(i);
      getAllColumnsOfNode(child, msrs);
    }
    return msrs;
  }

  /**
   * Gets from string of the ouer query, this is a union query of all
   * StorageCandidates participated.
   *
   * @return
   * @throws LensException
   */
  private String getFromString() throws LensException {
    List<String> hqlQueries = new ArrayList<>();
    for (StorageCandidate sc : storageCandidates) {
      hqlQueries.add(sc.toHQL()); // todo remove arg2 by pushing inside function
    }
    return hqlQueries.stream().collect(joining(" UNION ALL ", "(", ") as " + cubeql.getBaseCube()));
  }

}<|MERGE_RESOLUTION|>--- conflicted
+++ resolved
@@ -50,10 +50,8 @@
   private Map<String, ASTNode> storageCandidateToSelectAstMap = new HashMap<>();
   private AliasDecider aliasDecider = new DefaultAliasDecider();
   private CubeQueryContext cubeql;
-<<<<<<< HEAD
-  private Set<StorageCandidate> storageCandidates;
-  private static final String DEFAULT_MEASURE = "0.0";
   public static final ASTNode DEFAULT_MEASURE_AST;
+  public static final String DEFAULT_MEASURE = "0.0";
   static {
     try {
       DEFAULT_MEASURE_AST = HQLParser.parseExpr(DEFAULT_MEASURE);
@@ -61,16 +59,7 @@
       throw new RuntimeException("default measure not parsable");
     }
   }
-
-  UnionQueryWriter(Candidate cand, CubeQueryContext cubeql) {
-    this.cubeql = cubeql;
-    storageCandidates = CandidateUtil.getStorageCandidates(cand);
-    for (StorageCandidate storageCandidate : storageCandidates) {
-      storageCandidate.setRootCubeQueryContext(cubeql); // todo remove and cleanup
-    }
-=======
   Collection<StorageCandidate> storageCandidates;
-  public static final String DEFAULT_MEASURE = "0.0";
 
   public UnionQueryWriter(Collection<StorageCandidate> storageCandidates, CubeQueryContext cubeql) {
     if (storageCandidates == null || storageCandidates.size()<=1) {
@@ -78,7 +67,6 @@
     }
     this.cubeql = cubeql;
     this.storageCandidates = storageCandidates;
->>>>>>> d45c5384
   }
 
   public String toHQL() throws LensException {
@@ -386,7 +374,6 @@
         }
       }
     }
-<<<<<<< HEAD
     updateOuterSelectDuplicateAliases(queryAst.getSelectAST(), aliasMap);
     if (queryAst.getHavingAST() != null) {
       updateOuterSelectDuplicateAliases(queryAst.getHavingAST(), aliasMap);
@@ -394,15 +381,6 @@
   }
 
   public void updateOuterSelectDuplicateAliases(ASTNode node, //todo rename to updateOuterASTDuplicateAliases
-=======
-    updateOuterASTDuplicateAliases(queryAst.getSelectAST(), aliasMap);
-    if (queryAst.getHavingAST() != null) {
-      updateOuterASTDuplicateAliases(queryAst.getHavingAST(), aliasMap);
-    }
-  }
-
-  public void updateOuterASTDuplicateAliases(ASTNode node,
->>>>>>> d45c5384
       Map<String, List<String>> aliasMap) {
     if (node.getToken().getType() == HiveParser.DOT) {
       String table = HQLParser.findNodeByPath(node, TOK_TABLE_OR_COL, Identifier).toString();
