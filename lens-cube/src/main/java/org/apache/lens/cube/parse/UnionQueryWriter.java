/**
 * Licensed to the Apache Software Foundation (ASF) under one
 * or more contributor license agreements.  See the NOTICE file
 * distributed with this work for additional information
 * regarding copyright ownership.  The ASF licenses this file
 * to you under the Apache License, Version 2.0 (the
 * "License"); you may not use this file except in compliance
 * with the License.  You may obtain a copy of the License at
 * <p/>
 * http://www.apache.org/licenses/LICENSE-2.0
 * <p/>
 * Unless required by applicable law or agreed to in writing,
 * software distributed under the License is distributed on an
 * "AS IS" BASIS, WITHOUT WARRANTIES OR CONDITIONS OF ANY
 * KIND, either express or implied.  See the License for the
 * specific language governing permissions and limitations
 * under the License.
 */

package org.apache.lens.cube.parse;

import static java.util.stream.Collectors.joining;
import static java.util.stream.Collectors.toSet;
import static org.apache.lens.cube.parse.HQLParser.*;

import static org.apache.hadoop.hive.ql.parse.HiveParser.*;

import java.util.*;
import java.util.stream.Collectors;

import org.apache.lens.cube.metadata.MetastoreUtil;
import org.apache.lens.cube.metadata.Named;
import org.apache.lens.server.api.error.LensException;

import org.apache.hadoop.hive.ql.lib.Node;
import org.apache.hadoop.hive.ql.parse.ASTNode;
import org.apache.hadoop.hive.ql.parse.HiveParser;

import org.antlr.runtime.CommonToken;

import com.google.common.collect.Lists;
import lombok.extern.slf4j.Slf4j;

/**
 * Utility class to write union query. Given any complex Join or Union Candidate,
 * this class rewrites union query for all the participating StorageCandidates.
 */
@Slf4j
public class UnionQueryWriter extends SimpleHQLContext {

  private Map<HQLParser.HashableASTNode, ASTNode> innerToOuterSelectASTs = new HashMap<>();
  private Map<HQLParser.HashableASTNode, ASTNode> innerToOuterHavingASTs = new HashMap<>();
  private Map<String, ASTNode> storageCandidateToSelectAstMap = new HashMap<>();
  private CubeQueryContext cubeql;
  static final ASTNode DEFAULT_MEASURE_AST;
  private static final String DEFAULT_MEASURE = "0.0";
  static {
    try {
      DEFAULT_MEASURE_AST = HQLParser.parseExpr(DEFAULT_MEASURE);
    } catch (LensException e) {
      throw new RuntimeException("default measure not parsable");
    }
  }
  private Collection<StorageCandidateHQLContext> storageCandidates;

  UnionQueryWriter(List<StorageCandidateHQLContext> storageCandidates, CubeQueryContext cubeql) throws LensException {
    super(DefaultQueryAST.fromStorageCandidate(storageCandidates.iterator().next()));
    this.storageCandidates = storageCandidates;
    if (storageCandidates.size() <= 1) {
      throw new IllegalArgumentException("There should be atleast two storage candidates to write a union query");
    }
    this.cubeql = cubeql;
    this.storageCandidates = storageCandidates;
  }

  @Override
  protected void setMissingExpressions() throws LensException {
    // Set the default queryAST for the outer query
    updateAsts();
    updateInnterSelectASTWithDefault();
    processSelectAndHavingAST();
    processGroupByAST();
    processOrderByAST();
    CandidateUtil.updateFinalAlias(queryAst.getSelectAST(), cubeql);
    setPrefix(cubeql.getInsertClause());
    setFrom(getFromString());
  }

  /**
   * Set having, order by and limit clauses to null for inner queries
   * being constructed from StorageCandidate.
   */
  private void updateAsts() {
    for (StorageCandidateHQLContext sc : storageCandidates) {
      storageCandidateToSelectAstMap.put(sc.getStorageCandidate().toString(),
          new ASTNode(new CommonToken(TOK_SELECT, "TOK_SELECT"))); // todo remove three ifs
      if (sc.getQueryAst().getHavingAST() != null) {
        sc.getQueryAst().setHavingAST(null);
      }
      if (sc.getQueryAst().getOrderByAST() != null) {
        sc.getQueryAst().setOrderByAST(null);
      }
      if (sc.getQueryAst().getLimitValue() != null) {
        sc.getQueryAst().setLimitValue(null);
      }
    }
  }

  private void processGroupByAST() throws LensException {
    if (queryAst.getGroupByAST() != null) {
      queryAst.setGroupByAST(processGroupByExpression(queryAst.getGroupByAST()));
    }
  }

  /**
   * Process havingAST for a StorageCandidate. Any column not projected and part of having clause
   * project it in inner select
   *
   * @param innerAst
   * @param aliasDecider
   * @param sc
   * @return ASTNode
   * @throws LensException
   */
  private ASTNode processHavingAST(ASTNode innerAst, AliasDecider aliasDecider, StorageCandidate sc)
    throws LensException {
    if (cubeql.getHavingAST() != null) {
      ASTNode havingCopy = MetastoreUtil.copyAST(cubeql.getHavingAST());
      Set<ASTNode> havingAggChildrenASTs = new LinkedHashSet<>();
      getAggregateChildrenInNode(havingCopy, havingAggChildrenASTs);
      processHavingExpression(innerAst, havingAggChildrenASTs, aliasDecider, sc);
      updateOuterHavingAST(havingCopy);
      queryAst.setHavingAST(havingCopy);
      HQLParser.getString(havingCopy);
    }
    return null;
  }

  /**
   * Update outer havingAST with proper alias name projected.
   *
   * @param node
   * @return
   */
  private ASTNode updateOuterHavingAST(ASTNode node) {
    if (node.getToken().getType() == HiveParser.TOK_FUNCTION
        && (HQLParser.isAggregateAST(node))) {
      if (innerToOuterSelectASTs.containsKey(new HQLParser.HashableASTNode(node))
          || innerToOuterHavingASTs.containsKey(new HQLParser.HashableASTNode(node))) {
        ASTNode expr = innerToOuterSelectASTs.containsKey(new HQLParser.HashableASTNode(node))
            ? innerToOuterSelectASTs.get(new HQLParser.HashableASTNode(node))
            : innerToOuterHavingASTs.get(new HQLParser.HashableASTNode(node));
        if (node.getChildCount() > 1) {
          node.replaceChildren(1, 1, expr.getChild(1));
        } else {
          node.replaceChildren(0, 0, expr);
        }
      }
    }
    for (int i = 0; i < node.getChildCount(); i++) {
      ASTNode child = (ASTNode) node.getChild(i);
      updateOuterHavingAST(child);
    }
    return node;
  }


  private void processOrderByAST() throws LensException {
    if (queryAst.getOrderByAST() != null) {
      queryAst.setOrderByAST(processOrderbyExpression(queryAst.getOrderByAST()));
    }
  }

  private ASTNode processOrderbyExpression(ASTNode astNode) throws LensException {
    if (astNode == null) {
      return null;
    }
    ASTNode outerExpression = new ASTNode(astNode);
    // sample orderby AST looks the following :
    /*
    TOK_ORDERBY
   TOK_TABSORTCOLNAMEDESC
      TOK_NULLS_LAST
         .
            TOK_TABLE_OR_COL
               testcube
            cityid
   TOK_TABSORTCOLNAMEASC
      TOK_NULLS_FIRST
         .
            TOK_TABLE_OR_COL
               testcube
            stateid
   TOK_TABSORTCOLNAMEASC
      TOK_NULLS_FIRST
         .
            TOK_TABLE_OR_COL
               testcube
            zipcode
     */
    for (Node node : astNode.getChildren()) {
      ASTNode child = (ASTNode) node;
      ASTNode outerOrderby = new ASTNode(child);
      ASTNode tokNullsChild = (ASTNode) child.getChild(0);
      ASTNode outerTokNullsChild = new ASTNode(tokNullsChild);
      outerTokNullsChild.addChild(innerToOuterSelectASTs.get(new HQLParser.HashableASTNode((ASTNode) tokNullsChild)));
      outerOrderby.addChild(outerTokNullsChild);
      outerExpression.addChild(outerOrderby);
    }
    return outerExpression;
  }

  /**
   * Get the select expression. In case of node is default retunrs "0.0" with alias
   * otherwise the select phrase with alias.
   *
   * @param nodeWithoutAlias
   * @param aliasNode
   * @param isDefault
   * @return
   * @throws LensException
   */
  private ASTNode getSelectExpr(ASTNode nodeWithoutAlias, ASTNode aliasNode, boolean isDefault)
    throws LensException {
    ASTNode node = getSelectExprAST();
    if (nodeWithoutAlias == null && isDefault) {
      node.addChild(HQLParser.parseExpr(DEFAULT_MEASURE));
      node.addChild(aliasNode);
    } else {
      node.addChild(nodeWithoutAlias);
      node.addChild(aliasNode);
    }
    return node;
  }


  private ASTNode getSelectExprAST() {
    return new ASTNode(new CommonToken(HiveParser.TOK_SELEXPR, "TOK_SELEXPR"));
  }


  /**
   * Get the aggregate node for the SelectPhrase index. A given measure might not be answerable
   * for a StorageCanddate. In that case get the non default aggregate node wcich ideally not "0.0",
   * from otherStorage candidate.
   *
   * @param position
   * @return
   */
  private ASTNode getAggregateNodesExpression(int position) {
    ASTNode node = null;
    for (StorageCandidateHQLContext sc : storageCandidates) {
      node = (ASTNode) sc.getQueryAst().getSelectAST().getChild(position).getChild(0);
      if (HQLParser.isAggregateAST(node) || HQLParser.hasAggregate(node)) {
        return MetastoreUtil.copyAST(node);
      }
    }
    return MetastoreUtil.copyAST(node);
  }

  /**
   *  Check if ASTNode is answerable by StorageCandidate
   * @param sc
   * @param node
   * @return
   */
  private boolean isNodeAnswerableForStorageCandidate(StorageCandidate sc, ASTNode node) { // todo change function name to not answerable
    Set<String> cols = new LinkedHashSet<>();
    getAllColumnsOfNode(node, cols);
    return !sc.getColumns().containsAll(cols);
  }

  /**
   * Set the default value "0.0" in the non answerable aggreagte expressions.
   * @param node
   * @param sc
   * @return
   * @throws LensException
   */
  private ASTNode setDefaultValueInExprForAggregateNodes(ASTNode node, StorageCandidate sc) throws LensException {
    if (HQLParser.isAggregateAST(node)
        && isNodeAnswerableForStorageCandidate(sc, node)) {
      node.setChild(1, getSelectExpr(null, null, true));
    }
    for (int i = 0; i < node.getChildCount(); i++) {
      ASTNode child = (ASTNode) node.getChild(i);
      setDefaultValueInExprForAggregateNodes(child, sc);
    }
    return node;
  }

  private boolean isAggregateFunctionUsedInAST(ASTNode node) {
    return HQLParser.isAggregateAST(node) || HQLParser.hasAggregate(node);
  }

  private boolean isNodeDefault(ASTNode node) {
    if (HQLParser.isAggregateAST((ASTNode) node.getChild(0))) {
      if (HQLParser.getString((ASTNode) node.getChild(0).getChild(1)).equals(DEFAULT_MEASURE)) {
        return true;
      }
    }
    return false;
  }

  private List<ASTNode> getProjectedNonDefaultPhrases() {
    List<ASTNode> phrases = new ArrayList<>();
    for (int i = 0; i < storageCandidates.iterator().next().getQueryAst().getSelectAST().getChildCount(); i++) {
      for (StorageCandidateHQLContext sc : storageCandidates) {
        ASTNode selectAST = sc.getQueryAst().getSelectAST();
        if (!isNodeDefault((ASTNode) selectAST.getChild(i))) {
          phrases.add((ASTNode) selectAST.getChild(i));
          break;
        }
      }
    }
    return phrases;
  }

  private void removeRedundantProjectedPhrases() {
    List<ASTNode> phrases = getProjectedNonDefaultPhrases();
    List<String> phrasesWithoutAlias = new ArrayList<>();
    // populate all phrases without alias
    for (ASTNode node : phrases) {
      phrasesWithoutAlias.add(HQLParser.getString((ASTNode) node.getChild(0)));
    }
    Map<String, List<Integer>> phraseCountMap = new HashMap<>();
    Map<String, List<String>> aliasMap = new HashMap<>();
    for (int i = 0; i < phrasesWithoutAlias.size(); i++) {
      String phrase = phrasesWithoutAlias.get(i);
      if (phraseCountMap.containsKey(phrase)) {
        phraseCountMap.get(phrase).add(i);
      } else {
        List<Integer> indices = new ArrayList<>();
        indices.add(i);
        phraseCountMap.put(phrase, indices);
      }
    }
    for (List<Integer> values : phraseCountMap.values()) {
      if (values.size() > 1) {
        String aliasToKeep = HQLParser.findNodeByPath(phrases.get(values.get(0)), Identifier).toString();
        ArrayList<String> dupAliases = new ArrayList<>();
        for (int i : values.subList(1, values.size())) {
          dupAliases.add(HQLParser.findNodeByPath(phrases.get(i), Identifier).toString());
        }
        aliasMap.put(aliasToKeep, dupAliases);
      }
    }

    for (String col : phraseCountMap.keySet()) {
      if (phraseCountMap.get(col).size() > 1) {
        List<Integer> childenToDelete = phraseCountMap.get(col).
            subList(1, phraseCountMap.get(col).size());
        int counter = 0;
        for (int i : childenToDelete) {
          for (StorageCandidateHQLContext sc : storageCandidates) {
            sc.getQueryAst().getSelectAST().deleteChild(i - counter);
          }
          counter++;
        }
      }
    }
    updateOuterASTDuplicateAliases(queryAst.getSelectAST(), aliasMap);
    if (queryAst.getHavingAST() != null) {
      updateOuterASTDuplicateAliases(queryAst.getHavingAST(), aliasMap);
    }
  }

  public void updateOuterASTDuplicateAliases(ASTNode node, //todo rename to updateOuterASTDuplicateAliases
      Map<String, List<String>> aliasMap) {
    if (node.getToken().getType() == HiveParser.DOT) {
      String col = node.getChild(1).toString();
      for (Map.Entry<String, List<String>> entry : aliasMap.entrySet()) {
        if (entry.getValue().contains(col)) {
          try {
            node.setChild(1, HQLParser.parseExpr(entry.getKey()));
          } catch (LensException e) {
            log.error("Unable to parse select expression: {}.", entry.getKey());
          }
        }

      }
    }
    for (int i = 0; i < node.getChildCount(); i++) {
      ASTNode child = (ASTNode) node.getChild(i);
      updateOuterASTDuplicateAliases(child, aliasMap);
    }
  }


  /**
   * Set the default value for the non queriable measures. If a measure is not
   * answerable from a StorageCandidate set it as 0.0
   *
   * @throws LensException
   */
  private void updateInnterSelectASTWithDefault() throws LensException {
    for (int i = 0; i < cubeql.getSelectPhrases().size(); i++) {
      SelectPhraseContext phrase = cubeql.getSelectPhrases().get(i);
      ASTNode aliasNode = new ASTNode(new CommonToken(Identifier, phrase.getSelectAlias()));

      // Select phrase is dimension
      if (!phrase.hasMeasures(cubeql)) {
        for (StorageCandidateHQLContext sc : storageCandidates) {
          ASTNode exprWithOutAlias = (ASTNode) sc.getQueryAst().getSelectAST().getChild(i).getChild(0);
          storageCandidateToSelectAstMap.get(sc.getStorageCandidate().toString()).
              addChild(getSelectExpr(exprWithOutAlias, aliasNode, false));
        }

        // Select phrase is measure
      } else if (!phrase.getQueriedMsrs().isEmpty()) {
        for (StorageCandidateHQLContext sc : storageCandidates) {
          if (sc.getStorageCandidate().getAnswerableMeasurePhraseIndices().contains(phrase.getPosition())) {
            ASTNode exprWithOutAlias = (ASTNode) sc.getQueryAst().getSelectAST().getChild(i).getChild(0);
            storageCandidateToSelectAstMap.get(sc.getStorageCandidate().toString()).
                addChild(getSelectExpr(exprWithOutAlias, aliasNode, false));
          } else {
            ASTNode resolvedExprNode = getAggregateNodesExpression(i);
            if (isAggregateFunctionUsedInAST(resolvedExprNode)) {
              setDefaultValueInExprForAggregateNodes(resolvedExprNode, sc.getStorageCandidate());
            } else {
              resolvedExprNode = getSelectExpr(null, null, true);
            }
            storageCandidateToSelectAstMap.get(sc.getStorageCandidate().toString()).
                addChild(getSelectExpr(resolvedExprNode, aliasNode, false));
          }
        }

        // Select phrase is expression
      } else {
        for (StorageCandidateHQLContext sc : storageCandidates) {
          if (phrase.isEvaluable(sc.getStorageCandidate())
              || sc.getStorageCandidate().getAnswerableMeasurePhraseIndices().contains(phrase.getPosition())) {
            ASTNode exprWithOutAlias = (ASTNode) sc.getQueryAst().getSelectAST().getChild(i).getChild(0);
            storageCandidateToSelectAstMap.get(sc.getStorageCandidate().toString()).
                addChild(getSelectExpr(exprWithOutAlias, aliasNode, false));
          } else {
            ASTNode resolvedExprNode = getAggregateNodesExpression(i);
            if (isAggregateFunctionUsedInAST(resolvedExprNode)) {
              setDefaultValueInExprForAggregateNodes(resolvedExprNode, sc.getStorageCandidate());
            } else {
              resolvedExprNode = getSelectExpr(null, null, true);
            }
            storageCandidateToSelectAstMap.get(sc.getStorageCandidate().toString()).
                addChild(getSelectExpr(resolvedExprNode, aliasNode, false));
          }
        }
      }
    }
  }

  /**
   * Update Select and Having clause of outer query.
   *
   * @throws LensException
   */
  private void processSelectAndHavingAST() throws LensException {
    ASTNode outerSelectAst = new ASTNode(queryAst.getSelectAST());
    DefaultAliasDecider aliasDecider = new DefaultAliasDecider();
    int selectAliasCounter = 0;
    for (StorageCandidateHQLContext sc : storageCandidates) {
      aliasDecider.setCounter(0);
      ASTNode innerSelectAST = new ASTNode(new CommonToken(TOK_SELECT, "TOK_SELECT"));
      processSelectExpression(sc, outerSelectAst, innerSelectAST, aliasDecider);
      selectAliasCounter = aliasDecider.getCounter();
    }
    queryAst.setSelectAST(outerSelectAst);

    // Iterate over the StorageCandidates and add non projected having columns in inner select ASTs
    for (StorageCandidateHQLContext sc : storageCandidates) {
      aliasDecider.setCounter(selectAliasCounter);
      processHavingAST(sc.getQueryAst().getSelectAST(), aliasDecider, sc.getStorageCandidate());
    }
    removeRedundantProjectedPhrases();
  }

  /**
   * Get the inner and outer AST with alias for each child of StorageCandidate
   *
   * @param sc
   * @param outerSelectAst
   * @param innerSelectAST
   * @param aliasDecider
   * @throws LensException
   */
  private void processSelectExpression(StorageCandidateHQLContext sc, ASTNode outerSelectAst, ASTNode innerSelectAST,
      AliasDecider aliasDecider) throws LensException {
    //ASTNode selectAST = sc.getQueryAst().getSelectAST();
    ASTNode selectAST = storageCandidateToSelectAstMap.get(sc.getStorageCandidate().toString());
    if (selectAST == null) {
      return;
    }
    // iterate over all children of the ast and get outer ast corresponding to it.
    for (int i = 0; i < selectAST.getChildCount(); i++) {
      ASTNode child = (ASTNode) selectAST.getChild(i);
      ASTNode outerSelect = new ASTNode(child);
      ASTNode selectExprAST = (ASTNode) child.getChild(0);
<<<<<<< HEAD
      ASTNode outerAST = getOuterAST(selectExprAST, innerSelectAST, aliasDecider, sc.getStorageCandidate(), true, cubeql.getBaseCube().getDimAttributeNames());
=======
      ASTNode outerAST = getOuterAST(selectExprAST, innerSelectAST, aliasDecider, sc, true,
          cubeql.getBaseCube().getDimAttributeNames());
>>>>>>> cb5e2a77
      outerSelect.addChild(outerAST);
      // has an alias? add it
      if (child.getChildCount() > 1) {
        outerSelect.addChild(child.getChild(1));
      }
      if (outerSelectAst.getChildCount() <= selectAST.getChildCount()) {
        if (outerSelectAst.getChild(i) == null) {
          outerSelectAst.addChild(outerSelect);
        } else if (HQLParser.getString((ASTNode) outerSelectAst.getChild(i).getChild(0)).equals(DEFAULT_MEASURE)) {
          outerSelectAst.replaceChildren(i, i, outerSelect);
        }
      }
    }
    sc.getQueryAst().setSelectAST(innerSelectAST);
  }

  /*
  Perform a DFS on the provided AST, and Create an AST of similar structure with changes specific to the
  inner query - outer query dynamics. The resultant AST is supposed to be used in outer query.

  Base cases:
   1. ast is null => null
   2. ast is aggregate_function(table.column) => add aggregate_function(table.column) to inner select expressions,
            generate alias, return aggregate_function(cube.alias). Memoize the mapping
            aggregate_function(table.column) => aggregate_function(cube.alias)
            Assumption is aggregate_function is transitive i.e. f(a,b,c,d) = f(f(a,b), f(c,d)). SUM, MAX, MIN etc
            are transitive, while AVG, COUNT etc are not. For non-transitive aggregate functions, the re-written
            query will be incorrect.
   3. ast has aggregates - iterate over children and add the non aggregate nodes as is and recursively get outer ast
   for aggregate.
   4. If no aggregates, simply select its alias in outer ast.
   5. If given ast is memorized as mentioned in the above cases, return the mapping.
 */
  private ASTNode getOuterAST(ASTNode astNode, ASTNode innerSelectAST,
      AliasDecider aliasDecider, StorageCandidate sc, boolean isSelectAst, Set<String> dimensionSet)
      throws LensException {
    if (astNode == null) {
      return null;
    }
    Set<String> msrCols = new HashSet<>();
    getAllColumnsOfNode(astNode, msrCols);
    msrCols.removeAll(dimensionSet);
    if (isAggregateAST(astNode) && sc.getColumns().containsAll(msrCols)) {
      return processAggregate(astNode, innerSelectAST, aliasDecider, isSelectAst);
    } else if (isAggregateAST(astNode) && !sc.getColumns().containsAll(msrCols)) {
      ASTNode outerAST = new ASTNode(new CommonToken(HiveParser.TOK_SELEXPR, "TOK_SELEXPR"));
      ASTNode exprCopy = MetastoreUtil.copyAST(astNode);
      setDefaultValueInExprForAggregateNodes(exprCopy, sc);
      outerAST.addChild(getOuterAST(getSelectExpr(exprCopy, null, true),
          innerSelectAST, aliasDecider, sc, isSelectAst, dimensionSet));
      return outerAST;
    } else {
      if (hasAggregate(astNode)) {
        ASTNode outerAST = new ASTNode(astNode);
        for (Node child : astNode.getChildren()) {
          ASTNode childAST = (ASTNode) child;
          if (hasAggregate(childAST) && sc.getColumns().containsAll(msrCols)) {
            outerAST.addChild(getOuterAST(childAST, innerSelectAST, aliasDecider, sc, isSelectAst, dimensionSet));
          } else if (hasAggregate(childAST) && !sc.getColumns().containsAll(msrCols)) {
            childAST.replaceChildren(1, 1,  getSelectExpr(null, null, true));
            outerAST.addChild(getOuterAST(childAST, innerSelectAST, aliasDecider, sc, isSelectAst, dimensionSet));
          } else {
            outerAST.addChild(childAST);
          }
        }
        return outerAST;
      } else {
        ASTNode innerSelectASTWithoutAlias = MetastoreUtil.copyAST(astNode);
        ASTNode innerSelectExprAST = new ASTNode(new CommonToken(HiveParser.TOK_SELEXPR, "TOK_SELEXPR"));
        innerSelectExprAST.addChild(innerSelectASTWithoutAlias);
        String alias = aliasDecider.decideAlias(astNode);
        ASTNode aliasNode = new ASTNode(new CommonToken(Identifier, alias));
        innerSelectExprAST.addChild(aliasNode);
        innerSelectAST.addChild(innerSelectExprAST);
        if (astNode.getText().equals(DEFAULT_MEASURE)) {
          ASTNode outerAST = new ASTNode(new CommonToken(HiveParser.TOK_SELEXPR, "TOK_SELEXPR"));
          outerAST.addChild(astNode);
          return outerAST;
        } else {
          ASTNode outerAST = getDotAST(cubeql.getCube().getName(), alias);
          if (isSelectAst) { // todo remove if-else
            innerToOuterSelectASTs.put(new HashableASTNode(innerSelectASTWithoutAlias), outerAST);
          } else {
            innerToOuterHavingASTs.put(new HashableASTNode(innerSelectASTWithoutAlias), outerAST);
          }
          return outerAST;
        }
      }
    }
  }

  private ASTNode processAggregate(ASTNode astNode, ASTNode innerSelectAST,
      AliasDecider aliasDecider, boolean isSelectAst) {
    ASTNode innerSelectASTWithoutAlias = MetastoreUtil.copyAST(astNode);
    ASTNode innerSelectExprAST = new ASTNode(new CommonToken(HiveParser.TOK_SELEXPR, "TOK_SELEXPR"));
    innerSelectExprAST.addChild(innerSelectASTWithoutAlias);
    String alias = aliasDecider.decideAlias(astNode);
    ASTNode aliasNode = new ASTNode(new CommonToken(Identifier, alias));
    innerSelectExprAST.addChild(aliasNode);
    innerSelectAST.addChild(innerSelectExprAST);
    ASTNode dotAST = getDotAST(cubeql.getCube().getName(), alias);
    ASTNode outerAST = new ASTNode(new CommonToken(TOK_FUNCTION, "TOK_FUNCTION"));
    //TODO: take care or non-transitive aggregate functions
    outerAST.addChild(new ASTNode(new CommonToken(Identifier, astNode.getChild(0).getText())));
    outerAST.addChild(dotAST);
    if (isSelectAst) {
      innerToOuterSelectASTs.put(new HashableASTNode(innerSelectASTWithoutAlias), outerAST);
    } else {
      innerToOuterHavingASTs.put(new HashableASTNode(innerSelectASTWithoutAlias), outerAST);
    }
    return outerAST;
  }

  /**
   * GroupbyAST is having dim only columns all the columns should have been
   * projected. Get the alias for the projected columns and add to group by clause.
   *
   * @param astNode
   * @return
   * @throws LensException
   */

  private ASTNode processGroupByExpression(ASTNode astNode) throws LensException {
    ASTNode outerExpression = new ASTNode(astNode);
    // iterate over all children of the ast and get outer ast corresponding to it.
    for (Node child : astNode.getChildren()) {
      // Columns in group by should have been projected as they are dimension columns
      if (innerToOuterSelectASTs.containsKey(new HQLParser.HashableASTNode((ASTNode) child))) {
        outerExpression.addChild(innerToOuterSelectASTs.get(new HQLParser.HashableASTNode((ASTNode) child)));
      }
    }
    return outerExpression;
  }

  /**
   * Process having clause, if a columns is not projected add it
   * to the projected columns of inner selectAST.
   *
   * @param innerSelectAst
   * @param havingAggASTs
   * @param aliasDecider
   * @param sc
   * @throws LensException
   */

  private void processHavingExpression(ASTNode innerSelectAst, Set<ASTNode> havingAggASTs,
      AliasDecider aliasDecider, StorageCandidate sc) throws LensException {
    // iterate over all children of the ast and get outer ast corresponding to it.
    for (ASTNode child : havingAggASTs) {
      if (!innerToOuterSelectASTs.containsKey(new HQLParser.HashableASTNode(child))) {
        getOuterAST(child, innerSelectAst, aliasDecider, sc, false, cubeql.getBaseCube().getDimAttributeNames());
      }
    }
  }

  /**
   * Gets all aggreage nodes used in having
   *
   * @param node
   * @param havingClauses
   * @return
   */
  private Set<ASTNode> getAggregateChildrenInNode(ASTNode node, Set<ASTNode> havingClauses) {
    if (node.getToken().getType() == HiveParser.TOK_FUNCTION && (HQLParser.isAggregateAST(node))) {
      havingClauses.add(node);
    }
    for (int i = 0; i < node.getChildCount(); i++) {
      ASTNode child = (ASTNode) node.getChild(i);
      getAggregateChildrenInNode(child, havingClauses);
    }
    return havingClauses;
  }

  /**
   * Get columns used in ASTNode
   *
   * @param node
   * @param msrs
   * @return
   */
  private Set<String> getAllColumnsOfNode(ASTNode node, Set<String> msrs) {
    if (node.getToken().getType() == HiveParser.DOT) {
      msrs.add(node.getChild(1).toString());
    }
    for (int i = 0; i < node.getChildCount(); i++) {
      ASTNode child = (ASTNode) node.getChild(i);
      getAllColumnsOfNode(child, msrs);
    }
    return msrs;
  }

  /**
   * Gets from string of the ouer query, this is a union query of all
   * StorageCandidates participated.
   *
   * @return
   * @throws LensException
   */
  private String getFromString() throws LensException {
    List<String> hqlQueries = new ArrayList<>();
<<<<<<< HEAD
    for (StorageCandidateHQLContext sc : storageCandidates) {
//      sc.setRootCubeQueryContext(cubeql);
      hqlQueries.add(sc.toHQL()); // todo remove arg2 by pushing inside function
=======
    for (StorageCandidate sc : storageCandidates) {
      removeAggreagateFromDefaultColumns(sc.getQueryAst().getSelectAST());
      Set<Dimension> queriedDims = factDimMap.get(sc);
      hqlQueries.add(sc.toHQL(queriedDims));
>>>>>>> cb5e2a77
    }
    return hqlQueries.stream().collect(joining(" UNION ALL ", "(", ") as " + cubeql.getBaseCube()));
  }

  private void removeAggreagateFromDefaultColumns(ASTNode node) throws LensException {
    for (int i = 0; i < node.getChildCount(); i++) {
      ASTNode selectExpr = (ASTNode) node.getChild(i);
      if (selectExpr.getChildCount() == 2) {
        ASTNode column = (ASTNode) selectExpr.getChild(0);
        if (HQLParser.isAggregateAST(column)
            && column.getChildCount() == 2) {
          if (HQLParser.getString((ASTNode) column.getChild(1)).equals("0.0")) {
            selectExpr.getParent().setChild(i, getSelectExpr(null, (ASTNode) selectExpr.getChild(1), true));
          }
        }
      }
    }

  }
}<|MERGE_RESOLUTION|>--- conflicted
+++ resolved
@@ -494,12 +494,8 @@
       ASTNode child = (ASTNode) selectAST.getChild(i);
       ASTNode outerSelect = new ASTNode(child);
       ASTNode selectExprAST = (ASTNode) child.getChild(0);
-<<<<<<< HEAD
-      ASTNode outerAST = getOuterAST(selectExprAST, innerSelectAST, aliasDecider, sc.getStorageCandidate(), true, cubeql.getBaseCube().getDimAttributeNames());
-=======
-      ASTNode outerAST = getOuterAST(selectExprAST, innerSelectAST, aliasDecider, sc, true,
+      ASTNode outerAST = getOuterAST(selectExprAST, innerSelectAST, aliasDecider, sc.getStorageCandidate(), true,
           cubeql.getBaseCube().getDimAttributeNames());
->>>>>>> cb5e2a77
       outerSelect.addChild(outerAST);
       // has an alias? add it
       if (child.getChildCount() > 1) {
@@ -700,16 +696,9 @@
    */
   private String getFromString() throws LensException {
     List<String> hqlQueries = new ArrayList<>();
-<<<<<<< HEAD
     for (StorageCandidateHQLContext sc : storageCandidates) {
-//      sc.setRootCubeQueryContext(cubeql);
+      removeAggreagateFromDefaultColumns(sc.getQueryAst().getSelectAST());
       hqlQueries.add(sc.toHQL()); // todo remove arg2 by pushing inside function
-=======
-    for (StorageCandidate sc : storageCandidates) {
-      removeAggreagateFromDefaultColumns(sc.getQueryAst().getSelectAST());
-      Set<Dimension> queriedDims = factDimMap.get(sc);
-      hqlQueries.add(sc.toHQL(queriedDims));
->>>>>>> cb5e2a77
     }
     return hqlQueries.stream().collect(joining(" UNION ALL ", "(", ") as " + cubeql.getBaseCube()));
   }
