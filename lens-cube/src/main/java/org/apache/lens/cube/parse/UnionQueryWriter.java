/*
 * Licensed to the Apache Software Foundation (ASF) under one
 * or more contributor license agreements.  See the NOTICE file
 * distributed with this work for additional information
 * regarding copyright ownership.  The ASF licenses this file
 * to you under the Apache License, Version 2.0 (the
 * "License"); you may not use this file except in compliance
 * with the License.  You may obtain a copy of the License at
 * <p/>
 * http://www.apache.org/licenses/LICENSE-2.0
 * <p/>
 * Unless required by applicable law or agreed to in writing,
 * software distributed under the License is distributed on an
 * "AS IS" BASIS, WITHOUT WARRANTIES OR CONDITIONS OF ANY
 * KIND, either express or implied.  See the License for the
 * specific language governing permissions and limitations
 * under the License.
 */

package org.apache.lens.cube.parse;

import static java.util.stream.Collectors.joining;
import static java.util.stream.Collectors.toList;

import static org.apache.lens.cube.parse.HQLParser.HashableASTNode;
import static org.apache.lens.cube.parse.HQLParser.getDotAST;
import static org.apache.lens.cube.parse.HQLParser.hasAggregate;
import static org.apache.lens.cube.parse.HQLParser.isAggregateAST;

import static org.apache.hadoop.hive.ql.parse.HiveParser.Identifier;
import static org.apache.hadoop.hive.ql.parse.HiveParser.TOK_FUNCTION;
import static org.apache.hadoop.hive.ql.parse.HiveParser.TOK_SELECT;

import java.util.ArrayList;
import java.util.Collection;
import java.util.HashMap;
import java.util.HashSet;
import java.util.LinkedHashSet;
import java.util.List;
import java.util.Map;
import java.util.Set;

import org.apache.lens.cube.metadata.MetastoreUtil;
import org.apache.lens.server.api.error.LensException;

import org.apache.hadoop.hive.ql.lib.Node;
import org.apache.hadoop.hive.ql.parse.ASTNode;
import org.apache.hadoop.hive.ql.parse.HiveParser;

import org.antlr.runtime.CommonToken;

import lombok.extern.slf4j.Slf4j;

/**
 * Utility class to write union query. Given any complex Join or Union Candidate,
 * this class rewrites union query for all the participating StorageCandidates.
 */
@Slf4j
public class UnionQueryWriter extends SimpleHQLContext {

  private Map<HQLParser.HashableASTNode, ASTNode> innerToOuterSelectASTs = new HashMap<>();
  private Map<HQLParser.HashableASTNode, ASTNode> innerToOuterHavingASTs = new HashMap<>();
  private Map<String, ASTNode> storageCandidateToSelectAstMap = new HashMap<>();
  private CubeQueryContext cubeql;
<<<<<<< HEAD
  static final ASTNode DEFAULT_MEASURE_AST;
  private static final String DEFAULT_MEASURE = "0.0";
  static {
    try {
      DEFAULT_MEASURE_AST = HQLParser.parseExpr(DEFAULT_MEASURE);
    } catch (LensException e) {
      throw new RuntimeException("default measure not parsable");
    }
  }
  private Collection<StorageCandidateHQLContext> storageCandidates;
=======
  Collection<StorageCandidate> storageCandidates;
  public static final String DEFAULT_MEASURE = "0.0";
  public static final String DUPLICATE_EXPRESSION_PREFIX = "D";
>>>>>>> cb48aa38

  UnionQueryWriter(List<StorageCandidateHQLContext> storageCandidates, CubeQueryContext cubeql) throws LensException {
    super(DefaultQueryAST.fromStorageCandidate(storageCandidates.iterator().next()));
    this.storageCandidates = storageCandidates;
    if (storageCandidates.size() <= 1) {
      throw new IllegalArgumentException("There should be atleast two storage candidates to write a union query");
    }
    this.cubeql = cubeql;
    this.storageCandidates = storageCandidates;
  }

  @Override
  protected void setMissingExpressions() throws LensException {
    // Set the default queryAST for the outer query
    updateAsts();
    updateInnterSelectASTWithDefault();
    processSelectAndHavingAST();
    processGroupByAST();
    processOrderByAST();
    CandidateUtil.updateFinalAlias(queryAst.getSelectAST(), cubeql);
    setPrefix(cubeql.getInsertClause());
    setFrom(getFromString());
  }

  /**
   * Set having, order by and limit clauses to null for inner queries
   * being constructed from StorageCandidate.
   */
  private void updateAsts() {
    for (StorageCandidateHQLContext sc : storageCandidates) {
      storageCandidateToSelectAstMap.put(sc.getStorageCandidate().toString(),
          new ASTNode(new CommonToken(TOK_SELECT, "TOK_SELECT")));
      sc.getQueryAst().setHavingAST(null);
      sc.getQueryAst().setOrderByAST(null);
      sc.getQueryAst().setLimitValue(null);
    }
  }

  private void processGroupByAST() throws LensException {
    if (queryAst.getGroupByAST() != null) {
      queryAst.setGroupByAST(processGroupByExpression(queryAst.getGroupByAST()));
    }
  }

  /**
   * Process havingAST for a StorageCandidate. Any column not projected and part of having clause
   * project it in inner select
   *
   * @param innerAst
   * @param aliasDecider
   * @param sc
   * @return ASTNode
   * @throws LensException
   */
  private ASTNode processHavingAST(ASTNode innerAst, AliasDecider aliasDecider, StorageCandidate sc)
    throws LensException {
    if (cubeql.getHavingAST() != null) {
      ASTNode havingCopy = MetastoreUtil.copyAST(cubeql.getHavingAST());
      Set<ASTNode> havingAggChildrenASTs = new LinkedHashSet<>();
      getAggregateChildrenInNode(havingCopy, havingAggChildrenASTs);
      processHavingExpression(innerAst, havingAggChildrenASTs, aliasDecider, sc);
      updateOuterHavingAST(havingCopy);
      queryAst.setHavingAST(havingCopy);
      HQLParser.getString(havingCopy);
    }
    return null;
  }

  /**
   * Update outer havingAST with proper alias name projected.
   *
   * @param node
   * @return
   */
  private ASTNode updateOuterHavingAST(ASTNode node) {
    if (node.getToken().getType() == HiveParser.TOK_FUNCTION
        && (HQLParser.isAggregateAST(node))) {
      if (innerToOuterSelectASTs.containsKey(new HQLParser.HashableASTNode(node))
          || innerToOuterHavingASTs.containsKey(new HQLParser.HashableASTNode(node))) {
        ASTNode expr = innerToOuterSelectASTs.containsKey(new HQLParser.HashableASTNode(node))
            ? innerToOuterSelectASTs.get(new HQLParser.HashableASTNode(node))
            : innerToOuterHavingASTs.get(new HQLParser.HashableASTNode(node));
        if (node.getChildCount() > 1) {
          node.replaceChildren(1, 1, expr.getChild(1));
        } else {
          node.replaceChildren(0, 0, expr);
        }
      }
    }
    for (int i = 0; i < node.getChildCount(); i++) {
      ASTNode child = (ASTNode) node.getChild(i);
      updateOuterHavingAST(child);
    }
    return node;
  }


  private void processOrderByAST() throws LensException {
    if (queryAst.getOrderByAST() != null) {
      queryAst.setOrderByAST(processOrderbyExpression(queryAst.getOrderByAST()));
    }
  }

  private ASTNode processOrderbyExpression(ASTNode astNode) throws LensException {
    if (astNode == null) {
      return null;
    }
    ASTNode outerExpression = new ASTNode(astNode);
    // sample orderby AST looks the following :
    /*
    TOK_ORDERBY
   TOK_TABSORTCOLNAMEDESC
      TOK_NULLS_LAST
         .
            TOK_TABLE_OR_COL
               testcube
            cityid
   TOK_TABSORTCOLNAMEASC
      TOK_NULLS_FIRST
         .
            TOK_TABLE_OR_COL
               testcube
            stateid
   TOK_TABSORTCOLNAMEASC
      TOK_NULLS_FIRST
         .
            TOK_TABLE_OR_COL
               testcube
            zipcode
     */
    for (Node node : astNode.getChildren()) {
      ASTNode child = (ASTNode) node;
      ASTNode outerOrderby = new ASTNode(child);
      ASTNode tokNullsChild = (ASTNode) child.getChild(0);
      ASTNode outerTokNullsChild = new ASTNode(tokNullsChild);
      outerTokNullsChild.addChild(innerToOuterSelectASTs.get(new HQLParser.HashableASTNode((ASTNode) tokNullsChild)));
      outerOrderby.addChild(outerTokNullsChild);
      outerExpression.addChild(outerOrderby);
    }
    return outerExpression;
  }

  /**
   * Get the select expression. In case of node is default retunrs "0.0" with alias
   * otherwise the select phrase with alias.
   *
   * @param nodeWithoutAlias
   * @param aliasNode
   * @param isDefault
   * @return
   * @throws LensException
   */
  private ASTNode getSelectExpr(ASTNode nodeWithoutAlias, ASTNode aliasNode, boolean isDefault)
    throws LensException {
    ASTNode node = getSelectExprAST();
    if (nodeWithoutAlias == null && isDefault) {
      node.addChild(HQLParser.parseExpr(DEFAULT_MEASURE));
      node.addChild(aliasNode);
    } else {
      node.addChild(nodeWithoutAlias);
      node.addChild(aliasNode);
    }
    return node;
  }


  private ASTNode getSelectExprAST() {
    return new ASTNode(new CommonToken(HiveParser.TOK_SELEXPR, "TOK_SELEXPR"));
  }


  /**
   * Get the aggregate node for the SelectPhrase index. A given measure might not be answerable
   * for a StorageCanddate. In that case get the non default aggregate node wcich ideally not "0.0",
   * from otherStorage candidate.
   *
   * @param position
   * @return
   */
  private ASTNode getAggregateNodesExpression(int position) {
    ASTNode node = null;
    for (StorageCandidateHQLContext sc : storageCandidates) {
      node = (ASTNode) sc.getQueryAst().getSelectAST().getChild(position).getChild(0);
      if (HQLParser.isAggregateAST(node) || HQLParser.hasAggregate(node)) {
        return MetastoreUtil.copyAST(node);
      }
    }
    return MetastoreUtil.copyAST(node);
  }

  /**
   *  Check if ASTNode is answerable by StorageCandidate
   * @param sc
   * @param node
   * @return
   */
  private boolean isNodeNotAnswerableForStorageCandidate(StorageCandidate sc, ASTNode node) {
    Set<String> cols = new LinkedHashSet<>();
    getAllColumnsOfNode(node, cols);
    return !sc.getColumns().containsAll(cols);
  }

  /**
   * Set the default value "0.0" in the non answerable aggreagte expressions.
   * @param node
   * @param sc
   * @return
   * @throws LensException
   */
  private ASTNode setDefaultValueInExprForAggregateNodes(ASTNode node, StorageCandidate sc) throws LensException {
    if (HQLParser.isAggregateAST(node)
        && isNodeNotAnswerableForStorageCandidate(sc, node)) {
      node.setChild(1, getSelectExpr(null, null, true));
    }
    for (int i = 0; i < node.getChildCount(); i++) {
      ASTNode child = (ASTNode) node.getChild(i);
      setDefaultValueInExprForAggregateNodes(child, sc);
    }
    return node;
  }

  private boolean isAggregateFunctionUsedInAST(ASTNode node) {
    return HQLParser.isAggregateAST(node) || HQLParser.hasAggregate(node);
  }

  private boolean isNodeDefault(ASTNode node) {
    if (HQLParser.isAggregateAST((ASTNode) node.getChild(0))) {
      if (HQLParser.getString((ASTNode) node.getChild(0).getChild(1)).equals(DEFAULT_MEASURE)) {
        return true;
      }
    }
    return false;
  }

  private List<ASTNode> getProjectedNonDefaultPhrases() {
    List<ASTNode> phrases = new ArrayList<>();
    for (int i = 0; i < storageCandidates.iterator().next().getQueryAst().getSelectAST().getChildCount(); i++) {
      for (StorageCandidateHQLContext sc : storageCandidates) {
        ASTNode selectAST = sc.getQueryAst().getSelectAST();
        if (!isNodeDefault((ASTNode) selectAST.getChild(i))) {
          phrases.add((ASTNode) selectAST.getChild(i));
          break;
        }
      }
    }
    return phrases;
  }

  private void removeRedundantProjectedPhrases() {
    List<ASTNode> phrases = getProjectedNonDefaultPhrases();
    List<String> phrasesWithoutAlias = phrases.stream().map(node -> node.getChild(0))
      .map(ASTNode.class::cast).map(HQLParser::getString).collect(toList());
    Map<String, List<Integer>> phraseCountMap = new HashMap<>();
    Map<String, List<String>> aliasMap = new HashMap<>();
    for (int i = 0; i < phrasesWithoutAlias.size(); i++) {
      String phrase = phrasesWithoutAlias.get(i);
      phraseCountMap.computeIfAbsent(phrase, x->new ArrayList()).add(i);
    }
    for (List<Integer> values : phraseCountMap.values()) {
      if (values.size() > 1) {
        String aliasToKeep = HQLParser.findNodeByPath(phrases.get(values.get(0)), Identifier).toString();
        ArrayList<String> dupAliases = new ArrayList<>();
        for (int i : values.subList(1, values.size())) {
          dupAliases.add(HQLParser.findNodeByPath(phrases.get(i), Identifier).toString());
        }
        aliasMap.put(aliasToKeep, dupAliases);
      }
    }

    for (String col : phraseCountMap.keySet()) {
      if (phraseCountMap.get(col).size() > 1) {
        List<Integer> childenToDelete = phraseCountMap.get(col).
            subList(1, phraseCountMap.get(col).size());
        for (int i : childenToDelete) {
<<<<<<< HEAD
          for (StorageCandidateHQLContext sc : storageCandidates) {
            sc.getQueryAst().getSelectAST().deleteChild(i - counter);
=======
          for (StorageCandidate sc : storageCandidates) {
            sc.getQueryAst().getSelectAST().setChild(i,
                new ASTNode(new CommonToken(HiveParser.Identifier, DUPLICATE_EXPRESSION_PREFIX)));
>>>>>>> cb48aa38
          }
        }
      }
    }

    for (StorageCandidate sc : storageCandidates) {
      for (Node node : sc.getQueryAst().getSelectAST().getChildren()) {
        ASTNode selectNode = (ASTNode) node;
        if (selectNode.getToken().getType() == HiveParser.Identifier
            && selectNode.getText().equals(DUPLICATE_EXPRESSION_PREFIX)) {
          sc.getQueryAst().getSelectAST().deleteChild(selectNode.getChildIndex());
        }
      }
    }

    updateOuterASTDuplicateAliases(queryAst.getSelectAST(), aliasMap);
    if (queryAst.getHavingAST() != null) {
      updateOuterASTDuplicateAliases(queryAst.getHavingAST(), aliasMap);
    }
  }

  private void updateOuterASTDuplicateAliases(ASTNode node, Map<String, List<String>> aliasMap) {
    if (node.getToken().getType() == HiveParser.DOT) {
      String col = node.getChild(1).toString();
      for (Map.Entry<String, List<String>> entry : aliasMap.entrySet()) {
        if (entry.getValue().contains(col)) {
          try {
            node.setChild(1, HQLParser.parseExpr(entry.getKey()));
          } catch (LensException e) {
            log.error("Unable to parse select expression: {}.", entry.getKey());
          }
        }

      }
    }
    for (int i = 0; i < node.getChildCount(); i++) {
      ASTNode child = (ASTNode) node.getChild(i);
      updateOuterASTDuplicateAliases(child, aliasMap);
    }
  }


  /**
   * Set the default value for the non queriable measures. If a measure is not
   * answerable from a StorageCandidate set it as 0.0
   *
   * @throws LensException
   */
  private void updateInnterSelectASTWithDefault() throws LensException {
    for (int i = 0; i < cubeql.getSelectPhrases().size(); i++) {
      SelectPhraseContext phrase = cubeql.getSelectPhrases().get(i);
      ASTNode aliasNode = new ASTNode(new CommonToken(Identifier, phrase.getSelectAlias()));

      // Select phrase is dimension
      if (!phrase.hasMeasures(cubeql)) {
        for (StorageCandidateHQLContext sc : storageCandidates) {
          ASTNode exprWithOutAlias = (ASTNode) sc.getQueryAst().getSelectAST().getChild(i).getChild(0);
          storageCandidateToSelectAstMap.get(sc.getStorageCandidate().toString()).
              addChild(getSelectExpr(exprWithOutAlias, aliasNode, false));
        }

        // Select phrase is measure
      } else if (!phrase.getQueriedMsrs().isEmpty()) {
        for (StorageCandidateHQLContext sc : storageCandidates) {
          if (sc.getStorageCandidate().getAnswerableMeasurePhraseIndices().contains(phrase.getPosition())) {
            ASTNode exprWithOutAlias = (ASTNode) sc.getQueryAst().getSelectAST().getChild(i).getChild(0);
            storageCandidateToSelectAstMap.get(sc.getStorageCandidate().toString()).
                addChild(getSelectExpr(exprWithOutAlias, aliasNode, false));
          } else {
            ASTNode resolvedExprNode = getAggregateNodesExpression(i);
            if (isAggregateFunctionUsedInAST(resolvedExprNode)) {
              setDefaultValueInExprForAggregateNodes(resolvedExprNode, sc.getStorageCandidate());
            } else {
              resolvedExprNode = getSelectExpr(null, null, true);
            }
            storageCandidateToSelectAstMap.get(sc.getStorageCandidate().toString()).
                addChild(getSelectExpr(resolvedExprNode, aliasNode, false));
          }
        }

        // Select phrase is expression
      } else {
        for (StorageCandidateHQLContext sc : storageCandidates) {
          if (phrase.isEvaluable(sc.getStorageCandidate())
              || sc.getStorageCandidate().getAnswerableMeasurePhraseIndices().contains(phrase.getPosition())) {
            ASTNode exprWithOutAlias = (ASTNode) sc.getQueryAst().getSelectAST().getChild(i).getChild(0);
            storageCandidateToSelectAstMap.get(sc.getStorageCandidate().toString()).
                addChild(getSelectExpr(exprWithOutAlias, aliasNode, false));
          } else {
            ASTNode resolvedExprNode = getAggregateNodesExpression(i);
            if (isAggregateFunctionUsedInAST(resolvedExprNode)) {
              setDefaultValueInExprForAggregateNodes(resolvedExprNode, sc.getStorageCandidate());
            } else {
              resolvedExprNode = getSelectExpr(null, null, true);
            }
            storageCandidateToSelectAstMap.get(sc.getStorageCandidate().toString()).
                addChild(getSelectExpr(resolvedExprNode, aliasNode, false));
          }
        }
      }
    }
  }

  /**
   * Update Select and Having clause of outer query.
   *
   * @throws LensException
   */
  private void processSelectAndHavingAST() throws LensException {
    ASTNode outerSelectAst = new ASTNode(queryAst.getSelectAST());
    DefaultAliasDecider aliasDecider = new DefaultAliasDecider();
    int selectAliasCounter = 0;
    for (StorageCandidateHQLContext sc : storageCandidates) {
      aliasDecider.setCounter(0);
      ASTNode innerSelectAST = new ASTNode(new CommonToken(TOK_SELECT, "TOK_SELECT"));
      processSelectExpression(sc, outerSelectAst, innerSelectAST, aliasDecider);
      selectAliasCounter = aliasDecider.getCounter();
    }
    queryAst.setSelectAST(outerSelectAst);

    // Iterate over the StorageCandidates and add non projected having columns in inner select ASTs
    for (StorageCandidateHQLContext sc : storageCandidates) {
      aliasDecider.setCounter(selectAliasCounter);
      processHavingAST(sc.getQueryAst().getSelectAST(), aliasDecider, sc.getStorageCandidate());
    }
    removeRedundantProjectedPhrases();
  }

  /**
   * Get the inner and outer AST with alias for each child of StorageCandidate
   *
   * @param sc
   * @param outerSelectAst
   * @param innerSelectAST
   * @param aliasDecider
   * @throws LensException
   */
  private void processSelectExpression(StorageCandidateHQLContext sc, ASTNode outerSelectAst, ASTNode innerSelectAST,
      AliasDecider aliasDecider) throws LensException {
    //ASTNode selectAST = sc.getQueryAst().getSelectAST();
    ASTNode selectAST = storageCandidateToSelectAstMap.get(sc.getStorageCandidate().toString());
    if (selectAST == null) {
      return;
    }
    // iterate over all children of the ast and get outer ast corresponding to it.
    for (int i = 0; i < selectAST.getChildCount(); i++) {
      ASTNode child = (ASTNode) selectAST.getChild(i);
      ASTNode outerSelect = new ASTNode(child);
      ASTNode selectExprAST = (ASTNode) child.getChild(0);
      ASTNode outerAST = getOuterAST(selectExprAST, innerSelectAST, aliasDecider, sc.getStorageCandidate(), true,
          cubeql.getBaseCube().getDimAttributeNames());
      outerSelect.addChild(outerAST);
      // has an alias? add it
      if (child.getChildCount() > 1) {
        outerSelect.addChild(child.getChild(1));
      }
      if (outerSelectAst.getChildCount() <= selectAST.getChildCount()) {
        if (outerSelectAst.getChild(i) == null) {
          outerSelectAst.addChild(outerSelect);
        } else if (HQLParser.getString((ASTNode) outerSelectAst.getChild(i).getChild(0)).equals(DEFAULT_MEASURE)) {
          outerSelectAst.replaceChildren(i, i, outerSelect);
        }
      }
    }
    sc.getQueryAst().setSelectAST(innerSelectAST);
  }

  /*
  Perform a DFS on the provided AST, and Create an AST of similar structure with changes specific to the
  inner query - outer query dynamics. The resultant AST is supposed to be used in outer query.

  Base cases:
   1. ast is null => null
   2. ast is aggregate_function(table.column) => add aggregate_function(table.column) to inner select expressions,
            generate alias, return aggregate_function(cube.alias). Memoize the mapping
            aggregate_function(table.column) => aggregate_function(cube.alias)
            Assumption is aggregate_function is transitive i.e. f(a,b,c,d) = f(f(a,b), f(c,d)). SUM, MAX, MIN etc
            are transitive, while AVG, COUNT etc are not. For non-transitive aggregate functions, the re-written
            query will be incorrect.
   3. ast has aggregates - iterate over children and add the non aggregate nodes as is and recursively get outer ast
   for aggregate.
   4. If no aggregates, simply select its alias in outer ast.
   5. If given ast is memorized as mentioned in the above cases, return the mapping.
 */
  private ASTNode getOuterAST(ASTNode astNode, ASTNode innerSelectAST,
      AliasDecider aliasDecider, StorageCandidate sc, boolean isSelectAst, Set<String> dimensionSet)
      throws LensException {
    if (astNode == null) {
      return null;
    }
    Set<String> msrCols = new HashSet<>();
    getAllColumnsOfNode(astNode, msrCols);
    msrCols.removeAll(dimensionSet);
    if (isAggregateAST(astNode) && sc.getColumns().containsAll(msrCols)) {
      return processAggregate(astNode, innerSelectAST, aliasDecider, isSelectAst);
    } else if (isAggregateAST(astNode) && !sc.getColumns().containsAll(msrCols)) {
      ASTNode outerAST = new ASTNode(new CommonToken(HiveParser.TOK_SELEXPR, "TOK_SELEXPR"));
      ASTNode exprCopy = MetastoreUtil.copyAST(astNode);
      setDefaultValueInExprForAggregateNodes(exprCopy, sc);
      outerAST.addChild(getOuterAST(getSelectExpr(exprCopy, null, true),
          innerSelectAST, aliasDecider, sc, isSelectAst, dimensionSet));
      return outerAST;
    } else {
      if (hasAggregate(astNode)) {
        ASTNode outerAST = new ASTNode(astNode);
        for (Node child : astNode.getChildren()) {
          ASTNode childAST = (ASTNode) child;
          if (hasAggregate(childAST) && sc.getColumns().containsAll(msrCols)) {
            outerAST.addChild(getOuterAST(childAST, innerSelectAST, aliasDecider, sc, isSelectAst, dimensionSet));
          } else if (hasAggregate(childAST) && !sc.getColumns().containsAll(msrCols)) {
            childAST.replaceChildren(1, 1,  getSelectExpr(null, null, true));
            outerAST.addChild(getOuterAST(childAST, innerSelectAST, aliasDecider, sc, isSelectAst, dimensionSet));
          } else {
            outerAST.addChild(childAST);
          }
        }
        return outerAST;
      } else {
        ASTNode innerSelectASTWithoutAlias = MetastoreUtil.copyAST(astNode);
        ASTNode innerSelectExprAST = new ASTNode(new CommonToken(HiveParser.TOK_SELEXPR, "TOK_SELEXPR"));
        innerSelectExprAST.addChild(innerSelectASTWithoutAlias);
        String alias = aliasDecider.decideAlias(astNode);
        ASTNode aliasNode = new ASTNode(new CommonToken(Identifier, alias));
        innerSelectExprAST.addChild(aliasNode);
        innerSelectAST.addChild(innerSelectExprAST);
        if (astNode.getText().equals(DEFAULT_MEASURE)) {
          ASTNode outerAST = new ASTNode(new CommonToken(HiveParser.TOK_SELEXPR, "TOK_SELEXPR"));
          outerAST.addChild(astNode);
          return outerAST;
        } else {
          ASTNode outerAST = getDotAST(cubeql.getCube().getName(), alias);
          (isSelectAst ? innerToOuterSelectASTs : innerToOuterHavingASTs)
            .put(new HashableASTNode(innerSelectASTWithoutAlias), outerAST);
          return outerAST;
        }
      }
    }
  }

  private ASTNode processAggregate(ASTNode astNode, ASTNode innerSelectAST,
      AliasDecider aliasDecider, boolean isSelectAst) {
    ASTNode innerSelectASTWithoutAlias = MetastoreUtil.copyAST(astNode);
    ASTNode innerSelectExprAST = new ASTNode(new CommonToken(HiveParser.TOK_SELEXPR, "TOK_SELEXPR"));
    innerSelectExprAST.addChild(innerSelectASTWithoutAlias);
    String alias = aliasDecider.decideAlias(astNode);
    ASTNode aliasNode = new ASTNode(new CommonToken(Identifier, alias));
    innerSelectExprAST.addChild(aliasNode);
    innerSelectAST.addChild(innerSelectExprAST);
    ASTNode dotAST = getDotAST(cubeql.getCube().getName(), alias);
    ASTNode outerAST = new ASTNode(new CommonToken(TOK_FUNCTION, "TOK_FUNCTION"));
    //TODO: take care or non-transitive aggregate functions
    outerAST.addChild(new ASTNode(new CommonToken(Identifier, astNode.getChild(0).getText())));
    outerAST.addChild(dotAST);
    (isSelectAst ? innerToOuterSelectASTs : innerToOuterHavingASTs)
      .put(new HashableASTNode(innerSelectASTWithoutAlias), outerAST);
    return outerAST;
  }

  /**
   * GroupbyAST is having dim only columns all the columns should have been
   * projected. Get the alias for the projected columns and add to group by clause.
   *
   * @param astNode
   * @return
   * @throws LensException
   */

  private ASTNode processGroupByExpression(ASTNode astNode) throws LensException {
    ASTNode outerExpression = new ASTNode(astNode);
    // iterate over all children of the ast and get outer ast corresponding to it.
    for (Node child : astNode.getChildren()) {
      // Columns in group by should have been projected as they are dimension columns
      if (innerToOuterSelectASTs.containsKey(new HQLParser.HashableASTNode((ASTNode) child))) {
        outerExpression.addChild(innerToOuterSelectASTs.get(new HQLParser.HashableASTNode((ASTNode) child)));
      }
    }
    return outerExpression;
  }

  /**
   * Process having clause, if a columns is not projected add it
   * to the projected columns of inner selectAST.
   *
   * @param innerSelectAst
   * @param havingAggASTs
   * @param aliasDecider
   * @param sc
   * @throws LensException
   */

  private void processHavingExpression(ASTNode innerSelectAst, Set<ASTNode> havingAggASTs,
      AliasDecider aliasDecider, StorageCandidate sc) throws LensException {
    // iterate over all children of the ast and get outer ast corresponding to it.
    for (ASTNode child : havingAggASTs) {
      if (!innerToOuterSelectASTs.containsKey(new HQLParser.HashableASTNode(child))) {
        getOuterAST(child, innerSelectAst, aliasDecider, sc, false, cubeql.getBaseCube().getDimAttributeNames());
      }
    }
  }

  /**
   * Gets all aggreage nodes used in having
   *
   * @param node
   * @param havingClauses
   * @return
   */
  private Set<ASTNode> getAggregateChildrenInNode(ASTNode node, Set<ASTNode> havingClauses) {
    if (node.getToken().getType() == HiveParser.TOK_FUNCTION && (HQLParser.isAggregateAST(node))) {
      havingClauses.add(node);
    }
    for (int i = 0; i < node.getChildCount(); i++) {
      ASTNode child = (ASTNode) node.getChild(i);
      getAggregateChildrenInNode(child, havingClauses);
    }
    return havingClauses;
  }

  /**
   * Get columns used in ASTNode
   *
   * @param node
   * @param msrs
   * @return
   */
  private Set<String> getAllColumnsOfNode(ASTNode node, Set<String> msrs) {
    if (node.getToken().getType() == HiveParser.DOT) {
      msrs.add(node.getChild(1).toString());
    }
    for (int i = 0; i < node.getChildCount(); i++) {
      ASTNode child = (ASTNode) node.getChild(i);
      getAllColumnsOfNode(child, msrs);
    }
    return msrs;
  }

  /**
   * Gets from string of the ouer query, this is a union query of all
   * StorageCandidates participated.
   *
   * @return
   * @throws LensException
   */
  private String getFromString() throws LensException {
    List<String> hqlQueries = new ArrayList<>();
    for (StorageCandidateHQLContext sc : storageCandidates) {
      removeAggreagateFromDefaultColumns(sc.getQueryAst().getSelectAST());
      hqlQueries.add(sc.toHQL());
    }
    return hqlQueries.stream().collect(joining(" UNION ALL ", "(", ") as " + cubeql.getBaseCube()));
  }

  private void removeAggreagateFromDefaultColumns(ASTNode node) throws LensException {
    for (int i = 0; i < node.getChildCount(); i++) {
      ASTNode selectExpr = (ASTNode) node.getChild(i);
      if (selectExpr.getChildCount() == 2) {
        ASTNode column = (ASTNode) selectExpr.getChild(0);
        if (HQLParser.isAggregateAST(column)
            && column.getChildCount() == 2) {
          if (HQLParser.getString((ASTNode) column.getChild(1)).equals(DEFAULT_MEASURE)) {
            selectExpr.getParent().setChild(i, getSelectExpr(null, (ASTNode) selectExpr.getChild(1), true));
          }
        }
      }
    }

  }
}<|MERGE_RESOLUTION|>--- conflicted
+++ resolved
@@ -21,31 +21,22 @@
 
 import static java.util.stream.Collectors.joining;
 import static java.util.stream.Collectors.toList;
-
-import static org.apache.lens.cube.parse.HQLParser.HashableASTNode;
-import static org.apache.lens.cube.parse.HQLParser.getDotAST;
-import static org.apache.lens.cube.parse.HQLParser.hasAggregate;
-import static org.apache.lens.cube.parse.HQLParser.isAggregateAST;
-
-import static org.apache.hadoop.hive.ql.parse.HiveParser.Identifier;
-import static org.apache.hadoop.hive.ql.parse.HiveParser.TOK_FUNCTION;
-import static org.apache.hadoop.hive.ql.parse.HiveParser.TOK_SELECT;
-
-import java.util.ArrayList;
-import java.util.Collection;
-import java.util.HashMap;
-import java.util.HashSet;
-import java.util.LinkedHashSet;
-import java.util.List;
-import java.util.Map;
-import java.util.Set;
-
+import static org.apache.lens.cube.parse.HQLParser.*;
+
+import static org.apache.hadoop.hive.ql.parse.HiveParser.*;
+
+import java.util.*;
+import java.util.stream.Collector;
+import java.util.stream.Collectors;
+
+import org.apache.lens.cube.metadata.Dimension;
 import org.apache.lens.cube.metadata.MetastoreUtil;
 import org.apache.lens.server.api.error.LensException;
 
 import org.apache.hadoop.hive.ql.lib.Node;
 import org.apache.hadoop.hive.ql.parse.ASTNode;
 import org.apache.hadoop.hive.ql.parse.HiveParser;
+import org.apache.hadoop.util.StringUtils;
 
 import org.antlr.runtime.CommonToken;
 
@@ -62,7 +53,6 @@
   private Map<HQLParser.HashableASTNode, ASTNode> innerToOuterHavingASTs = new HashMap<>();
   private Map<String, ASTNode> storageCandidateToSelectAstMap = new HashMap<>();
   private CubeQueryContext cubeql;
-<<<<<<< HEAD
   static final ASTNode DEFAULT_MEASURE_AST;
   private static final String DEFAULT_MEASURE = "0.0";
   static {
@@ -72,12 +62,8 @@
       throw new RuntimeException("default measure not parsable");
     }
   }
-  private Collection<StorageCandidateHQLContext> storageCandidates;
-=======
-  Collection<StorageCandidate> storageCandidates;
-  public static final String DEFAULT_MEASURE = "0.0";
+  Collection<StorageCandidateHQLContext> storageCandidates;
   public static final String DUPLICATE_EXPRESSION_PREFIX = "D";
->>>>>>> cb48aa38
 
   UnionQueryWriter(List<StorageCandidateHQLContext> storageCandidates, CubeQueryContext cubeql) throws LensException {
     super(DefaultQueryAST.fromStorageCandidate(storageCandidates.iterator().next()));
@@ -86,7 +72,6 @@
       throw new IllegalArgumentException("There should be atleast two storage candidates to write a union query");
     }
     this.cubeql = cubeql;
-    this.storageCandidates = storageCandidates;
   }
 
   @Override
@@ -338,10 +323,12 @@
     }
     for (List<Integer> values : phraseCountMap.values()) {
       if (values.size() > 1) {
-        String aliasToKeep = HQLParser.findNodeByPath(phrases.get(values.get(0)), Identifier).toString();
+        String aliasToKeep = HQLParser.findNodeByPath((ASTNode)
+            phrases.get(values.get(0)), Identifier).toString();
         ArrayList<String> dupAliases = new ArrayList<>();
         for (int i : values.subList(1, values.size())) {
-          dupAliases.add(HQLParser.findNodeByPath(phrases.get(i), Identifier).toString());
+          dupAliases.add(HQLParser.findNodeByPath((ASTNode)
+              phrases.get(i), Identifier).toString());
         }
         aliasMap.put(aliasToKeep, dupAliases);
       }
@@ -351,21 +338,17 @@
       if (phraseCountMap.get(col).size() > 1) {
         List<Integer> childenToDelete = phraseCountMap.get(col).
             subList(1, phraseCountMap.get(col).size());
+        int counter = 0;
         for (int i : childenToDelete) {
-<<<<<<< HEAD
           for (StorageCandidateHQLContext sc : storageCandidates) {
             sc.getQueryAst().getSelectAST().deleteChild(i - counter);
-=======
-          for (StorageCandidate sc : storageCandidates) {
-            sc.getQueryAst().getSelectAST().setChild(i,
-                new ASTNode(new CommonToken(HiveParser.Identifier, DUPLICATE_EXPRESSION_PREFIX)));
->>>>>>> cb48aa38
           }
-        }
-      }
-    }
-
-    for (StorageCandidate sc : storageCandidates) {
+          counter++;
+        }
+      }
+    }
+
+    for (StorageCandidateHQLContext sc : storageCandidates) {
       for (Node node : sc.getQueryAst().getSelectAST().getChildren()) {
         ASTNode selectNode = (ASTNode) node;
         if (selectNode.getToken().getType() == HiveParser.Identifier
