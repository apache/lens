--- conflicted
+++ resolved
@@ -342,17 +342,9 @@
       if (!nonExistingParts.isEmpty()) {
         addNonExistingParts(cfact.fact.getName(), nonExistingParts);
       }
-<<<<<<< HEAD
-      if (cfact.numQueriedParts == 0 || (failOnPartialData && (noPartsForRange || !nonExistingParts
-        .isEmpty()))) {
-        LOG.info(
-          "Not considering fact table:" + cfact.fact + " as it could" + " not find partition for given ranges: "
-            + cubeql.getTimeRanges());
-=======
       if (cfact.getNumQueriedParts() == 0 || (failOnPartialData && (noPartsForRange || !nonExistingParts.isEmpty()))) {
         LOG.info("Not considering fact table:" + cfact.fact + " as it could" + " not find partition for given ranges: "
           + cubeql.getTimeRanges());
->>>>>>> e5bc9e9b
         /*
          * This fact is getting discarded because of any of following reasons:
          * 1. Has missing partitions
