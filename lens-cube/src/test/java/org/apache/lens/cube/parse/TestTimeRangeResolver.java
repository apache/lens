--- conflicted
+++ resolved
@@ -113,22 +113,14 @@
    * @return
    */
   private static List<CandidateTablePruneCause> findPruningMessagesForStorage(String stoargeName,
-<<<<<<< HEAD
     PruneCauses<Candidate> allStoragePruningMsgs) {
     for (Candidate sc : allStoragePruningMsgs.keySet()) {
       if (sc instanceof StorageCandidate) {
         if (((StorageCandidate)sc).getName().equals(stoargeName)) {
           return allStoragePruningMsgs.get(sc);
         }
-=======
-    PruneCauses<StorageCandidate> allStoragePruningMsgs) {
-    for (StorageCandidate sc : allStoragePruningMsgs.keySet()) {
-      if (sc.getStorageTable().equals(stoargeName)) {
-        return allStoragePruningMsgs.get(sc);
->>>>>>> cb5e2a77
       }
     }
     return  new ArrayList<CandidateTablePruneCause>();
   }
-
 }