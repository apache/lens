/**
 * Licensed to the Apache Software Foundation (ASF) under one
 * or more contributor license agreements.  See the NOTICE file
 * distributed with this work for additional information
 * regarding copyright ownership.  The ASF licenses this file
 * to you under the Apache License, Version 2.0 (the
 * "License"); you may not use this file except in compliance
 * with the License.  You may obtain a copy of the License at
 *
 *   http://www.apache.org/licenses/LICENSE-2.0
 *
 * Unless required by applicable law or agreed to in writing,
 * software distributed under the License is distributed on an
 * "AS IS" BASIS, WITHOUT WARRANTIES OR CONDITIONS OF ANY
 * KIND, either express or implied.  See the License for the
 * specific language governing permissions and limitations
 * under the License.
 */

package org.apache.lens.cube.parse;

import static org.apache.hadoop.hive.ql.parse.HiveParser.*;

import org.apache.lens.server.api.error.LensException;

import org.apache.hadoop.hive.conf.HiveConf;
import org.apache.hadoop.hive.ql.parse.ASTNode;
import org.apache.hadoop.hive.ql.parse.HiveParser;
import org.apache.hadoop.hive.ql.parse.ParseException;

import org.testng.Assert;
import org.testng.annotations.DataProvider;
import org.testng.annotations.Test;

import lombok.extern.slf4j.Slf4j;

@Slf4j
public class TestHQLParser {

  HiveConf conf = new HiveConf();
  {
    conf.setBoolVar(HiveConf.ConfVars.HIVE_SUPPORT_SQL11_RESERVED_KEYWORDS, false);
  }
  @Test
  public void testGroupByOrderByGetString() throws Exception {
    String query = "SELECT a,b, sum(c) FROM tab GROUP BY a,f(b), d+e ORDER BY a, g(b), e/100";
    ASTNode node = HQLParser.parseHQL(query, conf);

    ASTNode groupby = HQLParser.findNodeByPath(node, TOK_INSERT, TOK_GROUPBY);
    String expected = "a , f( b ), ( d + e )";
    Assert.assertEquals(expected, HQLParser.getString(groupby).trim());

    ASTNode orderby = HQLParser.findNodeByPath(node, TOK_INSERT, HiveParser.TOK_ORDERBY);
    String expectedOrderBy = "a asc , g( b ) asc , e / 100 asc";
    System.out.println("###Actual order by:" + HQLParser.getString(orderby).trim());
    Assert.assertEquals(expectedOrderBy, HQLParser.getString(orderby).trim());
  }

  @Test
  public void testLiteralCaseIsPreserved() throws Exception {
    String literalQuery = "SELECT 'abc' AS col1, 'DEF' AS col2 FROM foo where col3='GHI' " + "AND col4 = 'JKLmno'";

    ASTNode tree = HQLParser.parseHQL(literalQuery, conf);

    ASTNode select = HQLParser.findNodeByPath(tree, TOK_INSERT, TOK_SELECT);
    String selectStr = HQLParser.getString(select).trim();
    String expectedSelect = "'abc' as `col1` , 'DEF' as `col2`";
    Assert.assertEquals(expectedSelect, selectStr);

    ASTNode where = HQLParser.findNodeByPath(tree, TOK_INSERT, TOK_WHERE);
    String whereStr = HQLParser.getString(where).trim();
    String expectedWhere = "(( col3 = 'GHI' ) and ( col4 = 'JKLmno' ))";
    Assert.assertEquals(expectedWhere, whereStr);
  }

  @Test
  public void testCaseStatementGetString() throws Exception {
    String query = "SELECT  " + "CASE (col1 * 100)/200 + 5 " + "WHEN 'ABC' THEN 'def' " + "WHEN 'EFG' THEN 'hij' "
      + "ELSE 'XyZ' " + "END AS ComplexCaseStatement FROM FOO";

    ASTNode tree = HQLParser.parseHQL(query, conf);
    ASTNode select = HQLParser.findNodeByPath(tree, TOK_INSERT, TOK_SELECT);
    String selectStr = HQLParser.getString(select);
    System.out.println("reconstructed clause ");
    System.out.println(selectStr);
    Assert.assertEquals(selectStr.trim(), "case ((( col1 * 100 ) / 200 ) + 5 ) when 'ABC' then 'def' when 'EFG' "
      + "then 'hij' else 'XyZ' end as `ComplexCaseStatement`");

    String q2 = "SELECT " + "CASE WHEN col1 = 'abc' then 'def' " + "when col1 = 'ghi' then 'jkl' "
      + "else 'none' END AS Complex_Case_Statement_2" + " from FOO";

    tree = HQLParser.parseHQL(q2, conf);
    select = HQLParser.findNodeByPath(tree, TOK_INSERT, TOK_SELECT);
    selectStr = HQLParser.getString(select);
    System.out.println("reconstructed clause 2");
    System.out.println(selectStr);
    Assert.assertEquals(selectStr.trim(), "case when ( col1 = 'abc' ) then 'def' when ( col1 = 'ghi' ) then 'jkl' "
      + "else 'none' end as `Complex_Case_Statement_2`");

    String q3 = "SELECT  " + "CASE (col1 * 100)/200 + 5 " + "WHEN 'ABC' THEN 'def' " + "WHEN 'EFG' THEN 'hij' "
      + "END AS ComplexCaseStatement FROM FOO";

    tree = HQLParser.parseHQL(q3, conf);
    select = HQLParser.findNodeByPath(tree, TOK_INSERT, TOK_SELECT);
    selectStr = HQLParser.getString(select);
    System.out.println("reconstructed clause ");
    System.out.println(selectStr);
    Assert.assertEquals(selectStr.trim(), "case ((( col1 * 100 ) / 200 ) + 5 ) when 'ABC' then 'def' when 'EFG' "
      + "then 'hij' end as `ComplexCaseStatement`");

    String q4 = "SELECT " + "CASE WHEN col1 = 'abc' then 'def' " + "when col1 = 'ghi' then 'jkl' "
      + "END AS Complex_Case_Statement_2" + " from FOO";

    tree = HQLParser.parseHQL(q4, conf);
    select = HQLParser.findNodeByPath(tree, TOK_INSERT, TOK_SELECT);
    selectStr = HQLParser.getString(select);
    System.out.println("reconstructed clause 2");
    System.out.println(selectStr);
    Assert.assertEquals(selectStr.trim(), "case when ( col1 = 'abc' ) then 'def' when ( col1 = 'ghi' ) then 'jkl' end "
      + "as `Complex_Case_Statement_2`");

  }

  @Test
  public void testIsNullCondition() throws Exception {
    String q1 = "SELECT * FROM FOO WHERE col1 IS NULL";
    ASTNode where = HQLParser.findNodeByPath(HQLParser.parseHQL(q1, conf), TOK_INSERT, TOK_WHERE);
    String whereStr = HQLParser.getString(where);
    System.out.println(whereStr);
    Assert.assertEquals("col1 is null", whereStr.trim());
  }

  @Test
  public void testIsNotNullCondition() throws Exception {
    String q1 = "SELECT * FROM FOO WHERE col1 IS NOT NULL";
    ASTNode where = HQLParser.findNodeByPath(HQLParser.parseHQL(q1, conf), TOK_INSERT, TOK_WHERE);
    String whereStr = HQLParser.getString(where);
    System.out.println(whereStr);
    Assert.assertEquals("col1 is not null", whereStr.trim());
  }

  @Test
  public void testBetweenCondition() throws Exception {
    String q1 = "SELECT * FROM FOO WHERE col1 BETWEEN 10 AND 100";
    ASTNode where = HQLParser.findNodeByPath(HQLParser.parseHQL(q1, conf), TOK_INSERT, TOK_WHERE);
    String whereStr = HQLParser.getString(where);
    System.out.println(whereStr);
    Assert.assertEquals("col1 between 10 and 100", whereStr.trim());
  }

  @Test
  public void testNotBetweenCondition() throws Exception {
    String q1 = "SELECT * FROM FOO WHERE col1 NOT BETWEEN 10 AND 100";
    ASTNode where = HQLParser.findNodeByPath(HQLParser.parseHQL(q1, conf), TOK_INSERT, TOK_WHERE);
    String whereStr = HQLParser.getString(where);
    System.out.println(whereStr);
    Assert.assertEquals("col1 not between 10 and 100", whereStr.trim());
  }

  @Test
  public void testBinaryOperators() throws Exception {
    String q1 = "SELECT * FROM FOO WHERE " + "(A <=> 10) AND (B & C = 10) AND (D | E = 10) "
      + "AND (F ^ G = 10) AND (H % 2 = 1) AND  (~I = 10)" + "AND (!J) AND (NOT K) AND TRUE AND FALSE";

    ASTNode where = HQLParser.findNodeByPath(HQLParser.parseHQL(q1, conf), TOK_INSERT, TOK_WHERE);
    String whereStr = HQLParser.getString(where);
    String expected = "(( a <=> 10 ) and (( b & c ) = 10 ) and (( d | e ) = 10 ) and (( f ^ g ) = 10 ) and "
      + "(( h % 2 ) = 1 ) and ( ~ i = 10 ) and not j and not k and true and false )";
    Assert.assertEquals(whereStr.trim(), expected);
  }

  @Test
  public void testCompelxTypeOperators() throws Exception {
    String q1 = "SELECT A[2], B['key'], C.D FROM FOO";

    ASTNode select = HQLParser.findNodeByPath(HQLParser.parseHQL(q1, conf), TOK_INSERT, TOK_SELECT);
    String selectStr = HQLParser.getString(select);
    System.out.println(selectStr);
    Assert.assertEquals(selectStr.trim(), "a [ 2 ], b [ 'key' ], ( c . d )");
  }

  @Test
  public void testInAndNotInOperator() throws Exception {
    String q1 = "SELECT * FROM FOO WHERE A IN ('B', 'C', 'D', 'E', 'F')";
    ASTNode where = HQLParser.findNodeByPath(HQLParser.parseHQL(q1, conf), TOK_INSERT, TOK_WHERE);
    String whereStr = HQLParser.getString(where);
    System.out.println(whereStr);
    Assert.assertEquals(whereStr.trim(), "a in ( 'B' , 'C' , 'D' , 'E' , 'F' )");

    q1 = "SELECT * FROM FOO WHERE A NOT IN ('B', 'C', 'D', 'E', 'F')";
    where = HQLParser.findNodeByPath(HQLParser.parseHQL(q1, conf), TOK_INSERT, TOK_WHERE);
    whereStr = HQLParser.getString(where);
    System.out.println(whereStr);
    Assert.assertEquals(whereStr.trim(), "a not in ( 'B' , 'C' , 'D' , 'E' , 'F' )");
  }

  @Test
  public void testOrderbyBrackets() throws Exception {
    String query = "SELECT id from citytable order by ((citytable.id) asc)";
    // String hql = rewrite(driver, query);
    ASTNode tree = HQLParser.parseHQL(query, conf);
    ASTNode orderByTree = HQLParser.findNodeByPath(tree, TOK_INSERT, HiveParser.TOK_ORDERBY);
    String reconstructed = HQLParser.getString(orderByTree);
    System.out.println("RECONSTRUCTED0:" + reconstructed);
    // Assert.assertEquals("(( citytable  .  id ) asc )", reconstructed);
    HQLParser.parseHQL("SELECT citytable.id FROM citytable ORDER BY " + reconstructed, conf);

    String query2 = "SELECT id from citytable order by (citytable.id asc)";
    tree = HQLParser.parseHQL(query2, conf);
    orderByTree = HQLParser.findNodeByPath(tree, TOK_INSERT, HiveParser.TOK_ORDERBY);
    reconstructed = HQLParser.getString(orderByTree);
    System.out.println("RECONSTRUCTED1:" + reconstructed);
    HQLParser.parseHQL("SELECT citytable.id FROM citytable ORDER BY " + reconstructed, conf);

    String query3 = "SELECT id, name from citytable order by citytable.id asc, citytable.name desc";
    tree = HQLParser.parseHQL(query3, conf);
    orderByTree = HQLParser.findNodeByPath(tree, TOK_INSERT, HiveParser.TOK_ORDERBY);
    reconstructed = HQLParser.getString(orderByTree);
    System.out.println("RECONSTRUCTED2:" + reconstructed);
    HQLParser.parseHQL("SELECT id, name FROM citytable ORDER BY " + reconstructed, conf);

    String query4 = "SELECT id from citytable order by citytable.id";
    tree = HQLParser.parseHQL(query4, conf);
    orderByTree = HQLParser.findNodeByPath(tree, TOK_INSERT, HiveParser.TOK_ORDERBY);
    reconstructed = HQLParser.getString(orderByTree);
    System.out.println("RECONSTRUCTED3:" + reconstructed);
    HQLParser.parseHQL("SELECT citytable.id FROM citytable ORDER BY " + reconstructed, conf);
  }

  @Test
  public void testInnerJoin() throws Exception {
    String query
      = "select tab1.a, tab2.b from table1 tab1 inner join table tab2 on tab1.id = tab2.id where tab1.a > 123";
    ASTNode node = HQLParser.parseHQL(query, conf);
    ASTNode temp = HQLParser.findNodeByPath(node, TOK_FROM, TOK_JOIN);
    String expected = "table1 tab1 table tab2 (( tab1 . id ) = ( tab2 . id ))";
    Assert.assertEquals(HQLParser.getString(temp), expected);
  }

  @Test
  public void testAliasWithSpaces() throws Exception {
    String query = "select id as `an id` from sample_dim";
    try {
      ASTNode tree = HQLParser.parseHQL(query, conf);
      Assert.assertNotNull(tree);
    } catch (NullPointerException exc) {
      log.error("should not have thrown npe", exc);
      Assert.fail("should not have thrown npe");
    }
  }

  @Test
  public void testAliasShouldBeQuoted() throws Exception {
    Assert.assertEquals(getSelectStrForQuery("select id as identity from sample_dim"), "id as `identity`");
    Assert.assertEquals(getSelectStrForQuery("select id as `column identity` from sample_dim"),
        "id as `column identity`");
    Assert.assertEquals(getSelectStrForQuery("select id identity from sample_dim"), "id as `identity`");
    Assert.assertEquals(getSelectStrForQuery("select id `column identity` from sample_dim"),
        "id as `column identity`");
  }

  private String getSelectStrForQuery(String query) throws Exception {
    ASTNode tree = HQLParser.parseHQL(query, conf);
    ASTNode select = HQLParser.findNodeByPath(tree, TOK_INSERT, TOK_SELECT);
    return HQLParser.getString(select).trim();
  }

  @Test
  public void testAllColumns() throws Exception {
    String query = "select * from tab";
    ASTNode select = HQLParser.findNodeByPath(HQLParser.parseHQL(query, conf), TOK_INSERT, TOK_SELECT);
    String selectStr = HQLParser.getString(select);
    System.out.println(selectStr);
    Assert.assertEquals(selectStr, "*");

    query = "select tab.*, tab2.a, tab2.b from tab";
    ASTNode ast = HQLParser.parseHQL(query, conf);
    select = HQLParser.findNodeByPath(ast, TOK_INSERT, TOK_SELECT);
    selectStr = HQLParser.getString(select);
    System.out.println(selectStr);
    Assert.assertEquals(selectStr, "tab . * , ( tab2 . a ), ( tab2 . b )");

    query = "select count(*) from tab";
    ast = HQLParser.parseHQL(query, conf);
    select = HQLParser.findNodeByPath(ast, TOK_INSERT, TOK_SELECT);
    selectStr = HQLParser.getString(select);
    System.out.println(selectStr);
    Assert.assertEquals("count(*)", selectStr);

    query = "select count(tab.*) from tab";
    ast = HQLParser.parseHQL(query, conf);
    select = HQLParser.findNodeByPath(ast, TOK_INSERT, TOK_SELECT);
    selectStr = HQLParser.getString(select);
    System.out.println(selectStr);
    Assert.assertEquals("count( tab . * )", selectStr);
  }

  @Test
  public void testNegativeLiteral() throws Exception {
    String query1 = "select 2-1 as col1,col2 from table1";
    ASTNode tree = HQLParser.parseHQL(query1, conf);
    ASTNode selectAST = HQLParser.findNodeByPath(tree, TOK_INSERT, TOK_SELECT);
    HQLParser.printAST(selectAST);
    String genQuery = HQLParser.getString(selectAST);
    System.out.println("genQuery1: " + genQuery);

    String query2 = "select -1 as col1,col2 from table1";
    tree = HQLParser.parseHQL(query2, conf);
    selectAST = HQLParser.findNodeByPath(tree, TOK_INSERT, TOK_SELECT);
    HQLParser.printAST(selectAST);
    String genQuery2 = HQLParser.getString(selectAST);
    System.out.println("genQuery2: " + genQuery2);

    Assert.assertFalse(genQuery2.contains("1 -"));
    Assert.assertTrue(genQuery2.contains("- 1"));

    // Validate returned string is parseable
    HQLParser.printAST(HQLParser.findNodeByPath(HQLParser.parseHQL("SELECT " + genQuery2 + " FROM table1", conf),
      TOK_INSERT,
      TOK_SELECT));
  }

  @Test
  public void testEqualsAST() throws Exception {
    ASTNode expr1 = HQLParser.parseExpr("T1.a + T2.b - T2.c");
    ASTNode expr2 = HQLParser.parseExpr("t1.A + t2.B - t2.C");

    Assert.assertTrue(HQLParser.equalsAST(expr1, expr2));

    ASTNode literalExpr1 = HQLParser.parseExpr("A = 'FooBar'");
    ASTNode literalExpr2 = HQLParser.parseExpr("a = 'FooBar'");
    Assert.assertTrue(HQLParser.equalsAST(literalExpr1, literalExpr2));

    ASTNode literalExpr3 = HQLParser.parseExpr("A = 'fOObAR'");
    Assert.assertFalse(HQLParser.equalsAST(literalExpr1, literalExpr3));

    ASTNode literalExpr4 = HQLParser.parseExpr("A <> 'FooBar'");
    Assert.assertFalse(HQLParser.equalsAST(literalExpr1, literalExpr4));
  }

  @Test
  public void testCastStatement() throws ParseException, LensException {
    String castSelect = "cast(( a  +  b ) as tinyint), cast(( a  +  b ) as smallint), cast(( a  +  b ) as int),"
      + " cast(( a  +  b ) as bigint), cast(( a  +  b ) as float), cast(( a  +  b ) as double),"
      + " cast(( a  +  b ) as boolean), cast( a  as date), cast( b  as datetime), cast( a  as timestamp),"
      + " cast(( a  +  b ) as string), cast(( a  +  b ) as binary), cast(( a  +  b ) as decimal(3,6)),"
      + " cast(( a  +  b ) as decimal(5)), cast(( a  +  b ) as varchar(10)), cast(( a  +  b ) as char(20)),"
      + " cast( '17.29'  as decimal(4,2))";
    castSelect = "3.1415926BD";
    String query = "select " + castSelect + " from table limit 1";
    ASTNode tree = HQLParser.parseHQL(query, conf);
    System.out.println(tree.dump());
    ASTNode selectAST = HQLParser.findNodeByPath(tree, TOK_INSERT, TOK_SELECT);
    String genQuery = HQLParser.getString(selectAST);
    Assert.assertEquals(genQuery, castSelect);
  }

  @Test
  public void testOtherStatements() throws ParseException, LensException {
    String select = "3.1415926BD";
    String query = "select " + select + " from table limit 1";
    ASTNode tree = HQLParser.parseHQL(query, conf);
    ASTNode selectAST = HQLParser.findNodeByPath(tree, TOK_INSERT, TOK_SELECT);
    String genQuery = HQLParser.getString(selectAST);
    Assert.assertEquals(genQuery, select);
  }
<<<<<<< HEAD
  @Test
  public void testToString() throws LensException {
    String expr = "a or b or c or d";
    ASTNode parsed = HQLParser.parseExpr(expr);
    String toString = HQLParser.getString(parsed);
    System.out.println(toString);
=======

  @DataProvider
  public Object[][] nAryFlatteningDataProvider() {
    return new Object[][] {
      {"a", "a"},
      {"a or b", "a or b"},
      {"a or b or c or d", "a or b or c or d"},
      {"a and b and c and d", "a and b and c and d"},
      {"a and (b or c)", "a and ( b or c )"},
      {"a and (b or c or d) and (e or f) and (g and h)", "a and ( b or c or d ) and ( e or f ) and g and h"},
      // ambiguous, but uniquely understood, or > and.
      {"a and b or c or d and e or f and g and h", "( a and b ) or c or ( d and e ) or ( f and g and h )"},
    };
  }

  @Test(dataProvider = "nAryFlatteningDataProvider")
  public void testNAryOperatorFlattening(String input, String expected) throws LensException {
    ASTNode tree = HQLParser.parseExpr(input);
    String infixString = HQLParser.getString(tree);
    Assert.assertEquals(infixString, expected);
>>>>>>> 33476082
  }
}<|MERGE_RESOLUTION|>--- conflicted
+++ resolved
@@ -364,14 +364,6 @@
     String genQuery = HQLParser.getString(selectAST);
     Assert.assertEquals(genQuery, select);
   }
-<<<<<<< HEAD
-  @Test
-  public void testToString() throws LensException {
-    String expr = "a or b or c or d";
-    ASTNode parsed = HQLParser.parseExpr(expr);
-    String toString = HQLParser.getString(parsed);
-    System.out.println(toString);
-=======
 
   @DataProvider
   public Object[][] nAryFlatteningDataProvider() {
@@ -392,6 +384,5 @@
     ASTNode tree = HQLParser.parseExpr(input);
     String infixString = HQLParser.getString(tree);
     Assert.assertEquals(infixString, expected);
->>>>>>> 33476082
   }
 }