--- conflicted
+++ resolved
@@ -1023,19 +1023,11 @@
       + "having msr12 > 2 and roundedmsr2 > 0 and msr2 > 100", conf);
     expected1 = getExpectedQuery(cubeName,
         "SELECT (basecube.dim1) as `alias0`, (basecube.dim11) as `alias1`, sum((basecube.msr12)) as `alias2`, "
-<<<<<<< HEAD
           + "sum(0.0) as `alias3` FROM ", null, " group by basecube.dim1, basecube.dim11",
       getWhereForDailyAndHourly2days(cubeName, "C1_testFact2_BASE"));
     expected2 = getExpectedQuery(cubeName,
       "SELECT (basecube.dim1) as `alias0`, (basecube.dim11) as `alias1`, sum(0.0) as `alias2`, "
         + "sum((basecube.msr2)) as `alias3` FROM ", null,
-=======
-            + "sum(0.0) as `alias3` FROM ", null, " group by basecube.dim1, basecube.dim11",
-        getWhereForDailyAndHourly2days(cubeName, "C1_testFact2_BASE"));
-    expected2 = getExpectedQuery(cubeName,
-      "SELECT (basecube.dim1) as `alias0`, (basecube.dim11) as `alias1`, sum(0.0) as `alias2`, "
-          + "sum((basecube.msr2)) as `alias3` FROM ", null,
->>>>>>> d45c5384
       " group by basecube.dim1, basecube.dim11",
       getWhereForDailyAndHourly2days(cubeName, "C1_testFact1_BASE"));
 
@@ -1044,12 +1036,7 @@
     assertTrue(hqlQuery.toLowerCase().startsWith("select (basecube.alias0) as `dim1`, "
         + "(basecube.alias1) as `dim11` from"), hqlQuery);
     assertTrue(hqlQuery.contains("UNION ALL") && hqlQuery.endsWith("HAVING ((sum((basecube.alias2)) > 2) "
-<<<<<<< HEAD
       + "and (round((sum((basecube.alias3)) / 1000)) > 0) and (sum((basecube.alias3)) > 100))"), hqlQuery);
-=======
-        + "and (round((sum((basecube.alias3)) / 1000)) > 0) and (sum((basecube.alias3)) > 100))"), hqlQuery);
-
->>>>>>> d45c5384
     hqlQuery = rewrite("select dim1, dim11 from basecube where " + TWO_DAYS_RANGE
       + "having msr12+roundedmsr2 <= 1000", conf);
     expected1 = getExpectedQuery(cubeName,
@@ -1075,20 +1062,12 @@
       + "having msr12 > 2 and roundedmsr2 > 0 and msr12+roundedmsr2 <= 1000", conf);
     expected1 = getExpectedQuery(cubeName,
       "SELECT (basecube.dim1) as `alias0`, (basecube.dim11) as `alias1`, sum((basecube.msr12)) as `alias2`, "
-<<<<<<< HEAD
         + "sum(0.0) as `alias3` FROM ",
-=======
-          + "sum(0.0) as `alias3` FROM ",
->>>>>>> d45c5384
       null, " group by basecube.dim1, basecube.dim11",
       getWhereForDailyAndHourly2days(cubeName, "C1_testFact2_BASE"));
     expected2 = getExpectedQuery(cubeName,
       "SELECT (basecube.dim1) as `alias0`, (basecube.dim11) as `alias1`, sum(0.0) as `alias2`, "
-<<<<<<< HEAD
         + "sum((basecube.msr2)) as `alias3` FROM ",
-=======
-          + "sum((basecube.msr2)) as `alias3` FROM ",
->>>>>>> d45c5384
       null, " group by basecube.dim1, basecube.dim11",
       getWhereForDailyAndHourly2days(cubeName, "C1_testFact1_BASE"));
 
@@ -1099,31 +1078,18 @@
         + "as `dim11` from "), hqlQuery);
     assertTrue(hqlQuery.contains("UNION ALL")
       && hqlQuery.endsWith("HAVING ((sum((basecube.alias2)) > 2) and (round((sum((basecube.alias3)) / 1000)) > 0) "
-<<<<<<< HEAD
       + "and ((sum((basecube.alias2)) + round((sum((basecube.alias3)) / 1000))) <= 1000))"), hqlQuery);
-=======
-        + "and ((sum((basecube.alias2)) + round((sum((basecube.alias3)) / 1000))) <= 1000))"), hqlQuery);
-
->>>>>>> d45c5384
 
     hqlQuery = rewrite("select dim1, dim11 from basecube where " + TWO_DAYS_RANGE
       + "having msr12 > 2 or roundedmsr2 > 0 or msr12+roundedmsr2 <= 1000", conf);
     expected1 = getExpectedQuery(cubeName,
       "SELECT (basecube.dim1) as `alias0`, (basecube.dim11) as `alias1`, sum((basecube.msr12)) as `alias2`, "
-<<<<<<< HEAD
         + "sum(0.0) as `alias3` FROM ",
-=======
-          + "sum(0.0) as `alias3` FROM ",
->>>>>>> d45c5384
       null, " group by basecube.dim1, basecube.dim11",
       getWhereForDailyAndHourly2days(cubeName, "C1_testFact2_BASE"));
     expected2 = getExpectedQuery(cubeName,
       "SELECT (basecube.dim1) as `alias0`, (basecube.dim11) as `alias1`, sum(0.0) as `alias2`, "
-<<<<<<< HEAD
         + "sum((basecube.msr2)) as `alias3` FROM ",
-=======
-          + "sum((basecube.msr2)) as `alias3` FROM ",
->>>>>>> d45c5384
       null, " group by basecube.dim1, basecube.dim11",
       getWhereForDailyAndHourly2days(cubeName, "C1_testFact1_BASE"));
 
@@ -1133,10 +1099,6 @@
         + "as `dim11` from"), hqlQuery);
     assertTrue(hqlQuery.contains("UNION ALL")
       && hqlQuery.endsWith("HAVING ((sum((basecube.alias2)) > 2) or (round((sum((basecube.alias3)) / 1000)) > 0) "
-<<<<<<< HEAD
       + "or ((sum((basecube.alias2)) + round((sum((basecube.alias3)) / 1000))) <= 1000))"), hqlQuery);
-=======
-        + "or ((sum((basecube.alias2)) + round((sum((basecube.alias3)) / 1000))) <= 1000))"), hqlQuery);
->>>>>>> d45c5384
   }
 }