/**
 * Licensed to the Apache Software Foundation (ASF) under one
 * or more contributor license agreements.  See the NOTICE file
 * distributed with this work for additional information
 * regarding copyright ownership.  The ASF licenses this file
 * to you under the Apache License, Version 2.0 (the
 * "License"); you may not use this file except in compliance
 * with the License.  You may obtain a copy of the License at
 *
 *   http://www.apache.org/licenses/LICENSE-2.0
 *
 * Unless required by applicable law or agreed to in writing,
 * software distributed under the License is distributed on an
 * "AS IS" BASIS, WITHOUT WARRANTIES OR CONDITIONS OF ANY
 * KIND, either express or implied.  See the License for the
 * specific language governing permissions and limitations
 * under the License.
 */

package org.apache.lens.cube.parse;

import static org.apache.lens.cube.metadata.DateFactory.*;
import static org.apache.lens.cube.metadata.DateUtil.*;
import static org.apache.lens.cube.parse.CandidateTablePruneCause.CandidateTablePruneCode.MISSING_PARTITIONS;
import static org.apache.lens.cube.parse.CubeTestSetup.*;
import static org.apache.lens.cube.parse.TestCubeRewriter.compareContains;
import static org.apache.lens.cube.parse.TestCubeRewriter.compareQueries;

import static org.apache.hadoop.hive.ql.parse.HiveParser.KW_AND;

import static org.testng.Assert.*;

import java.util.*;
import java.util.regex.Matcher;
import java.util.regex.Pattern;

import org.apache.lens.cube.error.LensCubeErrorCode;
import org.apache.lens.cube.error.NoCandidateFactAvailableException;
import org.apache.lens.cube.metadata.TimeRange;
import org.apache.lens.cube.metadata.UpdatePeriod;
import org.apache.lens.cube.parse.CandidateTablePruneCause.CandidateTablePruneCode;
import org.apache.lens.server.api.error.LensException;

import org.apache.commons.lang.time.DateUtils;
import org.apache.hadoop.conf.Configuration;
import org.apache.hadoop.hive.ql.parse.ASTNode;

import org.antlr.runtime.CommonToken;
import org.testng.Assert;
import org.testng.annotations.BeforeTest;
import org.testng.annotations.Test;

import com.google.common.base.Splitter;
import com.google.common.collect.Sets;
import lombok.Getter;

public class TestBaseCubeQueries extends TestQueryRewrite {
  @Getter
  private Configuration conf;
  private final String cubeName = CubeTestSetup.BASE_CUBE_NAME;

  @BeforeTest
  public void setupDriver() throws Exception {
    conf = new Configuration();
    conf.set(CubeQueryConfUtil.DRIVER_SUPPORTED_STORAGES, "C1");
    conf.setBoolean(CubeQueryConfUtil.DISABLE_AUTO_JOINS, false);
    conf.setBoolean(CubeQueryConfUtil.ENABLE_SELECT_TO_GROUPBY, true);
    conf.setBoolean(CubeQueryConfUtil.ENABLE_GROUP_BY_TO_SELECT, true);
    conf.setBoolean(CubeQueryConfUtil.DISABLE_AGGREGATE_RESOLVER, false);
  }

  @Test
  public void testNoCandidateFactAvailableExceptionCompareTo() throws Exception {
    //maxCause : COLUMN_NOT_FOUND, Ordinal : 9
    NoCandidateFactAvailableException ne1 =(NoCandidateFactAvailableException)
            getLensExceptionInRewrite("select dim1, test_time_dim, msr3, msr13 from basecube where "
            + TWO_DAYS_RANGE, conf);
    //maxCause : FACT_NOT_AVAILABLE_IN_RANGE, Ordinal : 1
    NoCandidateFactAvailableException ne2 = (NoCandidateFactAvailableException)
            getLensExceptionInRewrite("select dim1 from " + cubeName + " where " + LAST_YEAR_RANGE, getConf());
    assertEquals(ne1.compareTo(ne2), 8);
  }

  @Test
  public void testColumnErrors() throws Exception {
    LensException e;

    e = getLensExceptionInRewrite("select msr11 + msr2 from basecube" + " where " + TWO_DAYS_RANGE, conf);
    assertEquals(e.getErrorCode(),
        LensCubeErrorCode.EXPRESSION_NOT_IN_ANY_FACT.getLensErrorInfo().getErrorCode());
    // no fact has the all the dimensions queried
    e = getLensExceptionInRewrite("select dim1, test_time_dim, msr3, msr13 from basecube where "
      + TWO_DAYS_RANGE, conf);
    assertEquals(e.getErrorCode(),
        LensCubeErrorCode.NO_CANDIDATE_FACT_AVAILABLE.getLensErrorInfo().getErrorCode());
    NoCandidateFactAvailableException ne = (NoCandidateFactAvailableException) e;
    PruneCauses.BriefAndDetailedError pruneCauses = ne.getJsonMessage();
    String regexp = String.format(CandidateTablePruneCause.CandidateTablePruneCode.COLUMN_NOT_FOUND.errorFormat,
      "Column Sets: (.*?)", "queriable together");
    Matcher matcher = Pattern.compile(regexp).matcher(pruneCauses.getBrief());
    assertTrue(matcher.matches(), pruneCauses.getBrief());
    assertEquals(matcher.groupCount(), 1);
    String columnSetsStr = matcher.group(1);
    assertNotEquals(columnSetsStr.indexOf("test_time_dim"), -1, columnSetsStr);
    assertNotEquals(columnSetsStr.indexOf("msr3, msr13"), -1);

    /**
     * Verifying the BriefAndDetailedError:
     * 1. Check for missing columns(COLUMN_NOT_FOUND)
     *    and check the respective tables for each COLUMN_NOT_FOUND
     * 2. check for ELEMENT_IN_SET_PRUNED
     *
     */
    boolean columnNotFound = false;
    List<String> testTimeDimFactTables = Arrays.asList("testfact3_base", "testfact1_raw_base", "testfact3_raw_base");
    List<String> factTablesForMeasures = Arrays.asList("testfact_deprecated", "testfact2_raw_base", "testfact2_base");
    for (Map.Entry<String, List<CandidateTablePruneCause>> entry : pruneCauses.getDetails().entrySet()) {
      if (entry.getValue().contains(CandidateTablePruneCause.columnNotFound("test_time_dim"))) {
        columnNotFound = true;
        compareStrings(testTimeDimFactTables, entry);
      }
      if (entry.getValue().contains(CandidateTablePruneCause.columnNotFound("msr3", "msr13"))) {
        columnNotFound = true;
        compareStrings(factTablesForMeasures, entry);
      }
    }
    Assert.assertTrue(columnNotFound);
    assertEquals(pruneCauses.getDetails().get("testfact1_base"),
      Arrays.asList(new CandidateTablePruneCause(CandidateTablePruneCode.ELEMENT_IN_SET_PRUNED)));
  }

  private void compareStrings(List<String> factTablesList, Map.Entry<String, List<CandidateTablePruneCause>> entry) {
    String factTablesString = entry.getKey();
    Iterable<String> factTablesIterator = Splitter.on(',').split(factTablesString);
    for (String factTable : factTablesIterator) {
      Assert.assertTrue(factTablesList.contains(factTable), "Not selecting" + factTable + "fact table");
    }
  }

  @Test
  public void testCommonDimensions() throws Exception {
    String hqlQuery = rewrite("select dim1, SUM(msr1) from basecube" + " where " + TWO_DAYS_RANGE, conf);
    String expected =
      getExpectedQuery(cubeName, "select basecube.dim1, SUM(basecube.msr1) FROM ", null, " group by basecube.dim1",
        getWhereForHourly2days(cubeName, "C1_testfact1_raw_base"));
    compareQueries(hqlQuery, expected);

    hqlQuery = rewrite("select dim1, SUM(msr1), msr2 from basecube" + " where " + TWO_DAYS_RANGE, conf);
    expected =
      getExpectedQuery(cubeName, "select basecube.dim1, SUM(basecube.msr1), basecube.msr2 FROM ", null,
        " group by basecube.dim1", getWhereForHourly2days(cubeName, "C1_testfact1_raw_base"));
    compareQueries(hqlQuery, expected);

    hqlQuery = rewrite("select dim1, roundedmsr2 from basecube" + " where " + TWO_DAYS_RANGE, conf);
    expected =
      getExpectedQuery(cubeName, "select basecube.dim1, round(sum(basecube.msr2)/1000) FROM ", null,
        " group by basecube.dim1", getWhereForDailyAndHourly2days(cubeName, "C1_testFact1_BASE"));
    compareQueries(hqlQuery, expected);

    hqlQuery =
      rewrite("select booleancut, msr2 from basecube" + " where " + TWO_DAYS_RANGE + " and substrexpr != 'XYZ'", conf);
    expected =
      getExpectedQuery(cubeName, "select basecube.dim1 != 'x' AND basecube.dim2 != 10 ,"
          + " sum(basecube.msr2) FROM ", null, " and substr(basecube.dim1, 3) != 'XYZ' "
          + "group by basecube.dim1 != 'x' AND basecube.dim2 != 10",
        getWhereForHourly2days(cubeName, "C1_testfact1_raw_base"));
    compareQueries(hqlQuery, expected);

    hqlQuery = rewrite("select dim1, msr12 from basecube" + " where " + TWO_DAYS_RANGE, conf);
    expected =
      getExpectedQuery(cubeName, "select basecube.dim1, sum(basecube.msr12) FROM ", null, " group by basecube.dim1",
        getWhereForDailyAndHourly2days(cubeName, "C1_testFact2_BASE"));
    compareQueries(hqlQuery, expected);
  }

  @Test
  public void testMultiFactQueryWithNoDimensionsSelected() throws Exception {
    CubeQueryContext ctx = rewriteCtx("select roundedmsr2, msr12 from basecube" + " where " + TWO_DAYS_RANGE, conf);
    Set<String> candidateFacts = new HashSet<String>();
    for (CandidateFact cfact : ctx.getCandidateFacts()) {
      candidateFacts.add(cfact.getName().toLowerCase());
    }
    Assert.assertTrue(candidateFacts.contains("testfact1_base"));
    Assert.assertTrue(candidateFacts.contains("testfact2_base"));
    String hqlQuery = ctx.toHQL();
    String expected1 =
      getExpectedQuery(cubeName, "select sum(basecube.msr12) as `msr12` FROM ", null,
        null, getWhereForDailyAndHourly2days(cubeName, "C1_testFact2_BASE"));
    String expected2 =
      getExpectedQuery(cubeName, "select round(sum(basecube.msr2)/1000) as `roundedmsr2` FROM ", null,
        null, getWhereForDailyAndHourly2days(cubeName, "C1_testFact1_BASE"));
    compareContains(expected1, hqlQuery);
    compareContains(expected2, hqlQuery);
    String lower = hqlQuery.toLowerCase();
    assertTrue(lower.startsWith("select mq2.roundedmsr2 roundedmsr2, mq1.msr12 msr12 from ")
      || lower.startsWith("select mq1.roundedmsr2 roundedmsr2, mq2.msr12 msr12 from "), hqlQuery);
    assertTrue(lower.contains("mq1 full outer join") && lower.endsWith("mq2"), hqlQuery);
    assertFalse(lower.contains("mq2 on"), hqlQuery);
    assertFalse(lower.contains("<=>"), hqlQuery);
  }

  @Test
  public void testMultiFactQueryWithSingleCommonDimension() throws Exception {
    String hqlQuery = rewrite("select dim1, roundedmsr2, msr12 from basecube" + " where " + TWO_DAYS_RANGE, conf);
    String expected1 =
      getExpectedQuery(cubeName, "select basecube.dim1 as `dim1`, sum(basecube.msr12) as `msr12` FROM ", null,
        " group by basecube.dim1", getWhereForDailyAndHourly2days(cubeName, "C1_testFact2_BASE"));
    String expected2 = getExpectedQuery(cubeName,
      "select basecube.dim1 as `dim1`, round(sum(basecube.msr2)/1000) as `roundedmsr2` FROM ", null,
      " group by basecube.dim1", getWhereForDailyAndHourly2days(cubeName, "C1_testFact1_BASE"));
    compareContains(expected1, hqlQuery);
    compareContains(expected2, hqlQuery);
    String lower = hqlQuery.toLowerCase();
    assertTrue(
      lower.startsWith("select coalesce(mq1.dim1, mq2.dim1) dim1, mq2.roundedmsr2 roundedmsr2, mq1.msr12 msr12 from ")
      || lower.startsWith("select coalesce(mq1.dim1, mq2.dim1) dim1, mq1.roundedmsr2 roundedmsr2, mq2.msr12 msr12"
        + " from "), hqlQuery);

    assertTrue(hqlQuery.contains("mq1 full outer join ") && hqlQuery.endsWith("mq2 on mq1.dim1 <=> mq2.dim1"),
      hqlQuery);
  }

  @Test
  public void testMultiFactQueryWithSingleCommonDimensionWithLightestFactFirst() throws Exception {
    Configuration tConf = new Configuration(conf);
    tConf.setBoolean(CubeQueryConfUtil.LIGHTEST_FACT_FIRST, true);
    String hqlQuery = rewrite("select dim1, roundedmsr2, msr12 from basecube" + " where " + TWO_DAYS_RANGE, tConf);
    String expected1 =
      getExpectedQuery(cubeName, "select basecube.dim1 as `dim1`, sum(basecube.msr12) as `msr12` FROM ", null,
        " group by basecube.dim1", getWhereForDailyAndHourly2days(cubeName, "C1_testFact2_BASE"));
    String expected2 = getExpectedQuery(cubeName,
        "select basecube.dim1 as `dim1`, round(sum(basecube.msr2)/1000) as `roundedmsr2` FROM ", null,
        " group by basecube.dim1", getWhereForDailyAndHourly2days(cubeName, "C1_testFact1_BASE"));
    compareContains(expected1, hqlQuery);
    compareContains(expected2, hqlQuery);
    String lower = hqlQuery.toLowerCase();
    assertTrue(
      lower.startsWith("select coalesce(mq1.dim1, mq2.dim1) dim1, mq2.roundedmsr2 roundedmsr2, mq1.msr12 msr12 from ")
      || lower.startsWith("select coalesce(mq1.dim1, mq2.dim1) dim1, mq1.roundedmsr2 roundedmsr2, mq2.msr12 msr12"
        + " from "), hqlQuery);

    assertTrue(hqlQuery.contains("mq1 full outer join ") && hqlQuery.endsWith("mq2 on mq1.dim1 <=> mq2.dim1"),
      hqlQuery);
  }

  @Test
  public void testMultiFactQueryWithExpressionsFromMultipleFacts() throws Exception {
    Configuration tConf = new Configuration(conf);
    tConf.setBoolean(CubeQueryConfUtil.LIGHTEST_FACT_FIRST, true);
    String hqlQuery = rewrite("select  dim1, roundedmsr2, flooredmsr12 from basecube" + " where "
            + TWO_DAYS_RANGE, tConf);
    String expected1 =
            getExpectedQuery(cubeName, "select basecube.dim1 as `dim1`, "
                            + "floor(sum(( basecube . msr12 ))) as `flooredmsr12` FROM ", null,
                    " group by basecube.dim1", getWhereForDailyAndHourly2days(cubeName, "C1_testFact2_BASE"));
    String expected2 = getExpectedQuery(cubeName,
            "select basecube.dim1 as `dim1`, round(sum(basecube.msr2)/1000) as `roundedmsr2` FROM ", null,
            " group by basecube.dim1", getWhereForDailyAndHourly2days(cubeName, "C1_testFact1_BASE"));
    compareContains(expected1, hqlQuery);
    compareContains(expected2, hqlQuery);
    String lower = hqlQuery.toLowerCase();
    assertTrue(
            lower.startsWith("select coalesce(mq1.dim1, mq2.dim1) dim1, mq2.roundedmsr2 roundedmsr2, "
                    + "mq1.flooredmsr12 flooredmsr12 from ")
                    || lower.startsWith("select coalesce(mq1.dim1, mq2.dim1) dim1, mq1.roundedmsr2 roundedmsr2, "
                    + "mq2.flooredmsr12 flooredmsr12"
                    + " from "), hqlQuery);

    assertTrue(hqlQuery.contains("mq1 full outer join ") && hqlQuery.endsWith("mq2 on mq1.dim1 <=> mq2.dim1"),
            hqlQuery);
  }

  @Test
  public void testMultiFactQueryWithSingleCommonDimensionWithColumnsSwapped() throws Exception {
    // columns in select interchanged
    String hqlQuery = rewrite("select dim1, msr12, roundedmsr2 from basecube" + " where " + TWO_DAYS_RANGE, conf);
    String expected1 =
      getExpectedQuery(cubeName, "select basecube.dim1 as `dim1`, sum(basecube.msr12) as `msr12` FROM ", null,
        " group by basecube.dim1", getWhereForDailyAndHourly2days(cubeName, "C1_testFact2_BASE"));
    String expected2 = getExpectedQuery(cubeName,
        "select basecube.dim1 as `dim1`, round(sum(basecube.msr2)/1000) as `roundedmsr2` FROM ", null,
        " group by basecube.dim1", getWhereForDailyAndHourly2days(cubeName, "C1_testFact1_BASE"));
    compareContains(expected1, hqlQuery);
    compareContains(expected2, hqlQuery);
    String lower = hqlQuery.toLowerCase();
    assertTrue(
      lower.startsWith("select coalesce(mq1.dim1, mq2.dim1) dim1, mq2.msr12 msr12, mq1.roundedmsr2 roundedmsr2 from ")
      || lower.startsWith("select coalesce(mq1.dim1, mq2.dim1) dim1, mq1.msr12 msr12, mq2.roundedmsr2 roundedmsr2"
        + " from "), hqlQuery);

    assertTrue(hqlQuery.contains("mq1 full outer join ") && hqlQuery.endsWith("mq2 on mq1.dim1 <=> mq2.dim1"),
      hqlQuery);
  }

  @Test
  public void testMultiFactQueryInvolvingThreeFactTables() throws Exception {
    // query with 3 fact tables
    String hqlQuery = rewrite("select dim1, msr12, roundedmsr2, msr13, msr3 from basecube where " + TWO_DAYS_RANGE,
      conf);
    String expected1 =
      getExpectedQuery(cubeName, "select basecube.dim1 as `dim1`, sum(basecube.msr12) as `msr12` FROM ", null,
        " group by basecube.dim1", getWhereForDailyAndHourly2days(cubeName, "C1_testFact2_BASE"));
    String expected2 = getExpectedQuery(
        cubeName,
        "select basecube.dim1 as `dim1`, round(sum(basecube.msr2)/1000) as `roundedmsr2`, max(basecube.msr3) as `msr3` "
        + "FROM ", null, " group by basecube.dim1", getWhereForDailyAndHourly2days(cubeName, "C1_testFact1_BASE"));
    String expected3 =
      getExpectedQuery(cubeName, "select basecube.dim1 as `dim1`, max(basecube.msr13) as `msr13` FROM ", null,
        " group by basecube.dim1", getWhereForDailyAndHourly2days(cubeName, "c1_testfact3_base"));
    compareContains(expected1, hqlQuery);
    compareContains(expected2, hqlQuery);
    compareContains(expected3, hqlQuery);
    assertTrue(
      hqlQuery.toLowerCase().startsWith(
        "select coalesce(mq1.dim1, mq2.dim1, mq3.dim1) dim1, mq1.msr12 msr12,"
          + " mq2.roundedmsr2 roundedmsr2, mq3.msr13 msr13, mq2.msr3 msr3 from ")
        || hqlQuery.toLowerCase().startsWith(
        "select coalesce(mq1.dim1, mq2.dim1, mq3.dim1) dim1, mq1.msr12 msr12,"
          + " mq3.roundedmsr2 roundedmsr2, mq2.msr13 msr13, mq3.msr3 msr3 from ")
        || hqlQuery.toLowerCase().startsWith(
        "select coalesce(mq1.dim1, mq2.dim1, mq3.dim1) dim1, mq2.msr12 msr12,"
          + " mq1.roundedmsr2 roundedmsr2, mq3.msr13 msr13, mq1.msr3 msr3 from ")
        || hqlQuery.toLowerCase().startsWith(
        "select coalesce(mq1.dim1, mq2.dim1, mq3.dim1) dim1, mq2.msr12 msr12,"
          + " mq3.roundedmsr2 roundedmsr2, mq1.msr13 msr13, mq3.msr3 msr3 from ")
        || hqlQuery.toLowerCase().startsWith(
        "select coalesce(mq1.dim1, mq2.dim1, mq3.dim1) dim1, mq3.msr12 msr12,"
          + " mq1.roundedmsr2 roundedmsr2, mq2.msr13 msr13, mq1.msr3 msr3 from ")
        || hqlQuery.toLowerCase().startsWith(
        "select coalesce(mq1.dim1, mq2.dim1, mq3.dim1) dim1, mq3.msr12 msr12,"
          + " mq2.roundedmsr2 roundedmsr2, mq1.msr13 msr13, mq2.msr3 msr3 from "), hqlQuery);
    assertTrue(hqlQuery.contains("mq1 full outer join ") && hqlQuery.contains("mq2 full outer join ")
      && hqlQuery.endsWith("mq3 on mq1.dim1 <=> mq2.dim1 AND mq1.dim1 <=> mq3.dim1"), hqlQuery);
  }

  @Test
  public void testMultiFactQueryWithTwoCommonDimensions() throws Exception {
    // query two dim attributes
    String hqlQuery = rewrite("select dim1, dim11, msr12, roundedmsr2 from basecube where " + TWO_DAYS_RANGE, conf);
    String expected1 = getExpectedQuery(cubeName,
        "select basecube.dim1 as `dim1`, basecube.dim11 as `dim11`, sum(basecube.msr12) as `msr12` FROM ", null,
        " group by basecube.dim1", getWhereForDailyAndHourly2days(cubeName, "C1_testFact2_BASE"));
    String expected2 = getExpectedQuery(
        cubeName,
        "select basecube.dim1 as `dim1`, basecube.dim11 as `dim11`, round(sum(basecube.msr2)/1000) as `roundedmsr2` "
        + "FROM ", null, " group by basecube.dim1", getWhereForDailyAndHourly2days(cubeName, "C1_testFact1_BASE"));
    compareContains(expected1, hqlQuery);
    compareContains(expected2, hqlQuery);
    assertTrue(hqlQuery.toLowerCase().startsWith(
      "select coalesce(mq1.dim1, mq2.dim1) dim1, coalesce(mq1.dim11, mq2.dim11) dim11,"
        + " mq1.msr12 msr12, mq2.roundedmsr2 roundedmsr2 from ")
      || hqlQuery.toLowerCase().startsWith(
        "select coalesce(mq1.dim1, mq2.dim1) dim1, coalesce(mq1.dim11, mq2.dim11) dim11,"
        + " mq2.msr12 msr12, mq1.roundedmsr2 roundedmsr2 from "), hqlQuery);

    assertTrue(hqlQuery.contains("mq1 full outer join ")
      && hqlQuery.endsWith("mq2 on mq1.dim1 <=> mq2.dim1 AND mq1.dim11 <=> mq2.dim11"), hqlQuery);
  }

  @Test
  public void testMultiFactQueryWithNoAggregates() throws Exception {
    // no aggregates in the query
    String hqlQuery = rewrite("select dim1, msr11, roundedmsr2 from basecube where " + TWO_DAYS_RANGE, conf);
    String expected1 =
      getExpectedQuery(cubeName, "select basecube.dim1 as `dim1`, basecube.msr11 as `msr11` FROM ", null, null,
        getWhereForHourly2days(cubeName, "C1_testfact2_raw_base"));
    String expected2 = getExpectedQuery(cubeName,
        "select basecube.dim1 as `dim1`, round(basecube.msr2/1000) as `roundedmsr2` FROM ", null, null,
        getWhereForHourly2days(cubeName, "C1_testfact1_raw_base"));
    compareContains(expected1, hqlQuery);
    compareContains(expected2, hqlQuery);
    assertTrue(hqlQuery.toLowerCase().startsWith(
      "select coalesce(mq1.dim1, mq2.dim1) dim1, mq1.msr11 msr11, mq2.roundedmsr2 roundedmsr2 from ")
      || hqlQuery.toLowerCase().startsWith(
        "select coalesce(mq1.dim1, mq2.dim1) dim1, mq2.msr11 msr11, mq1.roundedmsr2 roundedmsr2 from "), hqlQuery);

    assertTrue(hqlQuery.contains("mq1 full outer join ") && hqlQuery.endsWith("mq2 on mq1.dim1 <=> mq2.dim1"),
      hqlQuery);
  }

  @Test
  public void testMultiFactQueryWithColumnAliases() throws Exception {
    // query with aliases passed
    String hqlQuery =
      rewrite("select dim1 d1, msr12 `my msr12`, roundedmsr2 m2 from basecube where " + TWO_DAYS_RANGE, conf);
    String expected1 =
      getExpectedQuery(cubeName, "select basecube.dim1 as `expr1`, sum(basecube.msr12) as `expr2` FROM ", null,
        " group by basecube.dim1", getWhereForDailyAndHourly2days(cubeName, "C1_testFact2_BASE"));
    String expected2 =
      getExpectedQuery(cubeName, "select basecube.dim1 as `expr1`, round(sum(basecube.msr2)/1000) as `expr3` FROM ",
        null, " group by basecube.dim1", getWhereForDailyAndHourly2days(cubeName, "C1_testFact1_BASE"));
    compareContains(expected1, hqlQuery);
    compareContains(expected2, hqlQuery);
    assertTrue(hqlQuery.toLowerCase().startsWith(
      "select coalesce(mq1.expr1, mq2.expr1) `d1`, mq2.expr2 `my msr12`, mq1.expr3 `m2` from ")
      || hqlQuery.toLowerCase().startsWith(
        "select coalesce(mq1.expr1, mq2.expr1) `d1`, mq1.expr2 `my msr12`, mq2.expr3 `m2` from "), hqlQuery);
    assertTrue(hqlQuery.contains("mq1 full outer join ") && hqlQuery.endsWith("mq2 on mq1.expr1 <=> mq2.expr1"),
      hqlQuery);
  }

  @Test
  public void testMultiFactQueryWithColumnAliasesAsFunctions() throws Exception {
    String hqlQuery =
      rewrite("select dim1 d1, msr12 `sum(msr12)`, roundedmsr2 as `round(sum(msr2)/1000)` from basecube where "
        + TWO_DAYS_RANGE, conf);
    String expected1 =
      getExpectedQuery(cubeName, "select basecube.dim1 as `expr1`, sum(basecube.msr12) as `expr2` FROM ", null,
        " group by basecube.dim1", getWhereForDailyAndHourly2days(cubeName, "C1_testFact2_BASE"));
    String expected2 =
      getExpectedQuery(cubeName, "select basecube.dim1 as `expr1`, round(sum(basecube.msr2)/1000) as `expr3` FROM ",
        null, " group by basecube.dim1", getWhereForDailyAndHourly2days(cubeName, "C1_testFact1_BASE"));
    compareContains(expected1, hqlQuery);
    compareContains(expected2, hqlQuery);
    assertTrue(hqlQuery.toLowerCase().startsWith(
        "select coalesce(mq1.expr1, mq2.expr1) `d1`, mq2.expr2 `sum(msr12)`, mq1.expr3 `round(sum(msr2)/1000)` from ")
        || hqlQuery.toLowerCase().startsWith(
        "select coalesce(mq1.expr1, mq2.expr1) `d1`, mq1.expr2 `sum(msr12)`, mq2.expr3 `round(sum(msr2)/1000)` from "),
      hqlQuery);
    assertTrue(hqlQuery.contains("mq1 full outer join ") && hqlQuery.endsWith("mq2 on mq1.expr1 <=> mq2.expr1"),
      hqlQuery);
  }

  @Test
  public void testMultiFactQueryWithAliasAsColumnName() throws Exception {
    String hqlQuery =
      rewrite("select dim1 d1, msr12 `my msr12`, roundedmsr2 as `msr2` from basecube where " + TWO_DAYS_RANGE, conf);

    String expected1 =
      getExpectedQuery(cubeName, "select basecube.dim1 as `expr1`, sum(basecube.msr12) as `expr2` FROM ", null,
        " group by basecube.dim1", getWhereForDailyAndHourly2days(cubeName, "C1_testFact2_BASE"));
    String expected2 =
      getExpectedQuery(cubeName, "select basecube.dim1 as `expr1`, round(sum(basecube.msr2)/1000) as `expr3` FROM ",
        null, " group by basecube.dim1", getWhereForDailyAndHourly2days(cubeName, "C1_testFact1_BASE"));
    compareContains(expected1, hqlQuery);
    compareContains(expected2, hqlQuery);
    assertTrue(hqlQuery.toLowerCase().startsWith(
        "select coalesce(mq1.expr1, mq2.expr1) `d1`, mq2.expr2 `my msr12`, mq1.expr3 `msr2` from ")
        || hqlQuery.toLowerCase().startsWith(
        "select coalesce(mq1.expr1, mq2.expr1) `d1`, mq1.expr2 `my msr12`, mq2.expr3 `msr2` from "),
      hqlQuery);
    assertTrue(hqlQuery.contains("mq1 full outer join ") && hqlQuery.endsWith("mq2 on mq1.expr1 <=> mq2.expr1"),
      hqlQuery);
  }

  @Test
  public void testMultiFactQueryWithAliasAsExpressionName() throws Exception {
    String hqlQuery =
      rewrite("select dim1 d1, msr12 `my msr12`, roundedmsr2 as `roundedmsr2` from basecube where " + TWO_DAYS_RANGE,
        conf);

    String expected1 =
      getExpectedQuery(cubeName, "select basecube.dim1 as `expr1`, sum(basecube.msr12) as `expr2` FROM ", null,
        " group by basecube.dim1", getWhereForDailyAndHourly2days(cubeName, "C1_testFact2_BASE"));
    String expected2 =
      getExpectedQuery(cubeName, "select basecube.dim1 as `expr1`, round(sum(basecube.msr2)/1000) as `expr3` FROM ",
        null, " group by basecube.dim1", getWhereForDailyAndHourly2days(cubeName, "C1_testFact1_BASE"));
    compareContains(expected1, hqlQuery);
    compareContains(expected2, hqlQuery);
    assertTrue(hqlQuery.toLowerCase().startsWith(
        "select coalesce(mq1.expr1, mq2.expr1) `d1`, mq2.expr2 `my msr12`, mq1.expr3 `roundedmsr2` from ")
        || hqlQuery.toLowerCase().startsWith(
        "select coalesce(mq1.expr1, mq2.expr1) `d1`, mq1.expr2 `my msr12`, mq2.expr3 `roundedmsr2` from "),
      hqlQuery);
    assertTrue(hqlQuery.contains("mq1 full outer join ") && hqlQuery.endsWith("mq2 on mq1.expr1 <=> mq2.expr1"),
      hqlQuery);
  }

  @Test
  public void testMultiFactQueryWithExprOnDimsWithoutAliases() throws Exception {
    String hqlQuery =
      rewrite("select reverse(dim1), ltrim(dim1), msr12, roundedmsr2 from basecube where " + TWO_DAYS_RANGE, conf);
    String expected1 =
      getExpectedQuery(cubeName, "select reverse(basecube.dim1) as `expr1`, ltrim(basecube.dim1)  as `expr2`,"
        + " sum(basecube.msr12) as `msr12` FROM ", null,
        " group by reverse(basecube.dim1), ltrim(basecube.dim1)",
        getWhereForDailyAndHourly2days(cubeName, "C1_testFact2_BASE"));
    String expected2 =
      getExpectedQuery(cubeName, "select reverse(basecube.dim1) as `expr1`, ltrim(basecube.dim1)  as `expr2`,"
        + " round(sum(basecube.msr2)/1000) as `roundedmsr2` FROM ", null,
        " group by reverse(basecube.dim1), ltrim(basecube.dim1)",
        getWhereForDailyAndHourly2days(cubeName, "C1_testFact1_BASE"));
    compareContains(expected1, hqlQuery);
    compareContains(expected2, hqlQuery);
<<<<<<< HEAD
    assertTrue(hqlQuery.toLowerCase().startsWith("select coalesce(mq1.expr1, mq2.expr1) `reverse( dim1 )`,"
      + " coalesce(mq1.expr2, mq2.expr2) `ltrim( dim1 )`, mq2.msr12 msr12, mq1.roundedmsr2 roundedmsr2 from ")
      || hqlQuery.toLowerCase().startsWith("select coalesce(mq1.expr1, mq2.expr1) `reverse( dim1 )`,"
        + " coalesce(mq1.expr2, mq2.expr2) `ltrim( dim1 )`, mq1.msr12 msr12, mq2.roundedmsr2 roundedmsr2 from "),
=======
    assertTrue(hqlQuery.toLowerCase().startsWith("select coalesce(mq1.expr1, mq2.expr1) `func1(dim1)`,"
      + " coalesce(mq1.expr2, mq2.expr2) `func2(dim1)`, mq2.msr12 msr12, mq1.roundedmsr2 roundedmsr2 from ")
      || hqlQuery.toLowerCase().startsWith("select coalesce(mq1.expr1, mq2.expr1) `func1(dim1)`,"
        + " coalesce(mq1.expr2, mq2.expr2) `func2(dim1)`, mq1.msr12 msr12, mq2.roundedmsr2 roundedmsr2 from "),
>>>>>>> 4e822031
      hqlQuery);
    assertTrue(hqlQuery.contains("mq1 full outer join ")
      && hqlQuery.endsWith("mq2 on mq1.expr1 <=> mq2.expr1 AND mq1.expr2 <=> mq2.expr2"), hqlQuery);
  }

  @Test
  public void testMultiFactQueryWithDirectMsr() throws Exception {
    String hqlQuery =
      rewrite("select reverse(dim1), directMsrExpr as directMsr, roundedmsr2 from basecube where " + TWO_DAYS_RANGE,
        conf);
    String expected1 =
      getExpectedQuery(cubeName, "select reverse(basecube.dim1) as `expr1`, "
        + "max(basecube.msr13) + count(basecube . msr14) as `expr2` FROM ", null,
        " group by reverse(basecube.dim1)", getWhereForDailyAndHourly2days(cubeName, "C1_testFact3_BASE"));
    String expected2 =
      getExpectedQuery(cubeName, "select reverse(basecube.dim1) as expr1, "
        + "round(sum(basecube.msr2)/1000) as `roundedmsr2` FROM ", null, " group by reverse(basecube.dim1)",
        getWhereForDailyAndHourly2days(cubeName, "C1_testFact1_BASE"));
    compareContains(expected1, hqlQuery);
    compareContains(expected2, hqlQuery);
    assertTrue(hqlQuery.toLowerCase().startsWith(
<<<<<<< HEAD
      "select coalesce(mq1.expr1, mq2.expr1) `reverse( dim1 )`, mq2.expr2 `directmsr`, mq1.roundedmsr2 roundedmsr2 "
        + "from ")
      || hqlQuery.toLowerCase().startsWith(
        "select coalesce(mq1.expr1, mq2.expr1) `reverse( dim1 )`, mq1.expr2 `directmsr`, mq2.roundedmsr2 roundedmsr2 "
=======
      "select coalesce(mq1.expr1, mq2.expr1) `func1(dim1)`, mq2.expr2 `directmsr`, mq1.roundedmsr2 roundedmsr2 "
        + "from ")
      || hqlQuery.toLowerCase().startsWith(
        "select coalesce(mq1.expr1, mq2.expr1) `func1(dim1)`, mq1.expr2 `directmsr`, mq2.roundedmsr2 roundedmsr2 "
>>>>>>> 4e822031
          + "from "),
      hqlQuery.toLowerCase());
    assertTrue(hqlQuery.contains("mq1 full outer join ") && hqlQuery.endsWith("mq2 on mq1.expr1 <=> mq2.expr1"),
      hqlQuery);
  }

  @Test
  public void testMultiFactQueryWithNoDefaultAggregates() throws Exception {
   // query with non default aggregate
    String hqlQuery = rewrite("select dim1, avg(msr12), avg(msr2) from basecube where " + TWO_DAYS_RANGE, conf);
    String expected1 =
      getExpectedQuery(cubeName, "select basecube.dim1 as `dim1`, avg(basecube.msr12) as `expr2` FROM ", null,
        " group by basecube.dim1", getWhereForHourly2days(cubeName, "C1_testfact2_raw_base"));
    String expected2 =
      getExpectedQuery(cubeName, "select basecube.dim1 as `dim1`, avg(basecube.msr2)) as `expr3` FROM ", null,
        " group by basecube.dim1", getWhereForHourly2days(cubeName, "C1_testfact1_raw_base"));
    compareContains(expected1, hqlQuery);
    compareContains(expected2, hqlQuery);
    assertTrue(hqlQuery.toLowerCase().startsWith(
      "select coalesce(mq1.dim1, mq2.dim1) dim1, mq2.expr2 `avg(msr12)`, mq1.expr3 `avg(msr2)` from ")
      || hqlQuery.toLowerCase().startsWith(
        "select coalesce(mq1.dim1, mq2.dim1) dim1, mq1.expr2 `avg(msr12)`, mq2.expr3 `avg(msr2)` from "), hqlQuery);

    assertTrue(hqlQuery.contains("mq1 full outer join ") && hqlQuery.endsWith("mq2 on mq1.dim1 <=> mq2.dim1"),
      hqlQuery);
  }

  @Test
  public void testMultiFactQueryWithJoins() throws Exception {
    // query with join
    String hqlQuery = rewrite("select dim2chain.name, msr12, roundedmsr2 from basecube where " + TWO_DAYS_RANGE, conf);
    String expected1 = getExpectedQuery(cubeName,
        "select dim2chain.name as `name`, sum(basecube.msr12) as `msr12` FROM ", " JOIN " + getDbName()
            + "c1_testdim2tbl dim2chain ON basecube.dim2 = " + " dim2chain.id and (dim2chain.dt = 'latest') ", null,
        " group by dim2chain.name", null, getWhereForDailyAndHourly2days(cubeName, "C1_testFact2_BASE"));
    String expected2 = getExpectedQuery(cubeName,
        "select dim2chain.name as `name`, round(sum(basecube.msr2)/1000) as `roundedmsr2` FROM ", " JOIN " + getDbName()
            + "c1_testdim2tbl dim2chain ON basecube.dim2 = " + " dim2chain.id and (dim2chain.dt = 'latest') ", null,
        " group by dim2chain.name", null, getWhereForHourly2days(cubeName, "C1_testfact1_raw_base"));
    compareContains(expected1, hqlQuery);
    compareContains(expected2, hqlQuery);
    assertTrue(hqlQuery.toLowerCase().startsWith(
      "select coalesce(mq1.name, mq2.name) name, mq2.msr12 msr12, mq1.roundedmsr2 roundedmsr2 from ")
      || hqlQuery.toLowerCase().startsWith(
        "select coalesce(mq1.name, mq2.name) name, mq1.msr12 msr12, mq2.roundedmsr2 roundedmsr2 from "), hqlQuery);
    assertTrue(hqlQuery.contains("mq1 full outer join ") && hqlQuery.endsWith("mq2 on mq1.name <=> mq2.name"),
      hqlQuery);
  }

  @Test
  public void testMultiFactQueryWithDenormColumn() throws Exception {
    // query with denorm variable
    String hqlQuery = rewrite("select dim2, msr13, roundedmsr2 from basecube where " + TWO_DAYS_RANGE, conf);
    String expected1 = getExpectedQuery(cubeName, "select dim2chain.id as `dim2`, max(basecube.msr13) as `msr13` FROM ",
        " JOIN " + getDbName() + "c1_testdim2tbl dim2chain ON basecube.dim12 = "
            + " dim2chain.id and (dim2chain.dt = 'latest') ", null, " group by dim2chain.id", null,
        getWhereForHourly2days(cubeName, "C1_testFact3_RAW_BASE"));
    String expected2 = getExpectedQuery(cubeName,
        "select basecube.dim2 as `dim2`, round(sum(basecube.msr2)/1000) as `roundedmsr2` FROM ", null,
        " group by basecube.dim2", getWhereForHourly2days(cubeName, "C1_testfact1_raw_base"));
    compareContains(expected1, hqlQuery);
    compareContains(expected2, hqlQuery);
    assertTrue(hqlQuery.toLowerCase().startsWith(
      "select coalesce(mq1.dim2, mq2.dim2) dim2, mq2.msr13 msr13, mq1.roundedmsr2 roundedmsr2 from ")
      || hqlQuery.toLowerCase().startsWith(
        "select coalesce(mq1.dim2, mq2.dim2) dim2, mq1.msr13 msr13, mq2.roundedmsr2 roundedmsr2 from "), hqlQuery);
    assertTrue(hqlQuery.contains("mq1 full outer join ") && hqlQuery.endsWith("mq2 on mq1.dim2 <=> mq2.dim2"),
      hqlQuery);
  }

  @Test
  public void testMultiFactQueryWithDenormColumnInWhere() throws Exception {
    // query with denorm variable
    String hqlQuery = rewrite("select dim2, msr13, roundedmsr2 from basecube where dim2 == 10 and " + TWO_DAYS_RANGE,
      conf);
    String expected1 = getExpectedQuery(cubeName, "select dim2chain.id as `dim2`, max(basecube.msr13) as `msr13` FROM ",
      " JOIN " + getDbName() + "c1_testdim2tbl dim2chain ON basecube.dim12 = "
        + " dim2chain.id and (dim2chain.dt = 'latest') ", "dim2chain.id == 10", " group by dim2chain.id", null,
      getWhereForHourly2days(cubeName, "C1_testFact3_RAW_BASE"));
    String expected2 = getExpectedQuery(cubeName,
      "select basecube.dim2 as `dim2`, round(sum(basecube.msr2)/1000) as `roundedmsr2` FROM ", "basecube.dim2 == 10",
      " group by basecube.dim2", getWhereForHourly2days(cubeName, "C1_testfact1_raw_base"));
    compareContains(expected1, hqlQuery);
    compareContains(expected2, hqlQuery);
    assertTrue(hqlQuery.toLowerCase().startsWith(
      "select coalesce(mq1.dim2, mq2.dim2) dim2, mq2.msr13 msr13, mq1.roundedmsr2 roundedmsr2 from ")
      || hqlQuery.toLowerCase().startsWith(
        "select coalesce(mq1.dim2, mq2.dim2) dim2, mq1.msr13 msr13, mq2.roundedmsr2 roundedmsr2 from "), hqlQuery);
    assertTrue(hqlQuery.contains("mq1 full outer join ") && hqlQuery.endsWith("mq2 on mq1.dim2 <=> mq2.dim2"),
      hqlQuery);
  }
  @Test
  public void testMultiFactQueryWithExpressionInvolvingDenormVariable() throws Exception {
    // query with expression
    // The expression to be answered from denorm columns
    String hqlQuery =
      rewrite(
        "select booleancut, round(sum(msr2)/1000), avg(msr13 + msr14) from basecube where " + TWO_DAYS_RANGE,
        conf);
    String expected1 =
      getExpectedQuery(cubeName, "select basecube.dim1 != 'x' AND dim2chain.id != 10 as `booleancut`,"
          + " avg(basecube.msr13 + basecube.msr14) as `expr3` FROM ", " JOIN " + getDbName()
          + "c1_testdim2tbl dim2chain ON basecube.dim12 = " + " dim2chain.id and (dim2chain.dt = 'latest') ", null,
        " group by basecube.dim1 != 'x' AND dim2chain.id != 10", null,
        getWhereForHourly2days(cubeName, "C1_testfact3_raw_base"));
    String expected2 =
      getExpectedQuery(cubeName, "select basecube.dim1 != 'x' AND basecube.dim2 != 10 as `booleancut`,"
          + " round(sum(basecube.msr2)/1000) as `expr2` FROM ", null,
        " group by basecube.dim1 != 'x' AND basecube.dim2 != 10",
        getWhereForHourly2days(cubeName, "C1_testfact1_raw_base"));
    compareContains(expected1, hqlQuery);
    compareContains(expected2, hqlQuery);
    assertTrue(hqlQuery.toLowerCase().startsWith("select coalesce(mq1.booleancut, mq2.booleancut) booleancut, "
      + "mq2.expr2 `round((sum(msr2) / 1000))`, mq1.expr3 `avg((msr13 + msr14))` from ")
      || hqlQuery.toLowerCase().startsWith("select coalesce(mq1.booleancut, mq2.booleancut) booleancut, "
        + "mq1.expr2 `round((sum(msr2) / 1000))`, mq2.expr3 `avg((msr13 + msr14))` from "), hqlQuery);
    assertTrue(hqlQuery.contains("mq1 full outer join ")
      && hqlQuery.endsWith("mq2 on mq1.booleancut <=> mq2.booleancut"),
      hqlQuery);
  }

  @Test
  public void testMultiFactQueryWithExpressionInvolvingDenormVariableInWhereClause() throws Exception {
    // query with expression
    // The expression to be answered from denorm columns
    String hqlQuery =
      rewrite(
        "select booleancut, round(sum(msr2)/1000), avg(msr13 + msr14) from basecube where booleancut == 'true' and "
          + TWO_DAYS_RANGE, conf);
    String expected1 =
      getExpectedQuery(cubeName, "select basecube.dim1 != 'x' AND dim2chain.id != 10 as `booleancut`,"
          + " avg(basecube.msr13 + basecube.msr14) as `expr3` FROM ", " JOIN " + getDbName()
          + "c1_testdim2tbl dim2chain ON basecube.dim12 = " + " dim2chain.id and (dim2chain.dt = 'latest') ",
        "(basecube.dim1 != 'x' AND dim2chain.id != 10) == true",
        " group by basecube.dim1 != 'x' AND dim2chain.id != 10", null,
        getWhereForHourly2days(cubeName, "C1_testfact3_raw_base"));
    String expected2 =
      getExpectedQuery(cubeName, "select basecube.dim1 != 'x' AND basecube.dim2 != 10 as `booleancut`,"
          + " round(sum(basecube.msr2)/1000) as `expr2` FROM ",
        "(basecube.dim1 != 'x' AND basecube.dim2 != 10) == true",
        " group by basecube.dim1 != 'x' AND basecube.dim2 != 10",
        getWhereForHourly2days(cubeName, "C1_testfact1_raw_base"));
    compareContains(expected1, hqlQuery);
    compareContains(expected2, hqlQuery);
    assertTrue(hqlQuery.toLowerCase().startsWith("select coalesce(mq1.booleancut, mq2.booleancut) booleancut, "
      + "mq2.expr2 `round((sum(msr2) / 1000))`, mq1.expr3 `avg((msr13 + msr14))` from ")
      || hqlQuery.toLowerCase().startsWith("select coalesce(mq1.booleancut, mq2.booleancut) booleancut, "
        + "mq1.expr2 `round((sum(msr2) / 1000))`, mq2.expr3 `avg((msr13 + msr14))` from "), hqlQuery);
    assertTrue(hqlQuery.contains("mq1 full outer join ")
        && hqlQuery.endsWith("mq2 on mq1.booleancut <=> mq2.booleancut"),
      hqlQuery);
  }
  @Test
  public void testFallbackPartCol() throws Exception {
    Configuration conf = getConfWithStorages("C1");
    conf.setBoolean(CubeQueryConfUtil.FAIL_QUERY_ON_PARTIAL_DATA, false);
    String hql, expected;
    // Prefer fact that has a storage with part col on queried time dim
    hql = rewrite("select msr12 from basecube where " + TWO_DAYS_RANGE, conf);
    expected = getExpectedQuery(BASE_CUBE_NAME, "select sum(basecube.msr12) FROM ", null, null,
      getWhereForDailyAndHourly2days(BASE_CUBE_NAME, "c1_testfact2_base"));
    compareQueries(hql, expected);

    // If going to fallback timedim, and partitions are missing, then error should be missing partition on that
    conf.set(CubeQueryConfUtil.DRIVER_SUPPORTED_STORAGES, "C4");
    conf.setBoolean(CubeQueryConfUtil.FAIL_QUERY_ON_PARTIAL_DATA, true);
    LensException exc =
      getLensExceptionInRewrite("select msr12 from basecube where " + TWO_DAYS_RANGE, conf);
    NoCandidateFactAvailableException ne = (NoCandidateFactAvailableException) exc;
    PruneCauses.BriefAndDetailedError pruneCause = ne.getJsonMessage();
    assertTrue(pruneCause.getBrief().contains("Missing partitions"));
    assertEquals(pruneCause.getDetails().get("testfact2_base").iterator().next().getCause(), MISSING_PARTITIONS);
    assertEquals(pruneCause.getDetails().get("testfact2_base").iterator().next().getMissingPartitions().size(), 1);
    assertEquals(
      pruneCause.getDetails().get("testfact2_base").iterator().next().getMissingPartitions().iterator().next(),
      "ttd:["
        + UpdatePeriod.SECONDLY.format(DateUtils.addDays(DateUtils.truncate(TWODAYS_BACK, Calendar.HOUR), -10))
        + ", " + UpdatePeriod.SECONDLY.format(DateUtils.addDays(DateUtils.truncate(NOW, Calendar.HOUR), 10))
        + ")");

    // fail on partial false. Should go to fallback column. Also testing transitivity of timedim relations
    conf.setBoolean(CubeQueryConfUtil.FAIL_QUERY_ON_PARTIAL_DATA, false);
    hql = rewrite("select msr12 from basecube where " + TWO_DAYS_RANGE, conf);
    String dTimeWhereClause = "basecube.d_time >= '" + HIVE_QUERY_DATE_PARSER.get().format(ABSDATE_PARSER.get().parse(
      getAbsDateFormatString(getDateUptoHours(
        TWODAYS_BACK)))) + "' and "
      + "basecube.d_time < '" + HIVE_QUERY_DATE_PARSER.get().format(ABSDATE_PARSER.get().parse(
        getAbsDateFormatString(getDateUptoHours(NOW))));
    String pTimeWhereClause = "basecube.processing_time >= '"
      + HIVE_QUERY_DATE_PARSER.get().format(ABSDATE_PARSER.get().parse(
        getAbsDateFormatString(getDateUptoHours(
          DateUtils.addDays(TWODAYS_BACK, -5))))) + "' and "
        + "basecube.processing_time < '" + HIVE_QUERY_DATE_PARSER.get().format(ABSDATE_PARSER.get().parse(
          getAbsDateFormatString(getDateUptoHours(DateUtils.addDays(NOW, 5)))));
    expected = getExpectedQuery(BASE_CUBE_NAME, "select sum(basecube.msr12) FROM ", null,
        " and " + dTimeWhereClause + " and " + pTimeWhereClause,
      getWhereForDailyAndHourly2daysWithTimeDim(BASE_CUBE_NAME, "ttd",
        DateUtils.addDays(TWODAYS_BACK, -10), DateUtils.addDays(NOW, 10), "c4_testfact2_base"));
    compareQueries(hql, expected);

    // Multiple timedims in single query. test that
    CubeQueryContext ctx =
      rewriteCtx("select msr12 from basecube where " + TWO_DAYS_RANGE + " and " + TWO_DAYS_RANGE_TTD, conf);
    assertEquals(ctx.getCandidateFactSets().size(), 1);
    assertEquals(ctx.getCandidateFactSets().iterator().next().size(), 1);
    CandidateFact cfact = ctx.getCandidateFactSets().iterator().next().iterator().next();

    assertEquals(cfact.getRangeToStoragePartMap().size(), 2);
    Set<String> storages = Sets.newHashSet();
    for(Map<String, String> entry: cfact.getRangeToStorageWhereMap().values()) {
      storages.addAll(entry.keySet());
    }
    assertEquals(storages.size(), 1);
    String storage = storages.iterator().next();
    for(Map.Entry<TimeRange, Map<String, String>> entry: cfact.getRangeToStorageWhereMap().entrySet()) {
      if (entry.getKey().getPartitionColumn().equals("dt")) {
        ASTNode parsed = HQLParser.parseExpr(entry.getValue().get(storage));
        assertEquals(parsed.getToken().getType(), KW_AND);
        assertTrue(entry.getValue().get(storage).substring(((CommonToken) parsed.getToken()).getStopIndex() + 1)
          .toLowerCase().contains(dTimeWhereClause));
        assertFalse(entry.getValue().get(storage).substring(0, ((CommonToken) parsed.getToken()).getStartIndex())
          .toLowerCase().contains("and"));
      } else if (entry.getKey().getPartitionColumn().equals("ttd")) {
        assertFalse(entry.getValue().get(storage).toLowerCase().contains("and"));
      } else {
        throw new LensException("Unexpected");
      }
    }
  }
  @Test
  public void testMultiFactQueryWithHaving() throws Exception {

    String hqlQuery, expected1, expected2;
    String endSubString = "mq2 on mq1.dim1 <=> mq2.dim1 AND mq1.dim11 <=> mq2.dim11";
    String joinSubString = "mq1 full outer join ";

    // only One having clause, that too answerable from one fact
    hqlQuery = rewrite("select dim1, dim11, msr12 from basecube where " + TWO_DAYS_RANGE
      + "having roundedmsr2 > 0", conf);
    expected1 = getExpectedQuery(cubeName,
      "select basecube.dim1 as dim1, basecube.dim11 as dim11, sum(basecube.msr12) as msr12 FROM ",
      null, " group by basecube.dim1, basecube.dim11",
      getWhereForDailyAndHourly2days(cubeName, "C1_testFact2_BASE"));
    expected2 = getExpectedQuery(cubeName,
      "select basecube.dim1 as dim1, basecube.dim11 as dim11 FROM ",
      null, " group by basecube.dim1, basecube.dim11 having round(sum(basecube.msr2)/1000) > 0",
      getWhereForDailyAndHourly2days(cubeName, "C1_testFact1_BASE"));

    assertTrue(hqlQuery.toLowerCase().contains("having"));
    compareContains(expected1, hqlQuery);
    compareContains(expected2, hqlQuery);
    assertTrue(hqlQuery.toLowerCase().startsWith("select coalesce(mq1.dim1, mq2.dim1) dim1, "
      + "coalesce(mq1.dim11, mq2.dim11) dim11, mq2.msr12 msr12 from ")
      || hqlQuery.toLowerCase().startsWith("select coalesce(mq1.dim1, mq2.dim1) dim1, coalesce(mq1.dim11, mq2.dim11) "
        + "dim11, mq1.msr12 msr12 from "), hqlQuery);
    assertTrue(hqlQuery.contains(joinSubString)
      && hqlQuery.endsWith(endSubString), hqlQuery);

    // Two having clause, one from each fact.
    hqlQuery = rewrite("select dim1, dim11, msr12, roundedmsr2 from basecube where " + TWO_DAYS_RANGE
      + "having msr12 > 2 and roundedmsr2 > 0", conf);
    expected1 = getExpectedQuery(cubeName,
      "select basecube.dim1 as dim1, basecube.dim11 as dim11, sum(basecube.msr12) as msr12 FROM ",
      null, " group by basecube.dim1, basecube.dim11 HAVING sum(basecube.msr12) > 2",
      getWhereForDailyAndHourly2days(cubeName, "C1_testFact2_BASE"));
    expected2 = getExpectedQuery(cubeName,
      "select basecube.dim1 as dim1, basecube.dim11 as dim11, round(sum(basecube.msr2)/1000) as roundedmsr2 FROM ",
      null, " group by basecube.dim1, basecube.dim11 HAVING round(sum(basecube.msr2)/1000) > 0",
      getWhereForDailyAndHourly2days(cubeName, "C1_testFact1_BASE"));

    compareContains(expected1, hqlQuery);
    compareContains(expected2, hqlQuery);
    assertTrue(hqlQuery.toLowerCase().startsWith("select coalesce(mq1.dim1, mq2.dim1) dim1, "
      + "coalesce(mq1.dim11, mq2.dim11) dim11, mq1.msr12 msr12, mq2.roundedmsr2 roundedmsr2 from ")
      || hqlQuery.toLowerCase().startsWith("select coalesce(mq1.dim1, mq2.dim1) dim1, "
        + "coalesce(mq1.dim11, mq2.dim11) dim11, mq2.msr12 msr12, mq1.roundedmsr2 roundedmsr2 from "), hqlQuery);
    assertTrue(hqlQuery.contains(joinSubString)
      && hqlQuery.endsWith(endSubString), hqlQuery);

    // Two having clauses and one complex expression in having which needs to be split over the two facts
    // And added as where clause outside
    hqlQuery = rewrite("select dim1, dim11, msr12, roundedmsr2 from basecube where " + TWO_DAYS_RANGE
      + "having flooredmsr12+roundedmsr2 <= 1000 and msr12 > 2 and roundedmsr2 > 0", conf);
    expected1 = getExpectedQuery(cubeName,
      "select basecube.dim1 as dim1, basecube.dim11 as dim11, sum(basecube.msr12) as msr12 , "
        + "floor(sum(basecube.msr12)) as alias0 FROM ",
      null, " group by basecube.dim1, basecube.dim11 HAVING sum(basecube.msr12) > 2",
      getWhereForDailyAndHourly2days(cubeName, "C1_testFact2_BASE"));

    compareContains(expected1, hqlQuery);
    compareContains(expected2, hqlQuery);
    assertTrue(hqlQuery.toLowerCase().startsWith("select coalesce(mq1.dim1, mq2.dim1) dim1, "
      + "coalesce(mq1.dim11, mq2.dim11) dim11, mq2.msr12 msr12, mq1.roundedmsr2 roundedmsr2 from ")
      || hqlQuery.toLowerCase().startsWith("select coalesce(mq1.dim1, mq2.dim1) dim1, "
        + "coalesce(mq1.dim11, mq2.dim11) dim11, mq1.msr12 msr12, mq2.roundedmsr2 roundedmsr2 from "), hqlQuery);
    assertTrue(hqlQuery.contains(joinSubString)
      && hqlQuery.endsWith(endSubString + " WHERE ((alias0 + roundedmsr2) <= 1000)"), hqlQuery);

    // No push-down-able having clauses.
    hqlQuery = rewrite("select dim1, dim11, msr12, roundedmsr2 from basecube where " + TWO_DAYS_RANGE
      + "having flooredmsr12+roundedmsr2 <= 1000", conf);
    expected1 = getExpectedQuery(cubeName,
      "select basecube.dim1 as dim1, basecube.dim11 as dim11, sum(basecube.msr12) as msr12, "
        + "floor(sum(( basecube . msr12 ))) as `alias0` FROM ",
      null, " group by basecube.dim1, basecube.dim11",
      getWhereForDailyAndHourly2days(cubeName, "C1_testFact2_BASE"));
    expected2 = getExpectedQuery(cubeName,
      "select basecube.dim1 as dim1, basecube.dim11 as dim11, round(sum(basecube.msr2)/1000) as roundedmsr2 FROM ",
      null, " group by basecube.dim1, basecube.dim11",
      getWhereForDailyAndHourly2days(cubeName, "C1_testFact1_BASE"));

    assertFalse(hqlQuery.toLowerCase().contains("having"));
    compareContains(expected1, hqlQuery);
    compareContains(expected2, hqlQuery);
    assertTrue(hqlQuery.toLowerCase().startsWith("select coalesce(mq1.dim1, mq2.dim1) dim1, "
      + "coalesce(mq1.dim11, mq2.dim11) dim11, mq2.msr12 msr12, mq1.roundedmsr2 roundedmsr2 from ")
      || hqlQuery.toLowerCase().startsWith("select coalesce(mq1.dim1, mq2.dim1) dim1, coalesce(mq1.dim11, mq2.dim11) "
        + "dim11, mq1.msr12 msr12, mq2.roundedmsr2 roundedmsr2 from "), hqlQuery);
    assertTrue(hqlQuery.contains(joinSubString)
      && hqlQuery.endsWith(endSubString + " WHERE ((alias0 + roundedmsr2) <= 1000)"), hqlQuery);

    // function over expression of two functions over measures
    hqlQuery = rewrite("select dim1, dim11, msr12, roundedmsr2 from basecube where " + TWO_DAYS_RANGE
      + "having round(flooredmsr12+roundedmsr2) <= 1000", conf);
    expected1 = getExpectedQuery(cubeName,
      "select basecube.dim1 as dim1, basecube.dim11 as dim11, sum(basecube.msr12) as msr12, "
        + "floor(sum(( basecube . msr12 ))) as `alias0` FROM ",
      null, " group by basecube.dim1, basecube.dim11",
      getWhereForDailyAndHourly2days(cubeName, "C1_testFact2_BASE"));
    expected2 = getExpectedQuery(cubeName,
      "select basecube.dim1 as dim1, basecube.dim11 as dim11, round(sum(basecube.msr2)/1000) as roundedmsr2 FROM ",
      null, " group by basecube.dim1, basecube.dim11",
      getWhereForDailyAndHourly2days(cubeName, "C1_testFact1_BASE"));

    assertFalse(hqlQuery.toLowerCase().contains("having"));
    compareContains(expected1, hqlQuery);
    compareContains(expected2, hqlQuery);
    assertTrue(hqlQuery.toLowerCase().startsWith("select coalesce(mq1.dim1, mq2.dim1) dim1, "
      + "coalesce(mq1.dim11, mq2.dim11) dim11, mq2.msr12 msr12, mq1.roundedmsr2 roundedmsr2 from ")
      || hqlQuery.toLowerCase().startsWith("select coalesce(mq1.dim1, mq2.dim1) dim1, coalesce(mq1.dim11, mq2.dim11) "
        + "dim11, mq1.msr12 msr12, mq2.roundedmsr2 roundedmsr2 from "), hqlQuery);
    assertTrue(hqlQuery.contains(joinSubString)
      && hqlQuery.endsWith(endSubString + " WHERE (round((alias0 + roundedmsr2)) <= 1000)"), hqlQuery);


    // Following test cases only select dimensions, and all the measures are in having.
    // Mostly tests follow the same pattern as the above tests,
    // The extra thing to test is the inclusion of sub-expressions in select clauses.


    hqlQuery = rewrite("select dim1, dim11 from basecube where " + TWO_DAYS_RANGE
      + "having msr12 > 2 and roundedmsr2 > 0", conf);
    expected1 = getExpectedQuery(cubeName,
      "select basecube.dim1 as dim1, basecube.dim11 as dim11 FROM ",
      null, " group by basecube.dim1, basecube.dim11 HAVING sum(basecube.msr12) > 2",
      getWhereForDailyAndHourly2days(cubeName, "C1_testFact2_BASE"));
    expected2 = getExpectedQuery(cubeName,
      "select basecube.dim1 as dim1, basecube.dim11 as dim11 FROM ",
      null, " group by basecube.dim1, basecube.dim11 HAVING round(sum(basecube.msr2)/1000) > 0",
      getWhereForDailyAndHourly2days(cubeName, "C1_testFact1_BASE"));
    String begin = "select coalesce(mq1.dim1, mq2.dim1) dim1, coalesce(mq1.dim11, mq2.dim11) dim11 from ";
    compareContains(expected1, hqlQuery);
    compareContains(expected2, hqlQuery);
    assertTrue(hqlQuery.toLowerCase().startsWith(begin), hqlQuery);
    assertTrue(hqlQuery.contains(joinSubString) && hqlQuery.endsWith(endSubString), hqlQuery);

    hqlQuery = rewrite("select dim1, dim11 from basecube where " + TWO_DAYS_RANGE
      + "having msr12 > 2 and roundedmsr2 > 0 and msr2 > 100", conf);
    expected2 = getExpectedQuery(cubeName,
      "select basecube.dim1 as dim1, basecube.dim11 as dim11 FROM ", null,
      " group by basecube.dim1, basecube.dim11 HAVING round(sum(basecube.msr2)/1000) > 0 and sum(basecube.msr2) > 100",
      getWhereForDailyAndHourly2days(cubeName, "C1_testFact1_BASE"));
    compareContains(expected1, hqlQuery);
    compareContains(expected2, hqlQuery);
    assertTrue(hqlQuery.toLowerCase().startsWith(begin), hqlQuery);
    assertTrue(hqlQuery.contains(joinSubString) && hqlQuery.endsWith(endSubString), hqlQuery);

    hqlQuery = rewrite("select dim1, dim11 from basecube where " + TWO_DAYS_RANGE
      + "having flooredmsr12+roundedmsr2 <= 1000", conf);
    expected1 = getExpectedQuery(cubeName,
      "select basecube.dim1 as dim1, basecube.dim11 as dim11, "
        + "floor(sum(basecube.msr12)) as alias0 FROM ",
      null, " group by basecube.dim1, basecube.dim11",
      getWhereForDailyAndHourly2days(cubeName, "C1_testFact2_BASE"));
    expected2 = getExpectedQuery(cubeName,
      "select basecube.dim1 as dim1, basecube.dim11 as dim11, round(sum(basecube.msr2/1000)) as alias1 FROM ",
      null, " group by basecube.dim1, basecube.dim11",
      getWhereForDailyAndHourly2days(cubeName, "C1_testFact1_BASE"));

    assertFalse(hqlQuery.toLowerCase().contains("having"));
    compareContains(expected1, hqlQuery);
    compareContains(expected2, hqlQuery);
    assertTrue(hqlQuery.toLowerCase().startsWith(begin), hqlQuery);
    assertTrue(hqlQuery.contains(joinSubString)
      && hqlQuery.endsWith(endSubString + " WHERE ((alias0 + alias1) <= 1000)"), hqlQuery);

    hqlQuery = rewrite("select dim1, dim11 from basecube where " + TWO_DAYS_RANGE
      + "having msr12 > 2 and roundedmsr2 > 0 and flooredmsr12+roundedmsr2 <= 1000", conf);
    expected1 = getExpectedQuery(cubeName,
      "select basecube.dim1 as dim1, basecube.dim11 as dim11, "
        + "floor(sum(( basecube . msr12 ))) as `alias0` FROM ",
      null, " group by basecube.dim1, basecube.dim11 having sum(basecube.msr12) > 2",
      getWhereForDailyAndHourly2days(cubeName, "C1_testFact2_BASE"));
    expected2 = getExpectedQuery(cubeName,
      "select basecube.dim1 as dim1, basecube.dim11 as dim11, round(sum(basecube.msr2)/1000) as alias1 FROM ",
      null, " group by basecube.dim1, basecube.dim11 having round(sum(basecube.msr2)/1000) > 0",
      getWhereForDailyAndHourly2days(cubeName, "C1_testFact1_BASE"));

    compareContains(expected1, hqlQuery);
    compareContains(expected2, hqlQuery);
    assertTrue(hqlQuery.toLowerCase().startsWith(begin), hqlQuery);
    assertTrue(hqlQuery.contains(joinSubString)
      && hqlQuery.endsWith(endSubString + " WHERE ((alias0 + alias1) <= 1000)"), hqlQuery);

    hqlQuery = rewrite("select dim1, dim11 from basecube where " + TWO_DAYS_RANGE
      + "having msr12 > 2 or roundedmsr2 > 0 or flooredmsr12+roundedmsr2 <= 1000", conf);
    expected1 = getExpectedQuery(cubeName,
      "select basecube.dim1 as dim1, basecube.dim11 as dim11, "
        + "sum(basecube.msr12) as alias0, floor(sum(basecube.msr12)) as alias2 FROM ",
      null, " group by basecube.dim1, basecube.dim11",
      getWhereForDailyAndHourly2days(cubeName, "C1_testFact2_BASE"));
    expected2 = getExpectedQuery(cubeName,
      "select basecube.dim1 as dim1, basecube.dim11 as dim11, round(sum(basecube.msr2)/1000) as alias1 FROM ",
      null, " group by basecube.dim1, basecube.dim11",
      getWhereForDailyAndHourly2days(cubeName, "C1_testFact1_BASE"));
    String havingToWhere = " WHERE ((alias0 > 2) or (alias1 > 0) or ((alias2 + alias1) <= 1000))";

    assertFalse(hqlQuery.toLowerCase().contains("having"));
    compareContains(expected1, hqlQuery);
    compareContains(expected2, hqlQuery);
    assertTrue(hqlQuery.toLowerCase().startsWith(begin), hqlQuery);
    assertTrue(hqlQuery.contains(joinSubString)
      && hqlQuery.endsWith(endSubString + havingToWhere), hqlQuery);
  }
}<|MERGE_RESOLUTION|>--- conflicted
+++ resolved
@@ -482,17 +482,10 @@
         getWhereForDailyAndHourly2days(cubeName, "C1_testFact1_BASE"));
     compareContains(expected1, hqlQuery);
     compareContains(expected2, hqlQuery);
-<<<<<<< HEAD
-    assertTrue(hqlQuery.toLowerCase().startsWith("select coalesce(mq1.expr1, mq2.expr1) `reverse( dim1 )`,"
-      + " coalesce(mq1.expr2, mq2.expr2) `ltrim( dim1 )`, mq2.msr12 msr12, mq1.roundedmsr2 roundedmsr2 from ")
-      || hqlQuery.toLowerCase().startsWith("select coalesce(mq1.expr1, mq2.expr1) `reverse( dim1 )`,"
-        + " coalesce(mq1.expr2, mq2.expr2) `ltrim( dim1 )`, mq1.msr12 msr12, mq2.roundedmsr2 roundedmsr2 from "),
-=======
-    assertTrue(hqlQuery.toLowerCase().startsWith("select coalesce(mq1.expr1, mq2.expr1) `func1(dim1)`,"
-      + " coalesce(mq1.expr2, mq2.expr2) `func2(dim1)`, mq2.msr12 msr12, mq1.roundedmsr2 roundedmsr2 from ")
-      || hqlQuery.toLowerCase().startsWith("select coalesce(mq1.expr1, mq2.expr1) `func1(dim1)`,"
-        + " coalesce(mq1.expr2, mq2.expr2) `func2(dim1)`, mq1.msr12 msr12, mq2.roundedmsr2 roundedmsr2 from "),
->>>>>>> 4e822031
+    assertTrue(hqlQuery.toLowerCase().startsWith("select coalesce(mq1.expr1, mq2.expr1) `reverse(dim1)`,"
+      + " coalesce(mq1.expr2, mq2.expr2) `ltrim(dim1)`, mq2.msr12 msr12, mq1.roundedmsr2 roundedmsr2 from ")
+      || hqlQuery.toLowerCase().startsWith("select coalesce(mq1.expr1, mq2.expr1) `reverse(dim1)`,"
+        + " coalesce(mq1.expr2, mq2.expr2) `ltrim(dim1)`, mq1.msr12 msr12, mq2.roundedmsr2 roundedmsr2 from "),
       hqlQuery);
     assertTrue(hqlQuery.contains("mq1 full outer join ")
       && hqlQuery.endsWith("mq2 on mq1.expr1 <=> mq2.expr1 AND mq1.expr2 <=> mq2.expr2"), hqlQuery);
@@ -514,17 +507,10 @@
     compareContains(expected1, hqlQuery);
     compareContains(expected2, hqlQuery);
     assertTrue(hqlQuery.toLowerCase().startsWith(
-<<<<<<< HEAD
-      "select coalesce(mq1.expr1, mq2.expr1) `reverse( dim1 )`, mq2.expr2 `directmsr`, mq1.roundedmsr2 roundedmsr2 "
+      "select coalesce(mq1.expr1, mq2.expr1) `reverse(dim1)`, mq2.expr2 `directmsr`, mq1.roundedmsr2 roundedmsr2 "
         + "from ")
       || hqlQuery.toLowerCase().startsWith(
-        "select coalesce(mq1.expr1, mq2.expr1) `reverse( dim1 )`, mq1.expr2 `directmsr`, mq2.roundedmsr2 roundedmsr2 "
-=======
-      "select coalesce(mq1.expr1, mq2.expr1) `func1(dim1)`, mq2.expr2 `directmsr`, mq1.roundedmsr2 roundedmsr2 "
-        + "from ")
-      || hqlQuery.toLowerCase().startsWith(
-        "select coalesce(mq1.expr1, mq2.expr1) `func1(dim1)`, mq1.expr2 `directmsr`, mq2.roundedmsr2 roundedmsr2 "
->>>>>>> 4e822031
+        "select coalesce(mq1.expr1, mq2.expr1) `reverse(dim1)`, mq1.expr2 `directmsr`, mq2.roundedmsr2 roundedmsr2 "
           + "from "),
       hqlQuery.toLowerCase());
     assertTrue(hqlQuery.contains("mq1 full outer join ") && hqlQuery.endsWith("mq2 on mq1.expr1 <=> mq2.expr1"),
