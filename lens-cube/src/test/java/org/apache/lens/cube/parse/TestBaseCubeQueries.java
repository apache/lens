--- conflicted
+++ resolved
@@ -810,11 +810,7 @@
       "select basecube.dim1 as dim1, basecube.dim11 as dim11, round(sum(basecube.msr2)/1000) as alias1 FROM ",
       null, " group by basecube.dim1, basecube.dim11",
       getWhereForDailyAndHourly2days(cubeName, "C1_testFact1_BASE"));
-<<<<<<< HEAD
-    String havingToWhere = " WHERE (( alias0  >  2 ) or ( alias1  >  0 ) or (( alias2  +  alias1 ) <=  1000 ))";
-=======
     String havingToWhere = " WHERE (( alias0 > 2 ) or ( alias1 > 0 ) or (( alias2 + alias1 ) <= 1000 ))";
->>>>>>> 33476082
 
     assertFalse(hqlQuery.toLowerCase().contains("having"));
     compareContains(expected1, hqlQuery);
