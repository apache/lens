<!--
 Licensed to the Apache Software Foundation (ASF) under one
 or more contributor license agreements.  See the NOTICE file
 distributed with this work for additional information
 regarding copyright ownership.  The ASF licenses this file
 to you under the Apache License, Version 2.0 (the
 "License"); you may not use this file except in compliance
 with the License.  You may obtain a copy of the License at

  http://www.apache.org/licenses/LICENSE-2.0

 Unless required by applicable law or agreed to in writing,
 software distributed under the License is distributed on an
 "AS IS" BASIS, WITHOUT WARRANTIES OR CONDITIONS OF ANY
 KIND, either express or implied.  See the License for the
 specific language governing permissions and limitations
 under the License.
-->

<assembly xmlns="http://maven.apache.org/plugins/maven-assembly-plugin/assembly/1.1.2"
          xmlns:xsi="http://www.w3.org/2001/XMLSchema-instance"
          xsi:schemaLocation="http://maven.apache.org/plugins/maven-assembly-plugin/assembly/1.1.2 http://maven.apache.org/xsd/assembly-1.1.2.xsd">
  <id>pkg</id>

  <formats>
    <format>dir</format>
  </formats>

  <baseDirectory>grill-${project.version}</baseDirectory>
  <includeBaseDirectory>false</includeBaseDirectory>

  <dependencySets>
    <dependencySet>
      <unpack>false</unpack>
      <scope>runtime</scope>
      <outputDirectory>lib</outputDirectory>
    </dependencySet>
  </dependencySets>

  <moduleSets>
    <moduleSet>
      <includes>
        <include>com.inmobi.grill:grill-cli</include>
        <include>com.inmobi.grill:grill-common</include>
        <include>com.inmobi.grill:grill-cube-driver</include>
        <include>com.inmobi.grill:grill-driver</include>
        <include>com.inmobi.grill:grill-driver-hive</include>
        <include>com.inmobi.grill:grill-driver-impala</include>
<<<<<<< HEAD
        <include>com.inmobi.grill:grill-es-plugin</include>
        <include>com.inmobi.grill:grill-yoda</include>
=======
>>>>>>> 8fda4460
      </includes>

      <binaries>
        <unpack>false</unpack>
      </binaries>
    </moduleSet>
  </moduleSets>

  <fileSets>
    <fileSet>
      <directory>../doc/</directory>
      <outputDirectory>/doc/</outputDirectory>
      <includes>
        <include>**</include>
      </includes>
      <excludes>
        <exclude>target/**</exclude>
        <exclude>lib/**</exclude>
      </excludes>
    </fileSet>

    <fileSet>
      <directory>../tools/scripts</directory>
      <outputDirectory>/bin/</outputDirectory>
      <includes>
        <include>**</include>
      </includes>
    </fileSet>
  </fileSets>
</assembly><|MERGE_RESOLUTION|>--- conflicted
+++ resolved
@@ -46,11 +46,7 @@
         <include>com.inmobi.grill:grill-driver</include>
         <include>com.inmobi.grill:grill-driver-hive</include>
         <include>com.inmobi.grill:grill-driver-impala</include>
-<<<<<<< HEAD
-        <include>com.inmobi.grill:grill-es-plugin</include>
         <include>com.inmobi.grill:grill-yoda</include>
-=======
->>>>>>> 8fda4460
       </includes>
 
       <binaries>
