~~~
~~ #%L
~~ Grill
~~ %%
~~ Copyright (C) 2014 Inmobi
~~ %%
~~ Licensed under the Apache License, Version 2.0 (the "License");
~~ you may not use this file except in compliance with the License.
~~ You may obtain a copy of the License at
~~ 
~~      http://www.apache.org/licenses/LICENSE-2.0
~~ 
~~ Unless required by applicable law or agreed to in writing, software
~~ distributed under the License is distributed on an "AS IS" BASIS,
~~ WITHOUT WARRANTIES OR CONDITIONS OF ANY KIND, either express or implied.
~~ See the License for the specific language governing permissions and
~~ limitations under the License.
~~ #L%
~~~
Grill session configuration

===

*--+--+---+--+
|<<No.>>|<<Property Name>>|<<Default Value>>|<<Description>>|
*--+--+---+--+
|1|grill.add.insert.overwrite|true|Prefix query with insert overwrite clause if the query is persistent. User can disable if user gave the clause himself. |
*--+--+---+--+
|2|grill.aux.jars| |List of comma separated jar paths, which will added to the session|
*--+--+---+--+
|3|grill.persistent.resultset|false|Whether to enable persistent resultset for queries. When enabled, server will fetch results from driver, custom format them if any and store in a configured location. The file name of query output is queryhandle-id, with configured extensions|
*--+--+---+--+
|4|grill.persistent.resultset.indriver|true|Whether the result should be persisted by driver. Currently only HiveDriver persists the results in a HDFS location.|
*--+--+---+--+
|5|grill.query.hdfs.output.path|hdfsout|The directory under the parent result directory, in which HiveDriver will persist the results, if persisting by driver is enabled. This directory should exist and should have world writable permissions sothat all users will be able put query outputs here.|
*--+--+---+--+
|6|grill.query.output.charset.encoding|UTF-8|The charset encoding for formatting query result. It supports all the encodings supported by java.io.OutputStreamWriter.|
*--+--+---+--+
|7|grill.query.output.compression.codec|org.apache.hadoop.io.compress.GzipCodec|The codec used to compress the query output, if compression is enabled|
*--+--+---+--+
|8|grill.query.output.enable.compression|false|Whether to compress the query result output|
*--+--+---+--+
|9|grill.query.output.file.extn|.csv|The extension name for the persisted query output file. If file is compressed, the extension from compression codec will be appended to this extension.|
*--+--+---+--+
|10|grill.query.output.footer| |The value of custom footer that should be written, if any. This footer will be added in formatting driver persisted results.|
*--+--+---+--+
|11|grill.query.output.formatter| |The query result output formatter for the query. If no value is specified, then com.inmobi.grill.lib.query.FileSerdeFormatter will be used to format in-memory result sets, com.inmobi.grill.lib.query.FilePersistentFormatter will be used to format driver persisted result sets.|
*--+--+---+--+
|12|grill.query.output.header| |The value of custom header that should be written, if any. If no value column names will be used as header.|
*--+--+---+--+
|13|grill.query.output.write.footer|false|Whether to write footer as part of query result. When enabled, total number of rows will be written as part of header.|
*--+--+---+--+
|14|grill.query.output.write.header|false|Whether to write header as part of query result formatting. When enabled the user given header will be added in case of driver persisted results, and column names chosen will be added as header for in-memory results. |
*--+--+---+--+
|15|grill.query.result.email.cc| |When query ends, the result/failure reason will be sent to  the user via email. The mail would be cc'ed to the addresses provided  in this field.|
*--+--+---+--+
|16|grill.query.result.fs.read.url| |Http read URL for FileSystem on which result is present, if available. For example webhdfs as http read url should http://host:port/webhdfs/v1. Currently we support only webhdfs url as the http url for HDFS file system|
*--+--+---+--+
|17|grill.query.result.size.format.threshold|10737418240|The maximum allowed size of the query result. If exceeds, no server side formatting would be done.|
*--+--+---+--+
|18|grill.query.result.split.multiple|false|Whether to split the result into multiple files. If enabled, each file will be restricted to max rows configured. All the files will be available as zip.|
*--+--+---+--+
|19|grill.query.result.split.multiple.maxrows|100000|The maximum number of rows allowed in each file, when splitting the result into multiple files is enabled.|
*--+--+---+--+
|20|grill.result.output.dir.format| |The format of the output if result is persisted in hdfs. The format should be expressed in HQL.|
*--+--+---+--+
<<<<<<< HEAD
|21|grill.result.output.serde|com.inmobi.grill.lib.query.CSVSerde|The default serde class name that should be used by  com.inmobi.grill.lib.query.FileSerdeFormatter for formatting the output  |
*--+--+---+--+
|22|grill.result.parent.dir|/tmp/grillreports|The directory for storing persisted result of query.|
*--+--+---+--+
|23|grill.whether.mail.notify|false|When a query ends, whether to notify the submitter by mail or not.|
=======
|21|grill.result.parent.dir|/tmp/grillreports|The directory for storing persisted result of query. This  directory should exist and should have writable permissions by grill server|
>>>>>>> 2531181f
*--+--+---+--+
The configuration parameters and their default values<|MERGE_RESOLUTION|>--- conflicted
+++ resolved
@@ -64,14 +64,10 @@
 *--+--+---+--+
 |20|grill.result.output.dir.format| |The format of the output if result is persisted in hdfs. The format should be expressed in HQL.|
 *--+--+---+--+
-<<<<<<< HEAD
 |21|grill.result.output.serde|com.inmobi.grill.lib.query.CSVSerde|The default serde class name that should be used by  com.inmobi.grill.lib.query.FileSerdeFormatter for formatting the output  |
 *--+--+---+--+
 |22|grill.result.parent.dir|/tmp/grillreports|The directory for storing persisted result of query.|
 *--+--+---+--+
 |23|grill.whether.mail.notify|false|When a query ends, whether to notify the submitter by mail or not.|
-=======
-|21|grill.result.parent.dir|/tmp/grillreports|The directory for storing persisted result of query. This  directory should exist and should have writable permissions by grill server|
->>>>>>> 2531181f
 *--+--+---+--+
 The configuration parameters and their default values