--- conflicted
+++ resolved
@@ -2,19 +2,11 @@
 
 import java.io.ByteArrayInputStream;
 import java.io.IOException;
-<<<<<<< HEAD
 import java.util.*;
-=======
-import java.util.ArrayList;
-import java.util.HashMap;
-import java.util.List;
-import java.util.Map;
-import java.util.UUID;
 import java.util.concurrent.DelayQueue;
 import java.util.concurrent.Delayed;
 import java.util.concurrent.TimeUnit;
 import java.util.concurrent.atomic.AtomicInteger;
->>>>>>> 758993f3
 import java.util.concurrent.locks.Lock;
 import java.util.concurrent.locks.ReentrantLock;
 
@@ -24,17 +16,15 @@
 import org.apache.hadoop.hive.conf.HiveConf;
 import org.apache.hadoop.hive.ql.TaskStatus;
 import org.apache.hadoop.hive.ql.metadata.HiveException;
+import org.apache.hadoop.hive.ql.session.SessionState;
 import org.apache.hive.service.cli.CLIServiceClient;
 import org.apache.hive.service.cli.HiveSQLException;
 import org.apache.hive.service.cli.OperationHandle;
 import org.apache.hive.service.cli.OperationState;
 import org.apache.hive.service.cli.OperationStatus;
 import org.apache.hive.service.cli.SessionHandle;
-<<<<<<< HEAD
 import org.apache.hive.service.cli.thrift.ThriftCLIServiceClient;
-=======
 import org.apache.hive.service.cli.thrift.TStringValue;
->>>>>>> 758993f3
 import org.apache.log4j.Logger;
 import org.codehaus.jackson.map.ObjectMapper;
 import org.codehaus.jackson.type.TypeReference;
@@ -55,13 +45,10 @@
 public class HiveDriver implements GrillDriver {
   public static final Logger LOG = Logger.getLogger(HiveDriver.class);
 
-<<<<<<< HEAD
   public static final String GRILL_USER_NAME_KEY = "grill.hs2.user";
   public static final String GRILL_PASSWORD_KEY = "grill.hs2.password";
-=======
   public static final String GRILL_PERSISTENT_RESULT_SET = "grill.persistent.resultset";
   public static final String GRILL_RESULT_SET_PARENT_DIR = "grill.result.parent.dir";
->>>>>>> 758993f3
   public static final String GRILL_HIVE_CONNECTION_CLASS = "grill.hive.connection.class";
   public static final String GRILL_RESULT_SET_PARENT_DIR_DEFAULT = "/tmp/grillreports";
   public static final String GRILL_ADD_INSERT_OVEWRITE = "grill.add.insert.overwrite";
@@ -71,17 +58,8 @@
   public static final long DEFAULT_EXPIRY_DELAY = 600 * 1000;
 
   private HiveConf conf;
-<<<<<<< HEAD
   private Map<QueryHandle, OperationHandle> hiveHandles =
       new HashMap<QueryHandle, OperationHandle>();
-  private ThriftConnection connection;
-  private final Lock connectionLock;
-  private final Lock sessionLock;
-  // Store mapping of Grill session ID to Hive session identifier
-  private Map<String, SessionHandle> grillToHiveSession;
-=======
-  private SessionHandle session;
-  private Map<QueryHandle, QueryContext> handleToContext;
   private final Lock sessionLock;
 
   private final Map<Long, ExpirableConnection> threadConnections = 
@@ -89,6 +67,8 @@
   private final DelayQueue<ExpirableConnection> thriftConnExpiryQueue = 
       new DelayQueue<ExpirableConnection>();
   private final Thread connectionExpiryThread = new Thread(new ConnectionExpiryRunnable());
+  // Store mapping of Grill session ID to Hive session identifier
+  private Map<String, SessionHandle> grillToHiveSession;
 
   class ConnectionExpiryRunnable implements Runnable {
     @Override
@@ -165,52 +145,14 @@
     return thriftConnExpiryQueue.size();
   }
 
-  /**
-   * Internal class to hold query related info
-   */
-  class QueryContext {
-    final QueryHandle queryHandle;
-    OperationHandle hiveHandle;
-    String userQuery;
-    String hiveQuery;
-    Path resultSetPath;
-    boolean isPersistent;
-    HiveConf conf;
-
-    public QueryContext() {
-      queryHandle = new QueryHandle(UUID.randomUUID());
-    }
-
-    @Override
-    public boolean equals(Object obj) {
-      if (obj instanceof QueryContext) {
-        return queryHandle.equals(((QueryContext) obj).queryHandle);
-      }
-      return false;
-    }
-
-    @Override
-    public int hashCode() {
-      return queryHandle.hashCode();
-    }
-
-    @Override
-    public String toString() {
-      return queryHandle + "/" + userQuery;
-    }
-  }
->>>>>>> 758993f3
 
   public HiveDriver() throws GrillException {
     this.sessionLock = new ReentrantLock();
-<<<<<<< HEAD
     grillToHiveSession = new HashMap<String, SessionHandle>();
-=======
-    this.handleToContext = new HashMap<QueryHandle, QueryContext>();
     connectionExpiryThread.setDaemon(true);
     connectionExpiryThread.setName("HiveDriver-ConnectionExpiryThread");
     connectionExpiryThread.start();
->>>>>>> 758993f3
+    LOG.info("Hive driver inited");
   }
 
   @Override
@@ -292,23 +234,15 @@
   public void executeAsync(QueryContext ctx)
       throws GrillException {
     try {
-<<<<<<< HEAD
       addPersistentPath(ctx);
       ctx.getConf().set("mapred.job.name", ctx.getQueryHandle().toString());
       OperationHandle op = getClient().executeStatementAsync(getSession(ctx),
           ctx.getDriverQuery(), 
           ctx.getConf().getValByRegex(".*"));
-      LOG.info("The hive operation handle: " + op);
+      LOG.info("QueryHandle: " + ctx.getQueryHandle() + " HiveHandle:" + op);
       hiveHandles.put(ctx.getQueryHandle(), op);
     } catch (IOException e) {
       throw new GrillException("Error adding persistent path" , e);
-=======
-      ctx.conf.set("mapred.job.name", ctx.queryHandle.toString());
-      ctx.hiveHandle = getClient().executeStatementAsync(getSession(), ctx.hiveQuery, 
-          ctx.conf.getValByRegex(".*"));
-      LOG.info("QueryHandle: " + ctx.queryHandle.getHandleId() + " HiveHandle:" +
-          ctx.hiveHandle);
->>>>>>> 758993f3
     } catch (HiveSQLException e) {
       throw new GrillException("Error executing async query", e);
     }
@@ -357,12 +291,8 @@
         stat = Status.RUNNING;
         break;
       case PENDING:
-<<<<<<< HEAD
         stat = Status.LAUNCHED;
-=======
         statusMessage = "Query is pending in HiveServer";
-        stat = Status.PENDING;
->>>>>>> 758993f3
         break;
       case UNKNOWN:
         statusMessage = "Query is in unknown state at HiveServer ";
@@ -398,18 +328,13 @@
       } else {
         LOG.warn("Empty task statuses");
       }
-<<<<<<< HEAD
-      return new QueryStatus(progress, stat, msg, hasResult);
-=======
-      QueryStatus status = new QueryStatus(progress, stat, statusMessage, false, ctx.hiveHandle.getHandleIdentifier().toString());
-      status.setProgressMessage(jsonTaskStatus);
+      String error = null;
       if (StringUtils.isNotBlank(errorMsg)) {
-        status.setErrorMessage(errorMsg);
+        error = errorMsg;
       } else if (stat.equals(Status.FAILED)) {
-        status.setErrorMessage(statusMessage);
-      }
-      return status;
->>>>>>> 758993f3
+        error = statusMessage;
+      }
+      return new QueryStatus(progress, stat, statusMessage, hasResult, jsonTaskStatus, error);
     } catch (Exception e) {
       LOG.error("Error getting query status", e);
       throw new GrillException("Error getting query status", e);
@@ -490,23 +415,12 @@
           getClient().closeSession(grillToHiveSession.get(grillSession));
         } catch (Exception e) {
           LOG.warn("Error closing session for grill session: " + grillSession + ", hive session: "
-            + grillToHiveSession.get(grillSession), e);
+              + grillToHiveSession.get(grillSession), e);
         }
       }
       grillToHiveSession.clear();
     } finally {
       sessionLock.unlock();
-    }
-
-    connectionLock.lock();
-    try {
-      try {
-        connection.close();
-      } catch (IOException e) {
-        LOG.warn("Could not close connection", e);
-      }
-    } finally {
-      connectionLock.unlock();
     }
   }
 
@@ -522,7 +436,8 @@
         connection = new ExpirableConnection(tconn, conf);
         thriftConnExpiryQueue.offer(connection);
         threadConnections.put(Thread.currentThread().getId(), connection);
-        LOG.info("New thrift connection " + clazz.getName() + " ID=" + connection.getConnId());
+        LOG.info("New thrift connection " + clazz.getName() + " for thread:"
+        + Thread.currentThread().getId() + " connection ID=" + connection.getConnId());
       } catch (Exception e) {
         throw new GrillException(e);
       }
@@ -567,24 +482,19 @@
             Path(GRILL_RESULT_SET_PARENT_DIR_DEFAULT, context.getQueryHandle().toString());
         builder = new StringBuilder("INSERT OVERWRITE LOCAL DIRECTORY ");
       }
-<<<<<<< HEAD
       context.setResultSetPath(resultSetPath.makeQualified(
           resultSetPath.getFileSystem(context.getConf())).toString());
-      builder.append('"').append(resultSetPath).append('"')
-      .append(' ').append(context.getDriverQuery()).append(' ');
-      hiveQuery =  builder.toString();
-=======
-      builder.append('"').append(ctx.resultSetPath).append("\" ");
-      String outputDirFormat = conf.get(GRILL_OUTPUT_DIRECTORY_FORMAT);
+      builder.append('"').append(resultSetPath).append("\" ");
+      String outputDirFormat = context.getConf().get(GRILL_OUTPUT_DIRECTORY_FORMAT);
       if (outputDirFormat != null) {
         builder.append(outputDirFormat);
       }
-      builder.append(' ').append(ctx.userQuery).append(' ');
-      ctx.hiveQuery =  builder.toString();
->>>>>>> 758993f3
+      builder.append(' ').append(context.getDriverQuery()).append(' ');
+      hiveQuery =  builder.toString();
     } else {
       hiveQuery = context.getDriverQuery();
     }
+    LOG.info("Hive driver query:" + hiveQuery);
     context.setDriverQuery(hiveQuery);
   }
 
@@ -598,7 +508,7 @@
           userSession = getClient().openSession(ctx.getSubmittedUser(), "");
           grillToHiveSession.put(grillSession, userSession);
           LOG.info("New session for user: " + ctx.getSubmittedUser() + " grill session: " +
-            grillSession + " session handle: " + userSession.getHandleIdentifier());
+              grillSession + " session handle: " + userSession.getHandleIdentifier());
         } catch (Exception e) {
           throw new GrillException(e);
         }
