--- conflicted
+++ resolved
@@ -232,13 +232,8 @@
    * @param drivers All the drivers
    * @param selectedDriver SelectedDriver
    */
-<<<<<<< HEAD
   public QueryContext(String userQuery, String user, LensConf qconf, Configuration conf,
     Collection<LensDriver> drivers, LensDriver selectedDriver, boolean mergeDriverConf) {
-=======
-  QueryContext(String userQuery, String user, LensConf qconf, Configuration conf, Collection<LensDriver> drivers,
-      LensDriver selectedDriver, boolean mergeDriverConf) {
->>>>>>> b805ee98
     this(userQuery, user, qconf, conf, drivers, selectedDriver, System.currentTimeMillis(), mergeDriverConf);
   }
 
