--- conflicted
+++ resolved
@@ -29,11 +29,7 @@
   <groupId>org.apache.lens</groupId>
   <artifactId>checkstyle</artifactId>
   <name>Lens Checkstyle Rules</name>
-<<<<<<< HEAD
   <version>2.3.0-beta-incubating-SNAPSHOT</version>
-=======
-  <version>2.2.1-beta-incubating-SNAPSHOT</version>
->>>>>>> 68166c97
 
   <build>
     <plugins>
