<?xml version="1.0" encoding="UTF-8"?>
<!--

  Licensed to the Apache Software Foundation (ASF) under one
  or more contributor license agreements. See the NOTICE file
  distributed with this work for additional information
  regarding copyright ownership. The ASF licenses this file
  to you under the Apache License, Version 2.0 (the
  "License"); you may not use this file except in compliance
  with the License. You may obtain a copy of the License at

  http://www.apache.org/licenses/LICENSE-2.0

  Unless required by applicable law or agreed to in writing,
  software distributed under the License is distributed on an
  "AS IS" BASIS, WITHOUT WARRANTIES OR CONDITIONS OF ANY
  KIND, either express or implied. See the License for the
  specific language governing permissions and limitations
  under the License.

-->
<project xmlns="http://maven.apache.org/POM/4.0.0" xmlns:xsi="http://www.w3.org/2001/XMLSchema-instance" xsi:schemaLocation="http://maven.apache.org/POM/4.0.0 http://maven.apache.org/xsd/maven-4.0.0.xsd">
  <modelVersion>4.0.0</modelVersion>
  <name>Lens Driver for JDBC</name>
  <parent>
    <artifactId>apache-lens</artifactId>
    <groupId>org.apache.lens</groupId>
<<<<<<< HEAD
    <version>2.3.0-beta-incubating-SNAPSHOT</version>
=======
    <version>2.2.1-beta-incubating-SNAPSHOT</version>
>>>>>>> 68166c97
  </parent>

  <artifactId>lens-driver-jdbc</artifactId>
  <packaging>jar</packaging>
  <description>JDBC execution driver</description>

  <dependencies>
    <dependency>
      <groupId>org.projectlombok</groupId>
      <artifactId>lombok</artifactId>
    </dependency>
    <dependency>
      <groupId>log4j</groupId>
      <artifactId>log4j</artifactId>
    </dependency>
    <dependency>
      <groupId>org.apache.lens</groupId>
      <artifactId>lens-server-api</artifactId>
      <version>${project.version}</version>
    </dependency>
    <dependency>
      <groupId>org.apache.lens</groupId>
      <artifactId>lens-cube</artifactId>
      <version>${project.version}</version>
    </dependency>
    <dependency>
      <groupId>com.mchange</groupId>
      <artifactId>c3p0</artifactId>
    </dependency>
    <dependency>
      <groupId>org.testng</groupId>
      <artifactId>testng</artifactId>
      <scope>test</scope>
    </dependency>
    <dependency>
      <groupId>org.hsqldb</groupId>
      <artifactId>hsqldb</artifactId>
    </dependency>
    <dependency>
      <groupId>org.apache.hive</groupId>
      <artifactId>hive-exec</artifactId>
    </dependency>
    <dependency>
      <groupId>org.apache.hive</groupId>
      <artifactId>hive-service</artifactId>
    </dependency>
    <dependency>
      <groupId>commons-lang</groupId>
      <artifactId>commons-lang</artifactId>
    </dependency>
    <dependency>
      <groupId>org.apache.hadoop</groupId>
      <artifactId>hadoop-client</artifactId>
    </dependency>
    <dependency>
      <groupId>org.apache.lens</groupId>
      <artifactId>lens-server-api</artifactId>
      <type>test-jar</type>
      <version>${project.version}</version>
      <scope>test</scope>
    </dependency>
  </dependencies>
  <build>
    <plugins>
      <plugin>
        <groupId>org.apache.maven.plugins</groupId>
        <artifactId>maven-antrun-plugin</artifactId>
        <executions>
          <execution>
            <id>prepare-test-additional-jars</id>
            <phase>test-compile</phase>
            <goals>
              <goal>run</goal>
            </goals>
            <configuration>
              <target>
<<<<<<< HEAD
                <property name="build.compiler" value="extJavac"/>
                <property name="compile_classpath" refid="maven.compile.classpath"/>
                <mkdir dir="${project.build.directory}/additional-classes"/>
                <javac includeantruntime="false" srcdir="src/additional/java"
                  destdir="${project.build.directory}/additional-classes" classpath="${compile_classpath}"/>
                <mkdir dir="${project.build.directory}/testjars"/>
                <jar destfile="${project.build.directory}/testjars/test.jar">
                  <fileset dir="${project.build.directory}/additional-classes" includes="ClassLoaderTestClass.class"/>
                </jar>
                <jar destfile="${project.build.directory}/testjars/serde.jar">
                  <fileset dir="${project.build.directory}/additional-classes" includes="DatabaseJarSerde.class"/>
=======
                <property name="build.compiler" value="extJavac" />
                <property name="compile_classpath" refid="maven.compile.classpath" />
                <mkdir dir="${project.build.directory}/additional-classes" />
                <javac includeantruntime="false" srcdir="src/additional/java" destdir="${project.build.directory}/additional-classes" classpath="${compile_classpath}" />
                <mkdir dir="${project.build.directory}/testjars" />
                <jar destfile="${project.build.directory}/testjars/test.jar">
                  <fileset dir="${project.build.directory}/additional-classes" includes="ClassLoaderTestClass.class" />
                </jar>
                <jar destfile="${project.build.directory}/testjars/serde.jar">
                  <fileset dir="${project.build.directory}/additional-classes" includes="DatabaseJarSerde.class" />
>>>>>>> 68166c97
                </jar>
               </target>
             </configuration>
          </execution>
         </executions>
      </plugin>
    </plugins>
  </build>
</project><|MERGE_RESOLUTION|>--- conflicted
+++ resolved
@@ -25,11 +25,7 @@
   <parent>
     <artifactId>apache-lens</artifactId>
     <groupId>org.apache.lens</groupId>
-<<<<<<< HEAD
     <version>2.3.0-beta-incubating-SNAPSHOT</version>
-=======
-    <version>2.2.1-beta-incubating-SNAPSHOT</version>
->>>>>>> 68166c97
   </parent>
 
   <artifactId>lens-driver-jdbc</artifactId>
@@ -106,7 +102,6 @@
             </goals>
             <configuration>
               <target>
-<<<<<<< HEAD
                 <property name="build.compiler" value="extJavac"/>
                 <property name="compile_classpath" refid="maven.compile.classpath"/>
                 <mkdir dir="${project.build.directory}/additional-classes"/>
@@ -118,18 +113,6 @@
                 </jar>
                 <jar destfile="${project.build.directory}/testjars/serde.jar">
                   <fileset dir="${project.build.directory}/additional-classes" includes="DatabaseJarSerde.class"/>
-=======
-                <property name="build.compiler" value="extJavac" />
-                <property name="compile_classpath" refid="maven.compile.classpath" />
-                <mkdir dir="${project.build.directory}/additional-classes" />
-                <javac includeantruntime="false" srcdir="src/additional/java" destdir="${project.build.directory}/additional-classes" classpath="${compile_classpath}" />
-                <mkdir dir="${project.build.directory}/testjars" />
-                <jar destfile="${project.build.directory}/testjars/test.jar">
-                  <fileset dir="${project.build.directory}/additional-classes" includes="ClassLoaderTestClass.class" />
-                </jar>
-                <jar destfile="${project.build.directory}/testjars/serde.jar">
-                  <fileset dir="${project.build.directory}/additional-classes" includes="DatabaseJarSerde.class" />
->>>>>>> 68166c97
                 </jar>
                </target>
              </configuration>
