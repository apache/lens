package com.inmobi.yoda.cube.ddl;

import java.io.IOException;
import java.util.ArrayList;
import java.util.Date;
import java.util.HashMap;
import java.util.HashSet;
import java.util.List;
import java.util.Map;
import java.util.Properties;
import java.util.Set;

import org.apache.commons.lang.StringUtils;
import org.apache.commons.logging.Log;
import org.apache.commons.logging.LogFactory;
import org.apache.hadoop.hive.conf.HiveConf;
import org.apache.hadoop.hive.metastore.api.Database;
import org.apache.hadoop.hive.metastore.api.FieldSchema;
import org.apache.hadoop.hive.ql.cube.metadata.BaseDimension;
import org.apache.hadoop.hive.ql.cube.metadata.ColumnMeasure;
import org.apache.hadoop.hive.ql.cube.metadata.Cube;
import org.apache.hadoop.hive.ql.cube.metadata.CubeDimension;
import org.apache.hadoop.hive.ql.cube.metadata.CubeFactTable;
import org.apache.hadoop.hive.ql.cube.metadata.CubeMeasure;
import org.apache.hadoop.hive.ql.cube.metadata.CubeMetastoreClient;
import org.apache.hadoop.hive.ql.cube.metadata.HDFSStorage;
import org.apache.hadoop.hive.ql.cube.metadata.MetastoreConstants;
import org.apache.hadoop.hive.ql.cube.metadata.MetastoreUtil;
import org.apache.hadoop.hive.ql.cube.metadata.ReferencedDimension;
import org.apache.hadoop.hive.ql.cube.metadata.Storage;
import org.apache.hadoop.hive.ql.cube.metadata.StorageTableDesc;
import org.apache.hadoop.hive.ql.cube.metadata.UpdatePeriod;
import org.apache.hadoop.hive.ql.io.RCFileInputFormat;
import org.apache.hadoop.hive.ql.io.RCFileOutputFormat;
import org.apache.hadoop.hive.ql.metadata.Hive;
import org.apache.hadoop.hive.ql.metadata.HiveException;
import org.apache.hadoop.hive.ql.session.SessionState;
import org.apache.hadoop.hive.serde2.columnar.LazyNOBColumnarSerde;
import org.joda.time.DateTime;
import org.joda.time.format.DateTimeFormat;
import org.joda.time.format.DateTimeFormatter;

import com.google.protobuf.Descriptors.FieldDescriptor;
import com.inmobi.dw.yoda.proto.NetworkObject.KeyLessNetworkObject;
import com.inmobi.dw.yoda.tools.util.cube.CubeDefinitionReader;
import com.inmobi.dw.yoda.tools.util.cube.Grain;
import com.inmobi.grill.api.GrillConfConstants;

public class CubeDDL {
  private static final Log LOG = LogFactory.getLog(
      CubeDDL.class);
  public static final String MEASURE_TYPE = "double";
  public static final String DIM_TYPE = "string";    
  public static final String MEASURE_DEFAULT_AGGREGATE = "sum";
  public static final String YODA_STORAGE = "ua2";
  public static final String YODA_PIE_STORAGE = "ua2_pie";
  public static final String CUBE_NAME_PFX = "cube_";
  public static final String RAW_FACT_NAME = "raw";
  public static final String PART_KEY_IT = "it";
  public static final String PART_KEY_ET = "et";
  public static final String PART_KEY_PT = "pt";
  public static final String PART_KEY_COLO = "colo";

  public static String cubeStorageSchema = "network_object.proto";
  public static String cubeNameInJoinChain = "network_object";
  private Map<String, Cube> cubes = new HashMap<String, Cube>();
  // fact name to list of cubes it belongs
  private Map<String, List<String>> factToCubes = new HashMap<String, List<String>>();
  // raw fact to list of cubes it belongs
  private Map<String, List<String>> rawFactPathToCubes = new HashMap<String, List<String>>();
  private final CubeDefinitionReader cubeReader;
  private final Properties allProps;
  private final DimensionDDL dimDDL;
  private final CubeMetastoreClient client;
  private static List<FieldSchema> nobColList;

  private final Map<String, Map<String, String>> summaryProperties =
      new HashMap<String, Map<String, String>>();

  static final Set<String> allMeasures = new HashSet<String>();
  static {
    CubeDefinitionReader reader = CubeDefinitionReader.get();
    for (String cubeName : reader.getCubeNames()) {
      allMeasures.addAll(reader.getAllMeasureNames(cubeName));
      for (String summary : reader.getSummaryNames(cubeName)) {
        allMeasures.addAll(reader.getSummaryMeasureNames(cubeName, summary));
      }
    }
  }

  public CubeDDL(String cubeName, CubeDefinitionReader cubeReader,
      Properties properties, DimensionDDL dimDDL, HiveConf conf)
          throws HiveException {
    this.cubeReader = cubeReader;
    this.allProps = properties;
    this.dimDDL = dimDDL;
    this.client = CubeMetastoreClient.getInstance(conf);
    loadCubeDefinition();
  }

  public CubeDDL(DimensionDDL dimDDL, HiveConf conf)
      throws HiveException, IOException {
    CubeReader reader = new CubeReader();
    cubeReader = reader.getReader();
    this.allProps = reader.getProps();
    this.dimDDL = dimDDL;
    this.client = CubeMetastoreClient.getInstance(conf);
    loadCubeDefinition();
  }

  static DateTimeFormatter dateFormatter = DateTimeFormat.forPattern("yyyy-MM-dd-HH").withZoneUTC();
  private static Date defaultStartTime;

  static{
    defaultStartTime = dateFormatter.parseDateTime("2011-04-01-00").toDate();
  }

  private void loadCubeDefinition() {
    for (String cubeName : cubeReader.getCubeNames()) {
      String cubeTableName = CUBE_NAME_PFX + cubeName;

      Set<CubeDimension> dimensions = new HashSet<CubeDimension>();
      Set<CubeMeasure> measures = new HashSet<CubeMeasure>();
      Map<String, String> cubeProperties = new HashMap<String, String>();
      cubeProperties.putAll(getProperties(cubeName));
      cubeProperties.put(MetastoreUtil.getCubeTimedDimensionListKey(cubeTableName),
          "pt,et,it");
      // Construct CubeDimension and CubeMeasure objects for each dimension and 
      // measure
      for (Map.Entry<String, DateTime> dimEntry :
        cubeReader.getAllDimensionsWithActualStartTime(cubeName).entrySet()) {
        String dimName = dimEntry.getKey();
        CubeDimension dim;
        FieldSchema column = new FieldSchema(dimName, CubeDDL.DIM_TYPE,
            "dim col");
        Date startTime = defaultStartTime;
        if (dimEntry.getValue() != null) {
          startTime = dimEntry.getValue().toDate();
        }
        if (dimDDL.getDimensionReferences(cubeNameInJoinChain, dimName) != null)
        {
          dim = new ReferencedDimension(column, dimDDL.getDimensionReferences(
              cubeNameInJoinChain, dimName), startTime, null, 0.0);
        } else {
          dim = new BaseDimension(column, startTime, null, 0.0);
        }
        dimensions.add(dim);
      }

      for (Map.Entry<String, DateTime> msrEntry:
        cubeReader.getAllMeasuresWithActualStartTime(cubeName).entrySet()) {
        String msrName = msrEntry.getKey();
        Date startTime = defaultStartTime;
        if (msrEntry.getValue() != null) {
          startTime = msrEntry.getValue().toDate();
        }
        FieldSchema column = new FieldSchema(msrName, MEASURE_TYPE, "msr col");
        CubeMeasure msr = new ColumnMeasure(column, null,
            MEASURE_DEFAULT_AGGREGATE, null, startTime, null, 0.0);
        measures.add(msr);
      }
      this.cubes.put(cubeName, new Cube(cubeTableName, measures, dimensions,
          cubeProperties, cubeReader.getCost(cubeName))); 


      // raw fact path
      String rawPath = cubeReader.getCubePath(cubeName);
      List<String> cubeNames = rawFactPathToCubes.get(rawPath);
      if (cubeNames == null) {
        cubeNames = new ArrayList<String>();
        rawFactPathToCubes.put(rawPath, cubeNames);
      }
      cubeNames.add(cubeTableName);

      // Read summary definitions
      for (String summary : cubeReader.getSummaryNames(cubeName)) {
        List<String> factcCubeNames = factToCubes.get(summary);
        if (factcCubeNames == null) {
          factcCubeNames = new ArrayList<String>();
          factToCubes.put(summary, factcCubeNames);
          // read the summary definition for the first time
          Map<String, String> props = getSummaryProperties(cubeName, summary);
          Set<String> cols = new HashSet<String>();
          cols.addAll(cubeReader.getSummaryDimensionNames(cubeName, summary));
          cols.addAll(cubeReader.getSummaryMeasureNames(cubeName, summary));
          props.put(MetastoreUtil.getValidColumnsKey(
              summary.toLowerCase()),
              StringUtils.join(cols, ','));
          summaryProperties.put(summary, props);
        }
        factcCubeNames.add(cubeTableName);
      }
    }
  }

  public void createAllCubes() throws HiveException {
    for (String cubeName : cubes.keySet()) {
      if (Hive.get().getTable(cubes.get(cubeName).getName(), false) == null) {
        createCube(cubeName);        
      } else {
        Cube original = client.getCube(cubes.get(cubeName).getName());
        if (original == null) {
          System.out.println(cubes.get(cubeName).getName() + " is not a cube table");
        } else if (!original.equals(cubes.get(cubeName))) {
          System.out.println("Altering cube  original:" + original + "new:" + cubes.get(cubeName));
          client.alterCube(cubes.get(cubeName).getName(), cubes.get(cubeName));
        }
      }
    }

    // create raw facts
    for (Map.Entry<String, List<String>> entry : rawFactPathToCubes.entrySet()) {
      createOrAlterRawFact(entry);
    }

    // create summaries
    for (String summary : factToCubes.keySet()) {
      createOrAlterSummaryFact(summary);
    }
    System.out.println("All cubes and fact tables created/altered!");
  }

  private void createOrAlterRawFact(Map.Entry<String, List<String>> entry) throws HiveException {
    Set<Grain> rawGrain = new HashSet<Grain>();
    List<String> cubeNames = entry.getValue();
    String cubeName = cubeNames.get(0).substring(CUBE_NAME_PFX.length());
    rawGrain.add(cubeReader.getCubeGrain(cubeName));
    Map<String, String> rawProps = new HashMap<String, String>();
    rawProps.put(MetastoreConstants.FACT_AGGREGATED_PROPERTY, "false");
    String factName = cubeNames.get(0) + "_" + RAW_FACT_NAME;
    createOrAlterFactTable(cubeNames, factName,
        cubeReader.getCost(cubeName), rawProps, rawGrain);

  }

  private void createOrAlterSummaryFact(String summary) throws HiveException {
    List<String> cubeNames = factToCubes.get(summary);
    String cubeName = cubeNames.get(0).substring(CUBE_NAME_PFX.length());
    summaryProperties.get(summary).put(MetastoreConstants.FACT_AGGREGATED_PROPERTY, "true");
    createOrAlterFactTable(cubeNames, summary,
        cubeReader.getAvgSummaryCost(cubeName, summary),
        summaryProperties.get(summary),
        cubeReader.getSummaryGrains(cubeName, summary));    
  }

  private void createCube(String cubeName) throws HiveException {
    if (cubes.get(cubeName) == null) {
      throw new IllegalArgumentException("cube definition not available for "
          + cubeName);
    }
    LOG.info("creating cube " + cubeName + " with measures:" +  
        cubes.get(cubeName).getMeasures() + " with dimensions:" +
        cubes.get(cubeName).getDimensions());
    client.createCube(cubes.get(cubeName));
    System.out.println("Created cube " + cubeName);
  }

  public static List<FieldSchema> getNobColList() {
    if (nobColList == null) {
      List<FieldDescriptor> fdList = KeyLessNetworkObject.getDescriptor()
          .getFields();
      nobColList = new ArrayList<FieldSchema>();
      for (FieldDescriptor fd : fdList) {
        String name = fd.getName();
        String type;
        if (isMeasure(name)) {
          type = MEASURE_TYPE;
        } else {
          type = DIM_TYPE;
        }
        nobColList.add(new FieldSchema(name, type, "nob col"));
      }
    }
    return nobColList;
  }

  private static boolean isMeasure(String name) {
    return allMeasures.contains(name);
  }

  private void createOrAlterFactTable(List<String> cubeNames, String summary, double cost,
      Map<String, String> props, Set<Grain> grains) throws HiveException {
    List<FieldSchema> columns = getNobColList();
    Map<Storage, StorageTableDesc> storageTables = new HashMap<Storage, StorageTableDesc>();
    Map<String, Set<UpdatePeriod>> storageAggregatePeriods = createStorages(
        summary, grains, cost,
        cubeReader.getCubeColoPath(cubeNames.get(0).substring(CUBE_NAME_PFX.length())) != null,
        storageTables);

    if (Hive.get().getTable(summary, false) == null) {
      LOG.info("Creating fact table " + summary +
          " with storageAggregatePeriods:" + storageAggregatePeriods +
          "columns:" + columns + " cost:" + cost);

      client.createCubeFactTable(cubeNames, summary, columns,
          storageAggregatePeriods, cost, props, storageTables);
      System.out.println("Created fact:" + summary);
    } else {
      CubeFactTable original = client.getFactTable(summary);
      CubeFactTable factTable = new CubeFactTable(cubeNames, summary, columns,
          storageAggregatePeriods, cost, props);
      if (original == null) {
        System.out.println(summary + " is not a fact table");
      } else if (!original.equals(factTable)) {
        System.out.println("Altering fact  original:" + original + " new:" + summary);
        client.alterCubeFactTable(summary, factTable);
      } else {
        System.out.println("Nothing to alter for" + summary);
      }
    }
  }

  public Map<String, Set<UpdatePeriod>> createStorages(
      String summary, Set<Grain> grains, double cost, boolean hasPIEStorage,
      Map<Storage, StorageTableDesc> storageTables) {
    //Path summaryPath = new Path(cubeReader.getCubePath(cubeName), summary);
    //Path storagePath = new Path(summaryPath, updatePeriod.getName());
    Map<String, Set<UpdatePeriod>> storageAggregatePeriods = 
        new HashMap<String, Set<UpdatePeriod>>();
    Map<String, String> tableParams = new HashMap<String, String>();
<<<<<<< HEAD
    tableParams.put(GrillConfConstants.STORAGE_COST, Double.toString(cost));
    Storage storage = new HDFSStorage(YODA_STORAGE,
        RCFileInputFormat.class.getCanonicalName(),
        RCFileOutputFormat.class.getCanonicalName(),
        LazyNOBColumnarSerde.class.getCanonicalName(),
        true, tableParams, null, null);
    storage.addToPartCols(new FieldSchema(PART_KEY_IT, "string", "date partition"));
=======
    tableParams.put(GrillConfUtil.STORAGE_COST, Double.toString(cost));
    Storage storage = new HDFSStorage(YODA_STORAGE);
    StorageTableDesc sTbl = new StorageTableDesc();
    ArrayList<FieldSchema> partCols = new ArrayList<FieldSchema>();
    List<String> timePartCols = new ArrayList<String>();
    partCols.add(new FieldSchema(PART_KEY_IT, "string", "date partition"));
    timePartCols.add(PART_KEY_IT);
    sTbl.setExternal(true);
    sTbl.setInputFormat(RCFileInputFormat.class.getCanonicalName());
    sTbl.setOutputFormat(RCFileOutputFormat.class.getCanonicalName());
    sTbl.setSerName(LazyNOBColumnarSerde.class.getCanonicalName());
    sTbl.setTblProps(tableParams);
    sTbl.setPartCols(partCols);
    sTbl.setTimePartCols(timePartCols);
>>>>>>> 851ed175
    Set<UpdatePeriod> updatePeriods = new HashSet<UpdatePeriod>();
    for (Grain g : grains) {
      if (g.getFileSystemPrefix().equals("none")) {
        updatePeriods.add(UpdatePeriod.HOURLY);
      } else if (g.getFileSystemPrefix().equals(
          Grain.quarter.getFileSystemPrefix())) {
        updatePeriods.add(UpdatePeriod.QUARTERLY);
      } else {
        updatePeriods.add(UpdatePeriod.valueOf(g.getFileSystemPrefix()
            .toUpperCase()));          
      }
    }
    storageAggregatePeriods.put(storage.getName(), updatePeriods);
    storageTables.put(storage, sTbl);

    // create storage with PIE partitions
    if (hasPIEStorage) {
      Map<String, String> pieTableParams = new HashMap<String, String>();
      pieTableParams.put(GrillConfUtil.STORAGE_COST, Double.toString(cost));
      Storage piestorage = new HDFSStorage(YODA_PIE_STORAGE);
      StorageTableDesc pieTbl = new StorageTableDesc();
      ArrayList<FieldSchema> piePartCols = new ArrayList<FieldSchema>();
      List<String> pieTimePartCols = new ArrayList<String>();
      if (!summary.endsWith(RAW_FACT_NAME)) {
        piePartCols.add(new FieldSchema(PART_KEY_PT, "string", "date partition"));
        piePartCols.add(new FieldSchema(PART_KEY_IT, "string", "date partition"));
        piePartCols.add(new FieldSchema(PART_KEY_ET, "string", "date partition"));
        pieTimePartCols.add(PART_KEY_PT);
        pieTimePartCols.add(PART_KEY_IT);
        pieTimePartCols.add(PART_KEY_ET);
      } else {
        piePartCols.add(new FieldSchema(PART_KEY_IT, "string", "date partition"));
        piePartCols.add(new FieldSchema(PART_KEY_COLO, "string", "colo name"));
        pieTimePartCols.add(PART_KEY_IT);
      }
      pieTbl.setExternal(true);
      pieTbl.setInputFormat(RCFileInputFormat.class.getCanonicalName());
      pieTbl.setOutputFormat(RCFileOutputFormat.class.getCanonicalName());
      pieTbl.setSerName(LazyNOBColumnarSerde.class.getCanonicalName());
      pieTbl.setTblProps(pieTableParams);
      pieTbl.setPartCols(piePartCols);
      pieTbl.setTimePartCols(pieTimePartCols);
      storageAggregatePeriods.put(piestorage.getName(), updatePeriods);
      storageTables.put(piestorage, pieTbl);
    }
    return storageAggregatePeriods;
  }

  private Map<String, String> getProperties(String cubeName) {
    return getProperties("cube." + cubeName, allProps);
  }

  private Map<String, String> getSummaryProperties(String cubeName,
      String summary) {
    return getProperties("cube." + cubeName + ".summary." + summary, allProps);
  }

  static Map<String, String> getProperties(String prefix, Properties allProps) {
    Map<String, String> props = new HashMap<String, String>();
    for (Map.Entry<Object, Object> entry : allProps.entrySet()) {
      String key = entry.getKey().toString();
      if (key.startsWith(prefix)) {
        props.put(key, entry.getValue().toString());
      }
    }
    return props;
  }

  public static void main(String[] args) throws Exception {
    HiveConf conf = new HiveConf(CubeDDL.class);
    SessionState.start(conf);

    DimensionDDL dimDDL = new DimensionDDL(conf);
    CubeDDL cc = new CubeDDL(dimDDL, conf);
    if (args.length > 0) {
      if (args[0].equals("-db")) {
        String dbName = args[1];
        Database database = new Database();
        database.setName(dbName);
        Hive.get().createDatabase(database, true);
        SessionState.get().setCurrentDatabase(dbName);
      }
    }
    LOG.info("Creating all cubes ");
    cc.createAllCubes();
  }
}<|MERGE_RESOLUTION|>--- conflicted
+++ resolved
@@ -318,15 +318,6 @@
     Map<String, Set<UpdatePeriod>> storageAggregatePeriods = 
         new HashMap<String, Set<UpdatePeriod>>();
     Map<String, String> tableParams = new HashMap<String, String>();
-<<<<<<< HEAD
-    tableParams.put(GrillConfConstants.STORAGE_COST, Double.toString(cost));
-    Storage storage = new HDFSStorage(YODA_STORAGE,
-        RCFileInputFormat.class.getCanonicalName(),
-        RCFileOutputFormat.class.getCanonicalName(),
-        LazyNOBColumnarSerde.class.getCanonicalName(),
-        true, tableParams, null, null);
-    storage.addToPartCols(new FieldSchema(PART_KEY_IT, "string", "date partition"));
-=======
     tableParams.put(GrillConfUtil.STORAGE_COST, Double.toString(cost));
     Storage storage = new HDFSStorage(YODA_STORAGE);
     StorageTableDesc sTbl = new StorageTableDesc();
@@ -341,7 +332,6 @@
     sTbl.setTblProps(tableParams);
     sTbl.setPartCols(partCols);
     sTbl.setTimePartCols(timePartCols);
->>>>>>> 851ed175
     Set<UpdatePeriod> updatePeriods = new HashSet<UpdatePeriod>();
     for (Grain g : grains) {
       if (g.getFileSystemPrefix().equals("none")) {
