--- conflicted
+++ resolved
@@ -1,8 +1,4 @@
-<<<<<<< HEAD
-/**
-=======
 /*
->>>>>>> 72c20ff8
  * Licensed to the Apache Software Foundation (ASF) under one
  * or more contributor license agreements.  See the NOTICE file
  * distributed with this work for additional information
