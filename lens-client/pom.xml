<?xml version="1.0" encoding="UTF-8"?>
<!--

  Licensed to the Apache Software Foundation (ASF) under one
  or more contributor license agreements. See the NOTICE file
  distributed with this work for additional information
  regarding copyright ownership. The ASF licenses this file
  to you under the Apache License, Version 2.0 (the
  "License"); you may not use this file except in compliance
  with the License. You may obtain a copy of the License at

  http://www.apache.org/licenses/LICENSE-2.0

  Unless required by applicable law or agreed to in writing,
  software distributed under the License is distributed on an
  "AS IS" BASIS, WITHOUT WARRANTIES OR CONDITIONS OF ANY
  KIND, either express or implied. See the License for the
  specific language governing permissions and limitations
  under the License.

-->
<project xmlns="http://maven.apache.org/POM/4.0.0" xmlns:xsi="http://www.w3.org/2001/XMLSchema-instance" xsi:schemaLocation="http://maven.apache.org/POM/4.0.0 http://maven.apache.org/xsd/maven-4.0.0.xsd">
  <modelVersion>4.0.0</modelVersion>
  <parent>
    <artifactId>apache-lens</artifactId>
    <groupId>org.apache.lens</groupId>
    <version>2.6.0-beta-SNAPSHOT</version>
  </parent>

  <properties>
    <mvn.classpath.file>${pom.basedir}/target/classpath</mvn.classpath.file>
  </properties>

  <artifactId>lens-client</artifactId>
  <packaging>jar</packaging>
  <name>Lens client</name>
  <description>Lens client</description>

  <dependencies>
    <dependency>
      <groupId>org.apache.lens</groupId>
      <artifactId>lens-api</artifactId>
      <version>${project.version}</version>
    </dependency>
    <dependency>
      <groupId>org.apache.lens</groupId>
      <artifactId>lens-server</artifactId>
      <version>${project.version}</version>
      <scope>test</scope>
      <type>test-jar</type>
    </dependency>
    <dependency>
      <groupId>org.apache.lens</groupId>
      <artifactId>lens-server</artifactId>
      <version>${project.version}</version>
      <classifier>classes</classifier>
      <scope>test</scope>
    </dependency>
    <dependency>
      <groupId>org.apache.hive</groupId>
      <artifactId>hive-exec</artifactId>
      <scope>test</scope>
    </dependency>
    <dependency>
      <groupId>org.apache.hive</groupId>
      <artifactId>hive-metastore</artifactId>
      <scope>test</scope>
    </dependency>
    <dependency>
      <groupId>org.apache.hive</groupId>
      <artifactId>hive-service</artifactId>
      <scope>test</scope>
    </dependency>
    <dependency>
      <groupId>org.apache.hadoop</groupId>
      <artifactId>hadoop-client</artifactId>
    </dependency>
    <dependency>
      <groupId>org.apache.lens</groupId>
      <artifactId>lens-driver-hive</artifactId>
      <version>${project.version}</version>
      <scope>test</scope>
      <type>test-jar</type>
    </dependency>
    <dependency>
      <groupId>org.apache.lens</groupId>
      <artifactId>lens-driver-jdbc</artifactId>
      <version>${project.version}</version>
      <scope>test</scope>
    </dependency>
    <dependency>
      <groupId>org.glassfish.jersey.media</groupId>
      <artifactId>jersey-media-multipart</artifactId>
    </dependency>
    <dependency>
      <groupId>org.glassfish.jersey.test-framework.providers</groupId>
      <artifactId>jersey-test-framework-provider-grizzly2</artifactId>
    </dependency>
    <dependency>
      <groupId>org.glassfish.jersey.test-framework</groupId>
      <artifactId>jersey-test-framework-core</artifactId>
    </dependency>
    <dependency>
      <groupId>org.projectlombok</groupId>
      <artifactId>lombok</artifactId>
    </dependency>
    <dependency>
      <groupId>com.google.guava</groupId>
      <artifactId>guava</artifactId>
    </dependency>
    <dependency>
      <groupId>org.testng</groupId>
      <artifactId>testng</artifactId>
    </dependency>
    <dependency>
      <groupId>org.glassfish.jersey.core</groupId>
      <artifactId>jersey-client</artifactId>
    </dependency>
    <dependency>
      <groupId>org.apache.lens</groupId>
      <artifactId>lens-server-api</artifactId>
      <type>test-jar</type>
      <version>${project.version}</version>
      <scope>test</scope>
    </dependency>
    <dependency>
      <groupId>commons-lang</groupId>
      <artifactId>commons-lang</artifactId>
    </dependency>
    <dependency>
      <groupId>org.mockito</groupId>
      <artifactId>mockito-all</artifactId>
    </dependency>
    <dependency>
      <groupId>org.slf4j</groupId>
      <artifactId>slf4j-api</artifactId>
    </dependency>
    <dependency>
      <groupId>ch.qos.logback</groupId>
      <artifactId>logback-classic</artifactId>
    </dependency>
    <dependency>
      <groupId>ch.qos.logback</groupId>
      <artifactId>logback-core</artifactId>
    </dependency>
    <dependency>
      <groupId>org.slf4j</groupId>
      <artifactId>log4j-over-slf4j</artifactId>
    </dependency>
    <dependency>
      <groupId>org.slf4j</groupId>
      <artifactId>jcl-over-slf4j</artifactId>
    </dependency>
    <dependency>
<<<<<<< HEAD
      <groupId>org.datanucleus</groupId>
      <artifactId>datanucleus-api-jdo</artifactId>
    </dependency>
    <dependency>
      <groupId>org.datanucleus</groupId>
      <artifactId>datanucleus-rdbms</artifactId>
    </dependency>
    <dependency>
      <groupId>org.apache.derby</groupId>
      <artifactId>derby</artifactId>
    </dependency>
    <dependency>
      <groupId>org.datanucleus</groupId>
      <artifactId>javax.jdo</artifactId>
=======
      <groupId>net.sf.opencsv</groupId>
      <artifactId>opencsv</artifactId>
>>>>>>> 9b7541bc
    </dependency>
  </dependencies>

  <build>
    <plugins>
      <plugin>
        <groupId>org.apache.maven.plugins</groupId>
        <artifactId>maven-dependency-plugin</artifactId>
        <executions>
          <execution>
            <id>build-classpath</id>
            <phase>compile</phase>
            <goals>
              <goal>build-classpath</goal>
            </goals>
            <configuration>
              <outputFile>${mvn.classpath.file}</outputFile>
            </configuration>
          </execution>
        </executions>
      </plugin>
      <!-- to use hadoop in the testutils -->
      <plugin>
        <groupId>org.apache.maven.plugins</groupId>
        <artifactId>maven-surefire-plugin</artifactId>
        <configuration>
          <systemPropertyVariables>
            <hadoop.bin.path>${pom.basedir}/../lens-driver-hive/testutils/hadoop</hadoop.bin.path>
          </systemPropertyVariables>
          <environmentVariables>
            <MVN_CLASSPATH_FILE>${mvn.classpath.file}</MVN_CLASSPATH_FILE>
          </environmentVariables>
          <argLine>-Xms256m -Xmx512m -XX:PermSize=256m -XX:MaxPermSize=256m</argLine>
        </configuration>
      </plugin>
    </plugins>
  </build>

</project><|MERGE_RESOLUTION|>--- conflicted
+++ resolved
@@ -152,7 +152,6 @@
       <artifactId>jcl-over-slf4j</artifactId>
     </dependency>
     <dependency>
-<<<<<<< HEAD
       <groupId>org.datanucleus</groupId>
       <artifactId>datanucleus-api-jdo</artifactId>
     </dependency>
@@ -167,10 +166,10 @@
     <dependency>
       <groupId>org.datanucleus</groupId>
       <artifactId>javax.jdo</artifactId>
-=======
+    </dependency>
+    <dependency>
       <groupId>net.sf.opencsv</groupId>
       <artifactId>opencsv</artifactId>
->>>>>>> 9b7541bc
     </dependency>
   </dependencies>
 
